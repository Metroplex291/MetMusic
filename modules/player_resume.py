# -*- coding: utf-8 -*-

# nota: este sistema é totalmente experimental.
import asyncio
import os
import pickle
import shutil
import traceback
import zlib
from base64 import b64decode, b64encode
from typing import Union

import aiofiles
import disnake
from disnake.ext import commands

import wavelink
from utils.client import BotCore
from utils.music.checks import can_connect, can_send_message
from utils.music.models import LavalinkPlayer, LavalinkTrack, PartialTrack, PartialPlaylist, LavalinkPlaylist
from utils.others import SongRequestPurgeMode, send_idle_embed, CustomContext


class PlayerSession(commands.Cog):

    def __init__(self, bot: BotCore):
        self.bot = bot

        if not hasattr(bot, "player_resumed"):
            bot.player_resumed = False

        if not hasattr(bot, "player_resuming"):
            bot.player_resuming = False

        if not hasattr(bot, 'players_resumed'):
            bot.players_resumed ={}

        self.resume_task = bot.loop.create_task(self.resume_players())

    @commands.Cog.listener()
    async def on_player_destroy(self, player: LavalinkPlayer):

        try:
            player.queue_updater_task.cancel()
        except:
            pass

        await self.delete_data(player)

    @commands.Cog.listener('on_wavelink_track_end')
    async def track_end(self, node, payload: wavelink.TrackStart):

        if len(payload.player.queue) > 0:
            return

        await self.save_info(payload.player)

    @commands.is_owner()
    @commands.command(hidden=True, description="Save information of players in the database instantly.", aliases=["svplayers"])
    async def saveplayers(self, ctx: CustomContext):

        await ctx.defer()

        player_count = 0

        for bot in self.bot.pool.bots:
            for player in bot.music.players.values():
                try:
                    await player.process_save_queue()
                    player_count += 1
                except:
                    continue

        txt = f"The information of the current players has been successfully saved ({player_count})!" if player_count else "There are no active players..."
        await ctx.send(txt)

    async def queue_updater_task(self, player: LavalinkPlayer):

        while True:

            if self.bot.config["PLAYER_SESSIONS_MONGODB"] and self.bot.config["MONGO"]:
                await asyncio.sleep(self.bot.config["PLAYER_INFO_BACKUP_INTERVAL_MONGO"])
            else:
                await asyncio.sleep(self.bot.config["PLAYER_INFO_BACKUP_INTERVAL"])

            try:
                await self.save_info(player)
            except:
                traceback.print_exc()

    async def save_info(self, player: LavalinkPlayer):

        if not player.guild.me.voice or player.is_closing:
            return

        try:
            message_id = player.message.id
        except:
            message_id = None

        try:
            text_channel_id = player.text_channel.id
        except:
            text_channel_id = None
            message_id = None

        tracks = []
        played = []
        autoqueue = []
        failed_tracks = []

        if player.current:
            player.current.info["id"] = player.current.id
            if player.current.playlist_name:
                player.current.info["playlist"] = {"name": player.current.playlist_name, "url": player.current.playlist_url}
            tracks.append(player.current.info)

        for t in player.queue:
            t.info["id"] = t.id
            if t.playlist:
                t.info["playlist"] = {"name": t.playlist_name, "url": t.playlist_url}
            tracks.append(t.info)

        for t in player.played:
            t.info["id"] = t.id
            if t.playlist:
                t.info["playlist"] = {"name": t.playlist_name, "url": t.playlist_url}
            played.append(t.info)

        for t in player.queue_autoplay:
            t.info["id"] = t.id
            autoqueue.append(t.info)

        for t in player.failed_tracks:
            t.info["id"] = t.id
            if t.playlist:
                t.info["playlist"] = {"name": t.playlist_name, "url": t.playlist_url}
            failed_tracks.append(t.info)

        try:
            vc_id = player.guild.me.voice.channel.id
        except AttributeError:
            vc_id = player.last_channel.id

        data = {
            "_id": player.guild.id,
            "version": getattr(player, "version", 1),
            "volume": player.volume,
            "nightcore": player.nightcore,
            "position": player.position,
            "voice_channel": vc_id,
            "dj": player.dj,
            "player_creator": player.player_creator,
            "static": player.static,
            "paused": player.paused and not player.auto_pause,
            "text_channel_id": text_channel_id,
            "message_id": message_id,
            "keep_connected": player.keep_connected,
            "loop": player.loop,
            "autoplay": player.autoplay,
            "stage_title_event": player.stage_title_event,
            "stage_title_template": player.stage_title_template,
            "skin": player.skin,
            "skin_static": player.skin_static,
            "custom_skin_data": {},
            "custom_skin_static_data": {},
            "uptime": player.uptime,
            "restrict_mode": player.restrict_mode,
            "mini_queue_enabled": player.mini_queue_enabled,
            "listen_along_invite": player.listen_along_invite,
            "queue": tracks,
            "played": played,
            "queue_autoplay": autoqueue,
            "failed_tracks": failed_tracks,
            "prefix_info": player.prefix_info,
            "purge_mode": player.purge_mode,
            "voice_state": player._voice_state,
            "time": disnake.utils.utcnow(),
        }

        if player.static:
            if player.skin_static.startswith("> custom_skin: "):
                custom_skin = player.skin_static[15:]
                data["custom_skin_static_data"] = {custom_skin: player.custom_skin_static_data[custom_skin]}

        elif player.skin.startswith("> custom_skin: "):
            custom_skin = player.skin[15:]
            data["custom_skin_data"] = {custom_skin: player.custom_skin_data[custom_skin]}

        try:
            await self.save_session(player, data=data)
        except:
            traceback.print_exc()

    async def resume_players(self):

        try:
            if self.bot.player_resuming:
                return

            self.bot.player_resuming = True

            await self.bot.wait_until_ready()

            while not self.bot.bot_ready:
                await asyncio.sleep(3)

        except Exception:
            print(traceback.format_exc())
            self.bot.player_resuming = False
            return

        try:

            mongo_sessions = await self.get_player_sessions_mongo()
            local_sessions = await self.get_player_sessions_local()

            data_list = {}

            if self.bot.config["PLAYER_SESSIONS_MONGODB"] and self.bot.config["MONGO"]:
                for d in local_sessions:
                    data_list[d["_id"]] = d
                    print(f"{self.bot.user} - Migrating session data from the server: {d['_id']} | Local DB -> Mongo")
                    await self.save_session_mongo(d["_id"], d)
                    self.delete_data_local(d["_id"])
                for d in mongo_sessions:
                    data_list[d["_id"]] = d

            else:
                for d in mongo_sessions:
                    data_list[d["_id"]] = d
                    print(f"{self.bot.user} - Migrating session data from the server: {d['_id']} | Mongo -> Local DB")
                    await self.save_session_local(d["_id"], d)
                    if self.bot.config["MONGO"]:
                        await self.delete_data_mongo(d["_id"])
                for d in local_sessions:
                    data_list[d["_id"]] = d

            mongo_sessions.clear()
            local_sessions.clear()

            hints = self.bot.config["EXTRA_HINTS"].split("||")

            for data in data_list.values():

                try:
                    self.bot.players_resumed[data['_id']]
                except KeyError:
                    self.bot.players_resumed[data['_id']] = self.bot.loop.create_task(self.resume_player(data, hints=hints))
                    await asyncio.sleep(1)

        except Exception:
            print(f"{self.bot.user} - Failure to resume player {data['_id']}:\n{traceback.format_exc()}")

        self.bot.player_resumed = True

    async def resume_player(self, data: dict, hints: list = None):

        if hints is None:
            hints = []

        try:
            guild = self.bot.get_guild(data["_id"])

            if self.bot.music.players.get(int(data["_id"])):
                print(f"{self.bot.user} - Ignoring existing player: {data['_id']}")
                return

            if not guild:
<<<<<<< HEAD
                print(f"{self.bot.user} - Player Ignored: {data['_id']} | Server does not exist...")
                if (disnake.utils.utcnow() - data.get("time", disnake.utils.utcnow())).total_seconds() > 172800:
=======
                if not (db_date:=data.get("time")) or (disnake.utils.utcnow() - db_date).total_seconds() > 172800:
                    print(f"{self.bot.user} - Limpando informações do player: {data['_id']} | Servidor inexistente...")
>>>>>>> 0268789d
                    await self.delete_data(data["_id"])
                else:
                    print(f"{self.bot.user} - Player Ignorado: {data['_id']} | Servidor inexistente...")
                return

            message = None

            if not data["text_channel_id"]:
                text_channel = None
            elif not isinstance(data["text_channel_id"], disnake.Thread):
                text_channel = self.bot.get_channel(data["text_channel_id"])
            else:
                try:
                    text_channel = self.bot.get_channel(int(data["text_channel_id"])) or \
                               await self.bot.fetch_channel(int(data["text_channel_id"]))
                except (disnake.NotFound, TypeError):
                    text_channel = None
                    data["message_id"] = None

            voice_channel = self.bot.get_channel(data["voice_channel"])

            if not text_channel:
                data['static'] = False
                text_channel = voice_channel
                data["message_id"] = None

            if text_channel:
                try:
                    can_send_message(text_channel, self.bot.user)
                except Exception:
                    print(f"{self.bot.user} - Controller Ignored (lack of permission) [Channel: {text_channel.name} | ID: {text_channel.id}] - [ {guild.name} - {guild.id} ]")
                    text_channel = None
                else:
                    if data["message_id"]:
                        try:
                            message = await text_channel.fetch_message(data["message_id"])
                        except (disnake.NotFound, disnake.Forbidden):
                            pass

            message_without_thread = None

            if text_channel and not message and text_channel.permissions_for(guild.me).read_message_history:
                try:
                    async for msg in text_channel.history(limit=100):

                        if msg.author.id != self.bot.user.id:
                            continue

                        if msg.reference:
                            continue

                        if msg.thread:
                            message = msg
                            break

                        if message_without_thread:
                            continue

                        message_without_thread = msg

                except Exception as e:
                    print(f"{self.bot.user} - Failed to retrieve message: {repr(e)}\n"
                          f"channel_id: {text_channel.id} | message_id {data['message']}")

            if not voice_channel:
                print(f"{self.bot.user} - Player Ignored: {guild.name} [{guild.id}]\nThe voice channel does not exist....")
                try:
                    msg = "Player finished because the voice channel does not exist or has been deleted."
                    if not data["skin_static"]:
                        await text_channel.send(embed=disnake.Embed(description=msg, color=self.bot.get_color(guild.me)))
                    else:
                        await send_idle_embed(text_channel, bot=self.bot, text=msg)
                except Exception:
                    traceback.print_exc()
                if (disnake.utils.utcnow() - data.get("time", disnake.utils.utcnow())).total_seconds() > 172800:
                    await self.delete_data(guild.id)
                return

            try:
                can_connect(voice_channel, guild=guild, bot=self.bot)
            except Exception as e:
                print(f"{self.bot.user} - Player Ignored: {guild.name} [{guild.id}]\n{repr(e)}")
                if not data.get("autoplay") and (disnake.utils.utcnow() - data.get("time", disnake.utils.utcnow())).total_seconds() > 172800:
                    await self.delete_data(guild.id)
                try:
                    msg = f"The player was terminated due to lack of permission to connect to the channel {voice_channel.mention}."
                    if not data["skin_static"]:
                        await text_channel.send(embed=disnake.Embed(description=msg, color=self.bot.get_color(guild.me)))
                    else:
                        await send_idle_embed(text_channel, bot=self.bot, text=msg)
                except Exception:
                    traceback.print_exc()
                return

            if data["purge_mode"] == SongRequestPurgeMode.on_player_start:
                data["purge_mode"] = SongRequestPurgeMode.no_purge
                temp_purge_mode = True
            else:
                temp_purge_mode = False

            while True:

                node = self.bot.music.get_best_node()

                if not node:
                    try:
                        node = await self.bot.wait_for("wavelink_node_ready", timeout=5)
                    except asyncio.TimeoutError:
                        continue

                break

            try:
                player: LavalinkPlayer = self.bot.music.get_player(
                    node_id=node.identifier,
                    guild_id=guild.id,
                    cls=LavalinkPlayer,
                    guild=guild,
                    channel=text_channel,
                    message=message or message_without_thread,
                    last_message_id=data["message_id"],
                    skin=data["skin"],
                    skin_static=data["skin_static"],
                    player_creator=data["player_creator"],
                    keep_connected=data.get("keep_connected"),
                    autoplay=data.get("autoplay", False),
                    static=data['static'],
                    custom_skin_data=data.get("custom_skin_data", {}),
                    custom_skin_static_data=data.get("custom_skin_static_data", {}),
                    extra_hints=hints,
                    uptime=data.get("uptime"),
                    stage_title_event=data.get("stage_title_event", False),
                    stage_title_template=data.get("stage_title_template"),
                    restrict_mode=data["restrict_mode"],
                    volume=int(data["volume"]),
                    prefix=data["prefix_info"],
                    purge_mode=data["purge_mode"],
                    session_resuming=True,
                )
            except Exception:
                print(f"{self.bot.user} - Failed to create player: {guild.name} [{guild.id}]\n{traceback.format_exc()}")
                if not data.get("autoplay") and (disnake.utils.utcnow() - data.get("time", disnake.utils.utcnow())).total_seconds() > 172800:
                    await self.delete_data(guild.id)
                return

            try:
                player._voice_state = data["voice_state"]
            except KeyError:
                pass

            try:
                player.mini_queue_enabled = data["mini_queue_enabled"]
            except:
                pass

            if temp_purge_mode:
                player.purge_mode = SongRequestPurgeMode.on_player_start

            player.listen_along_invite = data.pop("listen_along_invite", "")

            player.dj = set(data["dj"])
            player.loop = data["loop"]

            player.nightcore = data.get("nightcore")

            if player.nightcore:
                await player.set_timescale(pitch=1.2, speed=1.1)

            if player.nightcore:
                await player.set_timescale(pitch=1.2, speed=1.1)

            await player.connect(voice_channel.id)

            wait_counter = 30

            while wait_counter > 1:
                if not guild.me.voice:
                    wait_counter -= 1
                    await asyncio.sleep(1)
                    continue
                break

            if not wait_counter:
                print(f"{self.bot.user} - {guild.name}: Player ignored due to delay in connecting to the voice channel.")
                return

            if isinstance(voice_channel, disnake.StageChannel) and \
                    voice_channel.permissions_for(guild.me).mute_members:

                await asyncio.sleep(3)

                try:
                    await guild.me.edit(suppress=False)
                except Exception as e:
                    print(f"{self.bot.user} - Failure to speak on the server stage {guild.name}. Error: {repr(e)}")
                    return

            tracks, playlists = self.bot.pool.process_track_cls(data["queue"])

            player.queue.extend(tracks)

            played_tracks, playlists = self.bot.pool.process_track_cls(data["played"], playlists)

            player.played.extend(played_tracks)

            queue_autoplay_tracks, playlists = self.bot.pool.process_track_cls(data.get("queue_autoplay", []))

            player.queue_autoplay.extend(queue_autoplay_tracks)

            failed_tracks, playlists = self.bot.pool.process_track_cls(data.get("failed_tracks", []), playlists)

            player.failed_tracks.extend(failed_tracks)

            if player.keep_connected and not player.queue:
                if player.failed_tracks:
                    player.queue.extend(reversed(player.failed_tracks))
                    player.failed_tracks.clear()
                if not player.queue:
                    player.queue.extend(player.played)
                    player.played.clear()

            player.set_command_log(
                text="The player has been successfully restored!",
                emoji="🔰"
            )

            try:
                check = any(m for m in player.guild.me.voice.channel.members if not m.bot or not (m.voice.deaf or m.voice.self_deaf))
            except:
                check = None

            try:
                if data.get("paused") and check:

                    try:
                        track = player.queue.popleft()
                    except:
                        track = None

                    if track:
                        player.current = track
                        position = int(float(data.get("position", 0)))
                        await player.play(track, start=position if not track.is_stream else 0)
                        player.last_position = position
                        player.last_track = track
                        await player.set_pause(True)
                        await player.invoke_np(rpc_update=True)
                        await player.update_stage_topic()

                    else:
                        await player.process_next(clear_autoqueue=False)

                else:
                    position = int(float(data.get("position", 0)))
                    await player.process_next(start_position=position, clear_autoqueue=False)
                    player._session_resuming = False
            except Exception:
                print(f"{self.bot.user} - Playback failure when resuming music from server player {guild.name} [{guild.id}]:\n{traceback.format_exc()}")
                return

            try:
                player.members_timeout_task.cancel()
            except:
                pass

            player.members_timeout_task = self.bot.loop.create_task(player.members_timeout(check=check, idle_timeout=10))

            print(f"{self.bot.user} - Player Resumed: {guild.name} [{guild.id}]")

        except Exception:
            print(f"{self.bot.user} - Critical failure when resuming players:\n{traceback.format_exc()}")

    async def get_player_sessions_mongo(self):

        if not self.bot.config["MONGO"]:
            return []

        guild_data = []

        for d in (await self.bot.pool.mongo_database.query_data(db_name=str(self.bot.user.id), collection="player_sessions")):

            try:
                data = d["data"]
            except KeyError:
                await self.delete_data(int(d["_id"]))
                continue
            data = b64decode(data)
            try:
                data = zlib.decompress(data)
            except zlib.error:
                pass
            guild_data.append(pickle.loads(data))

        return guild_data

    async def get_player_sessions_local(self):

        guild_data = []

        try:
            files = os.listdir(f"./local_database/player_sessions/{self.bot.user.id}")
        except FileNotFoundError:
            return guild_data

        for file_content in files:

            if not file_content.endswith(".pkl"):
                continue

            guild_id = file_content[:-4]

            async with aiofiles.open(f'./local_database/player_sessions/{self.bot.user.id}/{guild_id}.pkl', 'rb') as f:
                file_content = await f.read()
                try:
                    file_content = zlib.decompress(file_content)
                except zlib.error:
                    pass
                data = pickle.loads(file_content)

            if data:
                guild_data.append(data)

        return guild_data

    async def save_session_mongo(self, id_: Union[int, str], data: dict):
        await self.bot.pool.mongo_database.update_data(
            id_=str(id_),
            data={"data": b64encode(zlib.compress(pickle.dumps(data))).decode('utf-8')},
            collection="player_sessions",
            db_name=str(self.bot.user.id)
        )

    async def save_session_local(self, id_: Union[int, str], data: dict):

        if not os.path.isdir(f"./local_database/player_sessions/{self.bot.user.id}"):
            os.makedirs(f"./local_database/player_sessions/{self.bot.user.id}")

        path = f'./local_database/player_sessions/{self.bot.user.id}/{id_}'

        try:
            async with aiofiles.open(f"{path}.pkl", "wb") as f:
                await f.write(zlib.compress(pickle.dumps(data)))
        except Exception:
            traceback.print_exc()
            try:
                os.rename(f"{path}.bak", f"{path}.pkl")
            except:
                pass
            return

        try:
            shutil.copy(f'{path}.pkl', f'{path}.bak')
        except FileNotFoundError:
            pass
        except Exception:
            traceback.print_exc()

    async def save_session(self, player: LavalinkPlayer, data: dict):

        try:
            player = player.bot.music.players[player.guild.id]
        except:
            try:
                player.queue_updater_task.cancel()
            except:
                pass
            return

        try:
            if self.bot.config["PLAYER_SESSIONS_MONGODB"] and self.bot.config["MONGO"]:
                await self.save_session_mongo(player.guild.id, data)
            else:
                await self.save_session_local(player.guild.id, data)

        except asyncio.CancelledError as e:
            print(f"❌ - {self.bot.user} - Saving cancelled: {repr(e)}")

    async def delete_data_mongo(self, id_: Union[LavalinkPlayer, int]):
        await self.bot.pool.mongo_database.delete_data(id_=str(id_), db_name=str(self.bot.user.id),
                                                       collection="player_sessions")

    def delete_data_local(self, id_: Union[LavalinkPlayer, int]):
        for ext in ('.pkl', '.bak'):
            try:
                os.remove(f'./local_database/player_sessions/{self.bot.user.id}/{id_}{ext}')
            except FileNotFoundError:
                continue
            except Exception:
                traceback.print_exc()

    async def delete_data(self, player: Union[LavalinkPlayer, int]):

        try:
            guild_id = player.guild.id
        except AttributeError:
            guild_id = int(player)

        if self.bot.config["PLAYER_SESSIONS_MONGODB"] and self.bot.config["MONGO"]:
            await self.delete_data_mongo(guild_id)
        else:
            self.delete_data_local(guild_id)

    def cog_unload(self):
        try:
            self.resume_task.cancel()
        except:
            pass

        for guild_id in list(self.bot.players_resumed):
            try:
                self.bot.players_resumed[guild_id].cancel()
            except:
                pass
            try:
                del self.bot.players_resumed[guild_id]
            except KeyError:
                continue

def setup(bot: BotCore):
    bot.add_cog(PlayerSession(bot))<|MERGE_RESOLUTION|>--- conflicted
+++ resolved
@@ -267,16 +267,11 @@
                 return
 
             if not guild:
-<<<<<<< HEAD
-                print(f"{self.bot.user} - Player Ignored: {data['_id']} | Server does not exist...")
-                if (disnake.utils.utcnow() - data.get("time", disnake.utils.utcnow())).total_seconds() > 172800:
-=======
                 if not (db_date:=data.get("time")) or (disnake.utils.utcnow() - db_date).total_seconds() > 172800:
-                    print(f"{self.bot.user} - Limpando informações do player: {data['_id']} | Servidor inexistente...")
->>>>>>> 0268789d
+                    print(f"{self.bot.user} - Cleaning player information: {data['_id']} | Server not found...")
                     await self.delete_data(data["_id"])
                 else:
-                    print(f"{self.bot.user} - Player Ignorado: {data['_id']} | Servidor inexistente...")
+                    print(f"{self.bot.user} - Player Ignored: {data['_id']} | Server not found...")
                 return
 
             message = None
