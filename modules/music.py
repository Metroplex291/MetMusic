# -*- coding: utf-8 -*-
import datetime
import json
import os.path
import pickle
import re
import traceback
import asyncio
import zlib
from base64 import b64decode
from copy import deepcopy
from typing import Union, Optional
from random import shuffle
from urllib.parse import urlparse, parse_qs

import aiofiles
import aiohttp
import disnake
from aiohttp import ClientConnectorCertificateError
from disnake.ext import commands

import wavelink

from utils.client import BotCore
from utils.db import DBModel
from utils.music.errors import GenericError, MissingVoicePerms, NoVoice, PoolException, parse_error, EmptyFavIntegration
from utils.music.spotify import process_spotify, spotify_regex_w_user
from utils.music.checks import check_voice, has_player, has_source, is_requester, is_dj, \
    can_send_message_check, check_requester_channel, can_send_message, can_connect, check_deafen, check_pool_bots, \
    check_channel_limit, check_stage_topic, check_queue_loading
from utils.music.models import LavalinkPlayer, LavalinkTrack, LavalinkPlaylist
from utils.music.converters import time_format, fix_characters, string_to_seconds, URL_REG, \
    YOUTUBE_VIDEO_REG, google_search, percentage, music_source_image, perms_translations
from utils.music.interactions import VolumeInteraction, QueueInteraction, SelectInteraction, FavMenuView, ViewMode
from utils.others import check_cmd, send_idle_embed, CustomContext, PlayerControls, fav_list, queue_track_index, \
    pool_command, string_to_file, CommandArgparse, music_source_emoji_url, SongRequestPurgeMode, song_request_buttons, \
    select_bot_pool


class Music(commands.Cog):

    emoji = "🎶"
    name = "Music"
    desc_prefix = f"[{emoji} {name}] | "

    search_sources_opts = [
        disnake.OptionChoice("Youtube", "ytsearch"),
        disnake.OptionChoice("Youtube Music", "ytmsearch"),
        disnake.OptionChoice("Soundcloud", "scsearch"),
    ]

    playlist_opts = [
        disnake.OptionChoice("Shuffle Playlist", "shuffle"),
        disnake.OptionChoice("Reverse Playlist", "reversed"),
    ]

    sources = {
        "yt": "ytsearch",
        "y": "ytsearch",
        "ytb": "ytsearch",
        "youtube": "ytsearch",
        "ytm": "ytmsearch",
        "ytmsc": "ytmsearch",
        "ytmusic": "ytmsearch",
        "youtubemusic": "ytmsearch",
        "sc": "scsearch",
        "scd": "scsearch",
        "soundcloud": "scsearch",
    }

    audio_formats = ("audio/mpeg", "audio/ogg", "audio/mp4", "audio/aac")

    def __init__(self, bot: BotCore):

        self.bot = bot

        self.extra_hints = bot.config["EXTRA_HINTS"].split("||")

        self.song_request_concurrency = commands.MaxConcurrency(1, per=commands.BucketType.member, wait=False)

        self.player_interaction_concurrency = commands.MaxConcurrency(1, per=commands.BucketType.member, wait=False)

        self.song_request_cooldown = commands.CooldownMapping.from_cooldown(rate=1, per=300,
                                                                            type=commands.BucketType.member)

        self.music_settings_cooldown = commands.CooldownMapping.from_cooldown(rate=3, per=15,
                                                                              type=commands.BucketType.guild)

        if self.bot.config["AUTO_ERROR_REPORT_WEBHOOK"]:
            self.error_report_queue = asyncio.Queue()
            self.error_report_task = bot.loop.create_task(self.error_report_loop())
        else:
            self.error_report_queue = None

    async def update_cache(self):

        async with aiofiles.open("./playlist_cache.json", "w") as f:
            await f.write(json.dumps(self.bot.pool.playlist_cache))

    @commands.is_owner()
    @commands.command(hidden=True, aliases=["ac"])
    async def addcache(self, ctx: CustomContext, url: str):

        url = url.strip("<>")

        async with ctx.typing():
            tracks, node = await self.get_tracks(url, ctx.author, use_cache=False)

        tracks_info = []

        try:
            tracks = tracks.tracks
        except AttributeError:
            pass

        for t in tracks:
            tinfo = {"track": t.id, "info": t.info}
            tinfo["info"]["extra"]["playlist"] = {"name": t.playlist_name, "url": t.playlist_url}
            tracks_info.append(tinfo)

        self.bot.pool.playlist_cache[url] = tracks_info

        await self.update_cache()

        await ctx.send("The songs from the link were successfully added to cache.", delete_after=30)

    @commands.is_owner()
    @commands.cooldown(1, 300, commands.BucketType.default)
    @commands.command(hidden=True, aliases=["uc"])
    async def updatecache(self, ctx: CustomContext, *args):

        if "-fav" in args:
            try:
                data = ctx.global_user_data
            except AttributeError:
                data = await self.bot.get_global_data(ctx.author.id, db_name=DBModel.users)
                ctx.global_user_data = data

            self.bot.pool.playlist_cache.update({url: [] for url in data["fav_links"].values()})

        try:
            if not self.bot.pool.playlist_cache:
                raise GenericError("**Your playlist cache is empty...**")
        except KeyError:
            raise GenericError(f"**You haven't used the command yet: {ctx.prefix}{self.addcache.name}**")

        msg = None

        counter = 0

        amount = len(self.bot.pool.playlist_cache)

        txt = ""

        for url in list(self.bot.pool.playlist_cache):

            try:
                async with ctx.typing():
                    tracks, node = await self.get_tracks(url, ctx.author, use_cache=False)
            except:
                traceback.print_exc()
                tracks = None
                try:
                    del self.bot.pool.playlist_cache[url]
                except:
                    pass

            if not tracks:
                txt += f"[`❌ Failure`]({url})\n"

            else:

                tracks_info = []

                try:
                    tracks = tracks.tracks
                except AttributeError:
                    pass

                for t in tracks:
                    tinfo = {"track": t.id, "info": t.info}
                    tinfo["info"]["extra"]["playlist"] = {"name": t.playlist_name, "url": t.playlist_url}
                    tracks_info.append(tinfo)

                self.bot.pool.playlist_cache[url] = tracks_info

                txt += f"[`{tracks_info[0]['info']['extra']['playlist']['name']}`]({url})\n"

            counter += 1

            embed = disnake.Embed(
                description=txt, color=self.bot.get_color(ctx.guild.me),
                title=f"Verified Playlist: {counter}/{amount}"
            )

            if not msg:
                msg = await ctx.send(embed=embed)
            else:
                await msg.edit(embed=embed)

        await self.update_cache()

    @commands.is_owner()
    @commands.command(hidden=True, aliases=["rc"])
    async def removecache(self, ctx: CustomContext, url: str):

        try:
            del self.bot.pool.playlist_cache[url]
        except KeyError:
            raise GenericError("**There are no items saved in cache with the provided URL...**")

        await self.update_cache()

        await ctx.send("The songs from the link have been successfully removed from the cache.", delete_after=30)

    @commands.is_owner()
    @commands.command(hidden=True, aliases=["cc"])
    async def clearcache(self, ctx: CustomContext):

        try:
            self.bot.pool.playlist_cache.clear()
        except KeyError:
            raise GenericError("**You do not have any saved playlist links in cache...**")

        await self.update_cache()

        await ctx.send("The playlist cache has been successfully cleared.", delete_after=30)

    @commands.is_owner()
    @commands.command(hidden=True, aliases=["ec"])
    async def exportcache(self, ctx: CustomContext):

        await ctx.send(file=disnake.File("playlist_cache.json"))

    @commands.is_owner()
    @commands.command(hidden=True, aliases=["ic"])
    async def importcache(self, ctx: CustomContext, url: str):

        async with ctx.typing():
            async with aiohttp.ClientSession() as session:
                async with session.get(url) as r:
                    self.bot.pool.playlist_cache.update(json.loads((await r.read()).decode('utf-8')))

        await self.update_cache()

        await ctx.send("The cache file has been successfully imported!", delete_after=30)

    stage_cd = commands.CooldownMapping.from_cooldown(2, 45, commands.BucketType.guild)
    stage_mc = commands.MaxConcurrency(1, per=commands.BucketType.guild, wait=False)

    stage_flags = CommandArgparse()
    stage_flags.add_argument('template', nargs='*', help="Model to be used instead of the default one.")
    stage_flags.add_argument('-save', '-s', action='store_true',
                             help='Save the template to be automatically activated when connecting to the voice channel.')
    stage_flags.add_argument('-clear', '-c', action='store_true',
                             help='Clear the automatic status of the voice channel')
    stage_flags.add_argument('-disable', '-d', action='store_true',
                             help='Disable the automatic status (voice channel)')

    @is_dj()
    @has_source()
    @commands.has_guild_permissions(manage_guild=True)
    @pool_command(
        only_voiced=True, name="stageannounce", aliases=["stagevc", "togglestageannounce", "announce", "vcannounce",
                                                         "voicestatus", "setvcstatus", "setvoicestatus", "statusvc",
                                                         "vcstatus"],
        description="Activate the automatic announcement/status system of the channel with the name of the song.",
        cooldown=stage_cd, max_concurrency=stage_mc, extras={"exclusive_cooldown": True, "flags": stage_flags},
        usage="{prefix}{cmd} <placeholders>\nEx: {track.author} - {track.title}"
    )
    async def stageannounce_legacy(self, ctx: CustomContext, *, flags: str = ""):

        args, unknown = ctx.command.extras['flags'].parse_known_args(flags.split())

        await self.stage_announce.callback(
            self=self,
            inter=ctx,
            template=" ".join(args.template + unknown),
            save=args.save,
            clear=args.clear,
            disable=args.disable,
        )

    @is_dj()
    @has_source()
    @commands.slash_command(
        description=f"{desc_prefix}Enable/edit the automatic announcement/status system of the channel with the song name.",
        extras={"only_voiced": True, "exclusive_cooldown": True}, cooldown=stage_cd, max_concurrency=stage_mc,
        default_member_permissions=disnake.Permissions(manage_guild=True), dm_permission=False
    )
    async def stage_announce(
            self,
            inter: disnake.AppCmdInter,
            template: str = commands.Param(
                name=disnake.Localized("template", data={disnake.Locale.pt_BR: "modelo"}),
                description="Template to be used instead of the default one.", default=""
            ),
            save: bool = commands.Param(
                name=disnake.Localized("save", data={disnake.Locale.pt_BR: "salvar"}),
                description="Save the template to be automatically activated when connecting to the voice channel.",
                default=False,
            ),
            clear: bool = commands.Param(
                name=disnake.Localized("clear", data={disnake.Locale.pt_BR: "limpar"}),
                description="Clear/disable the automatic status (voice channel).",
                default=False,
            ),
            disable: bool = commands.Param(
                name=disnake.Localized("disable", data={disnake.Locale.pt_BR: "desativar"}),
                description="Disable the automatic status (voice channel).",
                default=False,
            )
    ):

        try:
            bot = inter.music_bot
            guild = inter.music_guild
            author = guild.get_member(inter.author.id)
        except AttributeError:
            bot = inter.bot
            guild = inter.guild
            author = inter.author

        player: LavalinkPlayer = bot.music.players[inter.guild_id]

        if not author.guild_permissions.manage_guild and not (await bot.is_owner(author)):
            raise GenericError("**You do not have permission to manage the server to enable/disable this system.**")

        if disable or clear:

            await inter.response.defer(ephemeral=True)

            if disable:
                global_data = await self.bot.get_global_data(inter.guild_id, db_name=DBModel.guilds)
                if not global_data["voice_channel_status"]:
                    raise GenericError("**The automatic status has not been configured.**")
                global_data["voice_channel_status"] = ""
                await self.bot.update_global_data(inter.guild_id, global_data, db_name=DBModel.guilds)

            await player.update_stage_topic(clear=True)

            player.stage_title_event = False

            if isinstance(inter, disnake.MessageInteraction):
                await self.interaction_message(inter,  "disabled the automatic status of the voice channel.", emoji="📢", force=True)
            else:
                try:
                    func = inter.edit_original_message
                except:
                    func = inter.send

                await func(
                    embed=disnake.Embed(
                        description="**The automatic status of the voice channel has been successfully disabled!**",
                        color=self.bot.get_color(guild.me)
                    )
                )
            await player.process_save_queue()
            return

        if isinstance(guild.me.voice.channel, disnake.StageChannel) and not author.guild_permissions.manage_guild and not (await bot.is_owner(author)):
            raise GenericError("**You need the manage server permission to use this command in stage channels**")

        await inter.response.defer(ephemeral=True)
        global_data = await self.bot.get_global_data(inter.guild_id, db_name=DBModel.guilds)

        if template:
            if not author.guild_permissions.manage_guild and not (await bot.is_owner(author)):
                raise GenericError("**You need the manage server permission to use this command with a custom template.\n"
                                   "Use the command again without including a template (the default template will be used).**")

            if not any(p in template for p in (
                    '{track.title}', '{track.timestamp}', '{track.emoji}', '{track.author}', '{track.duration}',
                    '{track.source}', '{track.playlist}',
                    '{requester.name}', '{requester.id}'
            )):

                if isinstance(inter, CustomContext):
                    cmd = f"{inter.prefix}{inter.invoked_with}"
                else:
                    cmd = f"/{self.stage_announce.name}"

                raise GenericError(
                    "**You must use at least one valid placeholder in the message.**\n\n"
                    "**PLACEHOLDERS:** ```ansi\n"
                    "[34;1m{track.title}[0m -> Song name\n"
                    "[34;1m{track.author}[0m -> Artist/Uploader/Author of the song.\n"
                    "[34;1m{track.duration}[0m -> Song duration.\n"
                    "[34;1m{track.timestamp}[0m -> Remaining time of the duration (only in voice channel).\n"
                    "[34;1m{track.emoji}[0m -> Emoji of the music source (only in voice channel).\n"
                    "[34;1m{track.source}[0m -> Source of the music (Youtube/Spotify/Soundcloud etc)\n"
                    "[34;1m{track.playlist}[0m -> Name of the playlist the song is from (if any)\n"
                    "[34;1m{requester.name}[0m -> Name/Nickname of the member who requested the song\n"
                    "[34;1m{requester.id}[0m -> ID of the member who requested the song```\n"
                    "Example: " + cmd + " {track.title} - {track.author}"
                )

        else:
            if isinstance(guild.me.voice.channel, disnake.VoiceChannel):
                template = global_data["voice_channel_status"] or "{track.emoji} {track.title} | {track.timestamp}"
            else:
                template = player.stage_title_template or "{track.title} | {track.author}"

        if isinstance(guild.me.voice.channel, disnake.StageChannel):

            if not guild.me.guild_permissions.manage_guild:
                raise GenericError(
                    f"{bot.user.mention} does not have the permission: **{perms_translations['manage_guild']}.**")

            if save:
                raise GenericError("**The save option should only be used in voice channels.**")

            if player.stage_title_event and player.stage_title_template == template:
                raise GenericError("**The stage automatic announcement is already enabled (and there have been no changes in "
                                   "the title template).\n"
                                   "If you want to disable it you can stop the player (all stage members will be "
                                   "automatically disconnected in this process).**")

            txt = [f"enabled/changed the stage automatic announcement system.",
                   f"📢 **⠂{inter.author.mention} enabled/changed the stage automatic announcement system "
                   f"{guild.me.voice.channel.mention}.**\n\n"
                   f"`Note: If the player is turned off, all stage members will be automatically disconnected.`\n\n"
                   f"**Used template:** `{disnake.utils.escape_markdown(template, as_needed=True)}`"]

        elif isinstance(guild.me.voice.channel, disnake.VoiceChannel):

            txt = [f"enabled/changed the automatic status system of the voice channel.",
                   f"📢 **⠂{inter.author.mention} enabled/changed the automatic status system of the voice channel "
                   f"{guild.me.voice.channel.mention}.**\n\n"
                   f"**Used template:** `{disnake.utils.escape_markdown(template, as_needed=True)}`"]

        else:
            raise GenericError("**You must be in a stage channel to enable/disable this system.**")

        player.stage_title_event = True
        player.stage_title_template = template
        player.start_time = disnake.utils.utcnow()

        if save and isinstance(guild.me.voice.channel, disnake.VoiceChannel):

            log, msg = txt

            if author.guild_permissions.manage_guild:
                global_data["voice_channel_status"] = template
                await self.bot.update_global_data(inter.guild_id, global_data, db_name=DBModel.guilds)
                msg += "\n\n**Note:** `The template has been saved and will be automatically used in voice channels.`"
            else:
                msg += "\n\n**Note:** `The template was not saved because you do not have the manage server permission.`"

            player.set_command_log(emoji="📢", text=log)
            player.update = True

            if inter.response.is_done():
                func = inter.edit_original_message
                kwargs = {}
            else:
                func = inter.send
                kwargs = {"ephemeral": True} if not isinstance(inter, CustomContext) else {}

            await func(embed=disnake.Embed(description=msg, color=self.bot.get_color(guild.me)), **kwargs)
            await player.process_save_queue()

        elif isinstance(inter, (disnake.MessageInteraction)):
            player.set_command_log(f"{inter.author.mention} {txt[0]}", emoji="📢")
            await player.invoke_np(force=True, interaction=inter)

        else:
            await self.interaction_message(inter, txt, emoji="📢", defered=True)

        await player.update_stage_topic()

    @stage_announce.autocomplete("template")
    async def stage_announce_autocomplete(self, inter: disnake.Interaction, query: str):

        return [
            "Playing: {track.title} | {track.author}",
            "{track.title} | Requested by: {requester.name}#{requester.tag}",
            "24/7 Radio | {track.title}",
            "{track.title} | Playlist: {track.playlist}",
        ]

    play_cd = commands.CooldownMapping.from_cooldown(3, 12, commands.BucketType.member)
    play_mc = commands.MaxConcurrency(1, per=commands.BucketType.member, wait=False)

    @check_voice()
    @can_send_message_check()
    @commands.message_command(name="add to queue", extras={"check_player": False},
                              cooldown=play_cd, max_concurrency=play_mc, dm_permission=False)
    async def message_play(self, inter: disnake.MessageCommandInteraction):

        if not inter.target.content:
            emb = disnake.Embed(description=f"There is no text in the selected [message]({inter.target.jump_url})...",
                                color=disnake.Colour.red())
            await inter.send(embed=emb, ephemeral=True)
            return

        await self.play.callback(
            self=self,
            inter=inter,
            query=inter.target.content,
            position=0,
            options="",
            manual_selection=False,
            source="ytsearch",
            repeat_amount=0,
            force_play="no",
        )

    @check_voice()
    @can_send_message_check()
    @commands.slash_command(name="search", extras={"check_player": False}, cooldown=play_cd, max_concurrency=play_mc,
                            description=f"{desc_prefix}Search for music and choose one from the results to play.",
                            dm_permission=False)
    async def search(
            self,
            inter: disnake.AppCmdInter,
            query: str = commands.Param(name="search", desc="Name or link of the music."),
            *,
            position: int = commands.Param(name="position", description=f"{desc_prefix}Place the music in a specific position",
                                           default=0),
            force_play: str = commands.Param(
                name="play_now",
                description="Play the music immediately (instead of adding it to the queue).",
                default="no",
                choices=[
                    disnake.OptionChoice(disnake.Localized("Yes", data={disnake.Locale.pt_BR: "Sim"}), "yes"),
                    disnake.OptionChoice(disnake.Localized("No", data={disnake.Locale.pt_BR: "Não"}), "no")
                ]
            ),
            options: str = commands.Param(name="options", description="Options to process playlist",
                                          choices=playlist_opts, default=False),
            source: str = commands.Param(name="source",
                                         description="Select website for music search (not links)",
                                         choices=search_sources_opts,
                                         default="ytsearch"),
            repeat_amount: int = commands.Param(name="repetitions", description="Set the number of repetitions.",
                                                default=0),
            server: str = commands.Param(name="server", desc="Use a specific music server in the search.",
                                         default=None)
    ):

        await self.play.callback(
            self=self,
            inter=inter,
            query=query,
            position=position,
            force_play=force_play,
            options=options,
            manual_selection=True,
            source=source,
            repeat_amount=repeat_amount,
            server=server
        )

    @search.autocomplete("search")
    async def search_autocomplete(self, inter: disnake.Interaction, current: str):

        if not current:
            return []

        if URL_REG.match(current):
            return [current] if len(current) < 100 else []

        try:
            await check_pool_bots(inter, only_voiced=True)
            bot = inter.music_bot
        except GenericError:
            return [current[:99]]
        except:
            bot = inter.bot

        try:
            if not inter.author.voice:
                return []
        except AttributeError:
            return [current[:99]]

        return await google_search(bot, current)

    @is_dj()
    @has_player()
    @can_send_message_check()
    @commands.max_concurrency(1, commands.BucketType.guild)
    @commands.slash_command(
        extras={"only_voiced": True}, dm_permission=False,
        description=f"{desc_prefix}Connect me to a voice channel (or move me to one)."
    )
    async def connect(
            self,
            inter: disnake.AppCmdInter,
            channel: Union[disnake.VoiceChannel, disnake.StageChannel] = commands.Param(
                name="channel",
                description="Channel to connect me to"
            )
    ):
        try:
            channel = inter.music_bot.get_channel(channel.id)
        except AttributeError:
            pass

        await self.do_connect(inter, channel)

    async def do_connect(
            self,
            ctx: Union[disnake.AppCmdInter, commands.Context, disnake.Message],
            channel: Union[disnake.VoiceChannel, disnake.StageChannel] = None,
            check_other_bots_in_vc: bool = False,
            bot: BotCore = None,
            me: disnake.Member = None,
            check_pool: bool = True,
    ):

        if not channel:
            try:
                channel = ctx.music_bot.get_channel(ctx.author.voice.channel.id) or ctx.author.voice.channel
            except AttributeError:
                channel = ctx.author.voice.channel

        if not bot:
            try:
                bot = ctx.music_bot
            except AttributeError:
                try:
                    bot = ctx.bot
                except:
                    bot = self.bot

        if not me:
            try:
                me = ctx.music_guild.me
            except AttributeError:
                me = ctx.guild.me

        try:
            guild_id = ctx.guild_id
        except AttributeError:
            guild_id = ctx.guild.id

        try:
            text_channel = ctx.music_bot.get_channel(ctx.channel.id)
        except AttributeError:
            text_channel = ctx.channel

        try:
            player = bot.music.players[guild_id]
        except KeyError:
            print(f"Player debug test 20: {bot.user} | {self.bot.user}")
            raise GenericError(
                f"**The bot's player {bot.user.mention} was terminated before connecting to the voice channel "
                f"(or the player was not initialized)...\nJust in case, please try again.**"
            )

        can_connect(channel, me.guild, check_other_bots_in_vc=check_other_bots_in_vc, bot=bot)

        deafen_check = True

        if isinstance(ctx, disnake.AppCmdInter) and ctx.application_command.name == self.connect.name:

            perms = channel.permissions_for(me)

            if not perms.connect or not perms.speak:
                raise MissingVoicePerms(channel)

            await player.connect(channel.id, self_deaf=True)

            if channel != me.voice and me.voice.channel:
                txt = [
                    f"I was moved to channel <#{channel.id}>",
                    f"**Successfully moved to channel** <#{channel.id}>"
                ]

                deafen_check = False


            else:
                txt = [
                    f"I connected to channel <#{channel.id}>",
                    f"**Successfully connected to channel** <#{channel.id}>"
                ]

            await self.interaction_message(ctx, txt, emoji="🔈", rpc_update=True)

        else:
            await player.connect(channel.id, self_deaf=True)

        try:
            player.members_timeout_task.cancel()
        except:
            pass

        if deafen_check and bot.config["GUILD_DEAFEN_WARN"]:

            retries = 0

            while retries < 5:

                if me.voice:
                    break

                await asyncio.sleep(1)
                retries += 0

            if not await check_deafen(me):
                await text_channel.send(
                    embed=disnake.Embed(
                        title="Advice:",
                        description="To maintain your privacy and help me save resources, "
                                    "I recommend disabling my audio channel "
                                    "by right-clicking on me and then selecting: disable "
                                    "audio on server.",
                        color=self.bot.get_color(me),
                    ).set_image(
                        url="https://cdn.discordapp.com/attachments/554468640942981147/1012533546386210956/unknown.png"
                    ), delete_after=20
                )

        if isinstance(channel, disnake.StageChannel):

            while not me.voice:
                await asyncio.sleep(1)

            stage_perms = channel.permissions_for(me)

            if stage_perms.mute_members:
                await me.edit(suppress=False)
            else:
                embed = disnake.Embed(color=self.bot.get_color(me))

                embed.description = f"**I need a staff member to invite me to speak on stage: " \
                                    f"[{channel.name}]({channel.jump_url}).**"

                embed.set_footer(
                    text="💡 Tip: To allow me to speak on stage automatically, you will need to grant me the "
                         "mute members permission (either on the server or just in the chosen stage channel).")

                await text_channel.send(ctx.author.mention, embed=embed, delete_after=45)

    @can_send_message_check()
    @check_voice()
    @commands.bot_has_guild_permissions(send_messages=True)
    @commands.max_concurrency(1, commands.BucketType.member)
    @pool_command(name="addposition", description="Add a song at a specific position in the queue.",
                  aliases=["adp", "addpos"], check_player=False, cooldown=play_cd, max_concurrency=play_mc,
                  usage="{prefix}{cmd} [position(No.)] [name|link]\nEx: {prefix}{cmd} 2 sekai - burn me down")
    async def addpos_legacy(self, ctx: CustomContext, position: int, *, query: str):

        if position < 1:
            raise GenericError("**Queue position number must be 1 or higher.**")

        await self.play.callback(self=self, inter=ctx, query=query, position=position, options=False,
                                 force_play="no", manual_selection=False,
                                 source="ytsearch", repeat_amount=0, server=None)

    stage_flags = CommandArgparse()
<<<<<<< HEAD
    stage_flags.add_argument('query', nargs='*', help="name or link of the song")
    stage_flags.add_argument('-position', '-pos', '-p', type=int, default=0, help='Place the song at a specific position in the queue (will be ignored if using -next etc).\nEx: -p 10')
    stage_flags.add_argument('-next', '-proximo', action='store_true', help='Add the song/playlist at the top of the queue (equivalent to: -pos 1)')
    stage_flags.add_argument('-reverse', '-r', action='store_true', help='Reverse the order of the added songs (effective only when adding playlist).')
    stage_flags.add_argument('-shuffle', '-sl', action='store_true', help='Shuffle the added songs (effective only when adding playlist).')
    stage_flags.add_argument('-select', '-s', action='store_true', help='Choose the song from the search results.')
    stage_flags.add_argument('-source', '-src', type=str, default="ytsearch", help='Search for the song using a specific source [youtube/soundcloud etc]')
    stage_flags.add_argument('-force', '-now', '-n', '-f', action='store_true', help='Play the added song immediately (effective only if there is currently a song playing.)')
    stage_flags.add_argument('-loop', '-lp', type=int, default=0, help="Set the number of times the chosen song will repeat.\nEx: -loop 5")
    stage_flags.add_argument('-server', '-sv', type=str, default=None, help='Use a specific music server.')
=======
    stage_flags.add_argument('query', nargs='*', help="nome ou link da música")
    stage_flags.add_argument('-position', '-pos', '-p', type=int, default=0, help='Colocar a música em uma posição específica da fila (será ignorado caso use -next etc).\nEx: -p 10')
    stage_flags.add_argument('-next', '-proximo', action='store_true', help='Adicionar a música/playlist no topo da fila (equivalente ao: -pos 1)')
    stage_flags.add_argument('-reverse', '-r', action='store_true', help='Inverter a ordem das músicas adicionadas (efetivo apenas ao adicionar playlist).')
    stage_flags.add_argument('-shuffle', '-sl', action='store_true', help='Misturar as músicas adicionadas (efetivo apenas ao adicionar playlist).')
    stage_flags.add_argument('-select', '-s', action='store_true', help='Escolher a música entre os resultados encontrados.')
    stage_flags.add_argument('-source', '-src', type=str, default=None, help='Fazer a busca da música usando uma fonte específica [youtube/soundcloud etc]')
    stage_flags.add_argument('-force', '-now', '-n', '-f', action='store_true', help='Tocar a música adicionada imediatamente (efetivo apenas se houver uma música tocando atualmente.)')
    stage_flags.add_argument('-loop', '-lp', type=int, default=0, help="Definir a quantidade de repetições da música escolhida.\nEx: -loop 5")
    stage_flags.add_argument('-server', '-sv', type=str, default=None, help='Usar um servidor de música específico.')
>>>>>>> f8ff730f

    @can_send_message_check()
    @check_voice()
    @commands.bot_has_guild_permissions(send_messages=True)
    @commands.max_concurrency(1, commands.BucketType.member)
    @pool_command(name="play", description="Play music in a voice channel.", aliases=["p"], check_player=False,
                  cooldown=play_cd, max_concurrency=play_mc, extras={"flags": stage_flags},
                  usage="{prefix}{cmd} [name|link]\nEx: {prefix}{cmd} sekai - burn me down")
    async def play_legacy(self, ctx: CustomContext, *, flags: str = ""):

        args, unknown = ctx.command.extras['flags'].parse_known_args(flags.split())

        await self.play.callback(
            self = self,
            inter = ctx,
            query = " ".join(args.query + unknown),
            position= 1 if args.next else args.position if args.position > 0 else 0,
            options = "shuffle" if args.shuffle else "reversed" if args.reverse else None,
            force_play = "yes" if args.force else "no",
            manual_selection = args.select,
            source = self.sources.get(args.source),
            repeat_amount = args.loop,
            server = args.server
        )

    @can_send_message_check()
    @check_voice()
    @commands.bot_has_guild_permissions(send_messages=True)
    @pool_command(name="search", description="Search for songs and choose one from the results to play.",
                  aliases=["sc"], check_player=False, cooldown=play_cd, max_concurrency=play_mc,
                  usage="{prefix}{cmd} [name]\nEx: {prefix}{cmd} sekai - burn me down")
    async def search_legacy(self, ctx: CustomContext, *, query):

        await self.play.callback(self=self, inter=ctx, query=query, position=0, options=False, force_play="no",
                                 manual_selection=True, source="ytsearch", repeat_amount=0, server=None)

    @can_send_message_check()
    @check_voice()
    @commands.slash_command(
        name="play_music_file", dm_permission=False,
        description=f"{desc_prefix}Play a music file in a voice channel.",
        extras={"check_player": False}, cooldown=play_cd, max_concurrency=play_mc
    )
    async def play_file(
            self,
            inter: Union[disnake.AppCmdInter, CustomContext],
            file: disnake.Attachment = commands.Param(
                name="file", description="audio file to play or add to the queue"
            ),
            position: int = commands.Param(name="position", description="Place the music in a specific position",
                                           default=0),
            force_play: str = commands.Param(
                name="play_now",
                description="Play the music immediately (instead of adding to the queue).",
                default="no",
                choices=[
                    disnake.OptionChoice(disnake.Localized("Yes", data={disnake.Locale.pt_BR: "Sim"}), "yes"),
                    disnake.OptionChoice(disnake.Localized("No", data={disnake.Locale.pt_BR: "Não"}), "no")
                ]
            ),
            repeat_amount: int = commands.Param(name="repetitions", description="set the number of repetitions.",
                                                default=0),
            server: str = commands.Param(name="server", desc="Use a specific music server in the search.",
                                         default=None),
    ):

        class DummyMessage:
            attachments = [file]

        try:
            thread = inter.message.thread
        except:
            thread = None
        inter.message = DummyMessage()
        inter.message.thread = thread

        await self.play.callback(self=self, inter=inter, query="", position=position, options=False, force_play=force_play,
                                 manual_selection=False, source="ytsearch", repeat_amount=repeat_amount, server=server)

    async def check_player_queue(self, user: disnake.User, bot: BotCore, guild_id: int, tracks: Union[list, LavalinkPlaylist] = None):

        count = self.bot.config["QUEUE_MAX_ENTRIES"]

        try:
            player: LavalinkPlayer = bot.music.players[guild_id]
        except KeyError:
            if count < 1:
                return tracks
            count += 1
        else:
            if count < 1:
                return tracks
            if len(player.queue) >= count and not (await bot.is_owner(user)):
                raise GenericError(f"The queue is full with ({self.bot.config['QUEUE_MAX_ENTRIES']} songs).")

        if tracks:

            if isinstance(tracks, list):
                if not await bot.is_owner(user):
                    tracks = tracks[:count]
            else:
                if not await bot.is_owner(user):
                    tracks.tracks = tracks.tracks[:count]

        return tracks

    @can_send_message_check()
    @check_voice()
    @commands.slash_command(
        description=f"{desc_prefix}Play music in a voice channel.", dm_permission=False,
        extras={"check_player": False}, cooldown=play_cd, max_concurrency=play_mc
    )
    async def play(
            self,
            inter: Union[disnake.AppCmdInter, CustomContext],
            query: str = commands.Param(name="search", desc="Name or link of the music."), *,
            position: int = commands.Param(name="position", description="Place the music in a specific position",
                                           default=0),
            force_play: str = commands.Param(
                name="play_now",
                description="Play the music immediately (instead of adding it to the queue).",
                default="no",
                choices=[
                    disnake.OptionChoice(disnake.Localized("Yes", data={disnake.Locale.pt_BR: "Sim"}), "yes"),
                    disnake.OptionChoice(disnake.Localized("No", data={disnake.Locale.pt_BR: "Não"}), "no")
                ]
            ),
            manual_selection: bool = commands.Param(name="manual_selection",
                                                    description="Choose a music manually from the search results",
                                                    default=False),
            options: str = commands.Param(name="options", description="Options to process playlist",
                                          choices=playlist_opts, default=False),
            source: str = commands.Param(name="source",
                                         description="Select site for music search (not links)",
                                         choices=search_sources_opts,
<<<<<<< HEAD
                                         default="ytsearch"),
            repeat_amount: int = commands.Param(name="repetitions", description="Set the number of repetitions.",
=======
                                         default=None),
            repeat_amount: int = commands.Param(name="repetições", description="definir quantidade de repetições.",
>>>>>>> f8ff730f
                                                default=0),
            server: str = commands.Param(name="server", desc="Use a specific music server in the search.",
                                         default=None),
    ):

        try:
            bot = inter.music_bot
            guild = inter.music_guild
            channel = bot.get_channel(inter.channel.id)
        except AttributeError:
            bot = inter.bot
            guild = inter.guild
            channel = inter.channel

        if not source:
            source = self.bot.pool.config["DEFAULT_SEARCH_PROVIDER"]

        can_send_message(channel, bot.user)

        if not guild.voice_client and not check_channel_limit(guild.me, inter.author.voice.channel):
            raise GenericError(f"**The channel {inter.author.voice.channel.mention} is full!**")

        await self.check_player_queue(inter.author, bot, guild.id)

        msg = None
        query = query.replace("\n", " ").strip()
        ephemeral = None
        warn_message = None
        queue_loaded = False

        try:
            if isinstance(inter.message, disnake.Message):
                message_inter = inter.message
            else:
                message_inter = None
        except AttributeError:
            message_inter = None

        try:
            modal_message_id = int(inter.data.custom_id[15:])
        except:
            modal_message_id = None

        attachment: Optional[disnake.Attachment] = None

        try:
            voice_channel = bot.get_channel(inter.author.voice.channel.id)
        except AttributeError:
            raise NoVoice()

        try:
            player = bot.music.players[guild.id]

            if not server:
                node = player.node
            else:
                node = bot.music.get_node(server) or player.node

            guild_data = {}

        except KeyError:

            node = bot.music.get_node(server)

            if not node:
                node = await self.get_best_node(bot)

            guild_data = None

            if inter.bot == bot:
                try:
                    guild_data = inter.guild_data
                except AttributeError:
                    guild_data = await bot.get_data(inter.guild_id, db_name=DBModel.guilds)
                    try:
                        inter.guild_data = guild_data
                    except AttributeError:
                        pass

            if not guild_data:
                guild_data = await bot.get_data(inter.guild_id, db_name=DBModel.guilds)

            if not guild.me.voice:
                can_connect(voice_channel, guild, guild_data["check_other_bots_in_vc"], bot=bot)

            static_player = guild_data['player_controller']

            if not inter.response.is_done():
                ephemeral = await self.is_request_channel(inter, data=guild_data, ignore_thread=True)
                await inter.response.defer(ephemeral=ephemeral)

            if static_player['channel']:
                channel, warn_message, message = await self.check_channel(guild_data, inter, channel, guild, bot)

        if ephemeral is None:
            ephemeral = await self.is_request_channel(inter, data=guild_data, ignore_thread=True)

        is_pin = None

        if not query:

            if self.bot.config["ENABLE_DISCORD_URLS_PLAYBACK"]:

                try:
                    attachment = inter.message.attachments[0]

                    if attachment.size > 18000000:
                        raise GenericError("**The file you sent must have a size equal to or smaller than 18mb.**")

                    if attachment.content_type not in self.audio_formats:
                        raise GenericError("**The file you sent is not a valid music file...**")

                    query = attachment.url

                except IndexError:
                    pass

        if not query:

            try:
                user_data = inter.global_user_data
            except:
                user_data = await self.bot.get_global_data(inter.author.id, db_name=DBModel.users)
                inter.global_user_data = user_data

            db_favs = {}

            for k, v in user_data["integration_links"].items():
                db_favs[f"> itg: {k}"] = v

            for k, v in user_data["fav_links"].items():
                db_favs[f"> fav: {k}"] = v

            if os.path.isfile(f"./local_database/saved_queues_v1/users/{inter.author.id}.pkl"):
                db_favs["> svq: Fila Salva"] = ">> saved_queue <<"

            if not db_favs:
                raise EmptyFavIntegration()

            if len(db_favs) == 1:
                query = list(db_favs)[0]

            else:
                embed = disnake.Embed(
                    color=self.bot.get_color(guild.me),
                    description="**Select an item below:**\n"
                                f'Note: you only have <t:{int((disnake.utils.utcnow() + datetime.timedelta(seconds=45)).timestamp())}:R> to choose!'
                )

                try:
                    if bot.user.id != self.bot.user.id:
                        embed.set_footer(text=f"Via: {bot.user.display_name}", icon_url=bot.user.display_avatar.url)
                except AttributeError:
                    pass

                kwargs = {
                    "content": "",
                    "embed": embed
                }

                try:
                    if inter.message.author.bot:
                        kwargs["content"] = inter.author.mention
                except AttributeError:
                    pass

                view = SelectInteraction(
                    user=inter.author,  timeout=45,
                    opts=[disnake.SelectOption(label=k, value=k, emoji=music_source_emoji_url(v)) for k, v in db_favs.items()]
                )

                if isinstance(inter, disnake.MessageInteraction) and not inter.response.is_done():
                    await inter.response.defer(ephemeral=ephemeral)

                try:
                    msg = await inter.followup.send(ephemeral=ephemeral, view=view, wait=True, **kwargs)
                except (disnake.InteractionTimedOut, AttributeError):
                    msg = await inter.channel.send(view=view, **kwargs)

                await view.wait()

                select_interaction = view.inter

                if not select_interaction or view.selected is False:

                    text = "### Selection time expired!" if view.selected is not False else "### Cancelled by the user."

                    try:
                        await msg.edit(embed=disnake.Embed(description=text, color=self.bot.get_color(guild.me)), components=song_request_buttons)
                    except AttributeError:
                        traceback.print_exc()
                        pass
                    return

                if select_interaction.data.values[0] == "cancel":
                    await msg.edit(
                        embed=disnake.Embed(
                            description="**Selection canceled!**",
                            color=self.bot.get_color(guild.me)
                        ),
                        components=None
                    )
                    return

                try:
                    inter.store_message = msg
                except AttributeError:
                    pass

                inter.token = select_interaction.token
                inter.id = select_interaction.id
                inter.response = select_interaction.response
                query = select_interaction.data.values[0]

        if query.startswith("> pin: "):
            is_pin = True
            query = query[7:]

        elif query.startswith(("> fav: ", "> itg: ")):
            try:
                user_data = inter.global_user_data
            except AttributeError:
                user_data = await self.bot.get_global_data(inter.author.id, db_name=DBModel.users)
                inter.global_user_data = user_data

            if query.startswith("> fav:"):
                query = user_data["fav_links"][query[7:]]

            else:

                query = user_data["integration_links"][query[7:]]

                if (matches := spotify_regex_w_user.match(query)):

                    if not self.bot.spotify:
                        raise GenericError("**Spotify support is currently unavailable...**")

                    url_type, user_id = matches.groups()

                    if url_type != "user":
                        raise GenericError("**Link not supported using this method...**")

                    try:
                        await inter.response.defer(ephemeral=True)
                    except:
                        pass

                    result = await self.bot.loop.run_in_executor(None, lambda: self.bot.spotify.user_playlists(user_id))

                    info = {"entries": [{"title": t["name"], "url": t["external_urls"]["spotify"]} for t in result["items"]]}

                elif not self.bot.config["USE_YTDL"]:
                    raise GenericError("**This type of request is not supported at the moment...**")

                else:

                    loop = self.bot.loop or asyncio.get_event_loop()

                    try:
                        await inter.response.defer(ephemeral=True)
                    except:
                        pass

                    info = await loop.run_in_executor(None, lambda: self.bot.pool.ytdl.extract_info(query, download=False))

                    try:
                        if not info["entries"]:
                            raise GenericError(f"**Unavailable content (or private):**\n{query}")
                    except KeyError:
                        raise GenericError("**An error occurred while trying to get results for the selected option...**")

                if len(info["entries"]) == 1:
                    query = info["entries"][0]['url']

                else:

                    emoji = music_source_emoji_url(query)

                    view = SelectInteraction(
                        user=inter.author,
                        opts=[
                            disnake.SelectOption(label=e['title'][:90], value=f"entrie_select_{c}",
                                                 emoji=emoji) for c, e in enumerate(info['entries'])
                        ], timeout=30)

                    embed = disnake.Embed(
                        description="**Choose a playlist below:**\n"
                                    f'Select an option within <t:{int((disnake.utils.utcnow() + datetime.timedelta(seconds=30)).timestamp())}:R> to proceed.',
                        color=self.bot.get_color(guild.me)
                    )

                    kwargs = {}

                    try:
                        func = msg.edit
                    except AttributeError:
                        try:
                            func = inter.edit_original_message
                        except AttributeError:
                            kwargs["ephemeral"] = True
                            try:
                                func = inter.followup.send
                            except AttributeError:
                                func = inter.send

                    msg = await func(embed=embed, view=view, **kwargs)

                    await view.wait()

                    if not view.inter or view.selected is False:

                        try:
                            func = msg.edit
                        except:
                            func = view.inter.response.edit_message

                        await func(embed=disnake.Embed(color=self.bot.get_color(guild.me),
                            description="**Time expired!**" if not view.selected is False else "### Cancelled by the user."),
                            components=song_request_buttons
                        )
                        return

                    query = info["entries"][int(view.selected[14:])]["url"]

                    if not isinstance(inter, disnake.ModalInteraction):
                        inter.token = view.inter.token
                        inter.id = view.inter.id
                        inter.response = view.inter.response
                    else:
                        inter = view.inter

        elif query.startswith("> svq: "):

            try:
                async with aiofiles.open(f"./local_database/saved_queues_v1/users/{inter.author.id}.pkl", 'rb') as f:
                    f_content = await f.read()
                    try:
                        f_content = zlib.decompress(f_content)
                    except zlib.error:
                        pass
                    data = pickle.loads(f_content)
            except FileNotFoundError:
                raise GenericError("**Your saved queue has been deleted...**")

            tracks = await self.check_player_queue(inter.author, bot, guild.id, self.bot.get_cog("PlayerSession").process_track_cls(data["tracks"])[0])
            node = await self.get_best_node(bot)
            queue_loaded = True

        else:

            query = query.strip("<>")

            urls = URL_REG.findall(query)

            if not urls:

                query = f"{source}:{query}"

            else:

                query = urls[0]

                if query.startswith("https://www.youtube.com/results"):
                    try:
                        query = f"ytsearch:{parse_qs(urlparse(query).query)['search_query'][0]}"
                    except:
                        raise GenericError(f"**The provided link is not supported:** {query}")
                    manual_selection = True

                elif query.startswith("https://www.youtube.com/live/"):
                    query = query.split("?")[0].replace("/live/", "/watch?v=")

                if not self.bot.config["ENABLE_DISCORD_URLS_PLAYBACK"] and "cdn.discordapp.com/attachments/" in query:
                    raise GenericError("**Discord link support is disabled.**")

                if query.startswith(("https://youtu.be/", "https://www.youtube.com/")):

                    for p in ("&ab_channel=", "&start_radio="):
                        if p in query:
                            try:
                                query = f'https://www.youtube.com/watch?v={re.search(r"v=([a-zA-Z0-9_-]+)", query).group(1)}'
                            except:
                                pass
                            break

                    if "&list=" in query and (link_re := YOUTUBE_VIDEO_REG.match(query)):

                        view = SelectInteraction(
                            user=inter.author,
                            opts=[
                                disnake.SelectOption(label="Music", emoji="🎵",
                                                     description="Load only the music from the link.", value="music"),
                                disnake.SelectOption(label="Playlist", emoji="🎶",
                                                     description="Load playlist with current song.", value="playlist"),
                            ], timeout=30)

                        embed = disnake.Embed(
                            description='**The link contains a video with a playlist.**\n'
                                        f'Select an option within <t:{int((disnake.utils.utcnow() + datetime.timedelta(seconds=30)).timestamp())}:R> to proceed.',
                            color=self.bot.get_color(guild.me)
                        )

                        try:
                            if bot.user.id != self.bot.user.id:
                                embed.set_footer(text=f"Via: {bot.user.display_name}",
                                                 icon_url=bot.user.display_avatar.url)
                        except AttributeError:
                            pass

                        msg = await inter.send(embed=embed, view=view, ephemeral=ephemeral)

                        await view.wait()

                        if not view.inter or view.selected is False:

                            try:
                                func = inter.edit_original_message
                            except AttributeError:
                                func = msg.edit

                            mention = ""

                            try:
                                if inter.message.author.bot:
                                    mention = f"{inter.author.mention}, "
                            except AttributeError:
                                pass

                            await func(
                                content=f"{mention}{'operation cancelled' if view.selected is not False else 'time expired'}" if view.selected is not False else "Cancelled by user.",
                                embed=None, components=song_request_buttons
                            )
                            return

                        if view.selected == "music":
                            query = link_re.group()

                        try:
                            inter.store_message = msg
                        except AttributeError:
                            pass

                        if not isinstance(inter, disnake.ModalInteraction):
                            inter.token = view.inter.token
                            inter.id = view.inter.id
                            inter.response = view.inter.response
                        else:
                            inter = view.inter

        if not inter.response.is_done():
            await inter.response.defer(ephemeral=ephemeral)

        if not queue_loaded:
            tracks, node = await self.get_tracks(query, inter.author, node=node, track_loops=repeat_amount)
            tracks = await self.check_player_queue(inter.author, bot, guild.id, tracks)

        try:
            player = bot.music.players[inter.guild_id]
        except KeyError:
            await check_pool_bots(inter, check_player=False)

            try:
                bot = inter.music_bot
                guild = inter.music_guild
                channel = bot.get_channel(inter.channel.id)
            except AttributeError:
                bot = inter.bot
                guild = inter.guild
                channel = inter.channel

            try:
                player = bot.music.players[inter.guild_id]
            except KeyError:
                player = None

                if not guild_data:

                    if inter.bot == bot:
                        try:
                            guild_data = inter.guild_data
                        except AttributeError:
                            guild_data = await bot.get_data(inter.guild_id, db_name=DBModel.guilds)
                            try:
                                inter.guild_data = guild_data
                            except AttributeError:
                                pass

                    if not guild_data:
                        guild_data = await bot.get_data(inter.guild_id, db_name=DBModel.guilds)

                static_player = guild_data['player_controller']

                if static_player['channel']:
                    channel, warn_message, message = await self.check_channel(guild_data, inter, channel, guild, bot)

        if not player:

            skin = guild_data["player_controller"]["skin"]
            static_skin = guild_data["player_controller"]["static_skin"]

            try:
                global_data = inter.global_guild_data
            except AttributeError:
                global_data = await self.bot.get_global_data(guild.id, db_name=DBModel.guilds)
                try:
                    inter.global_guild_data = global_data
                except:
                    pass

            if global_data["global_skin"]:
                skin = global_data["player_skin"] or skin
                static_skin = global_data["player_skin_static"] or guild_data["player_controller"]["static_skin"]

            try:
                invite = global_data["listen_along_invites"][str(inter.channel.id)]
            except KeyError:
                invite = None

            else:

                try:
                    invite = (await self.bot.fetch_invite(invite)).url
                except disnake.NotFound:
                    invite = None

                if not invite:
                    print(
                        f'{"-"*15}\n'
                        f'Removing invite: {invite} \n'
                        f'Server: {inter.guild.name} [{inter.guild_id}]\n'
                        f'Channel: {inter.channel.name} [{inter.channel.id}]\n'
                        f'{"-" * 15}'
                    )
                    del global_data["listen_along_invites"][str(inter.channel.id)]
                    await self.bot.update_global_data(inter.guild_id, global_data, db_name=DBModel.guilds)

            for n, s in global_data["custom_skins"].items():
                if isinstance(s, str):
                    global_data["custom_skins"][n] = pickle.loads(b64decode(s))

            for n, s in global_data["custom_skins_static"].items():
                if isinstance(s, str):
                    global_data["custom_skins_static"][n] = pickle.loads(b64decode(s))

            player: LavalinkPlayer = bot.music.get_player(
                guild_id=inter.guild_id,
                cls=LavalinkPlayer,
                player_creator=inter.author.id,
                guild=guild,
                channel=channel or bot.get_channel(inter.channel_id),
                last_message_id=guild_data['player_controller']['message_id'],
                node_id=node.identifier,
                static=bool(static_player['channel']),
                skin=bot.check_skin(skin),
                skin_static=bot.check_static_skin(static_skin),
                custom_skin_data=global_data["custom_skins"],
                custom_skin_static_data=global_data["custom_skins_static"],
                extra_hints=self.extra_hints,
                restrict_mode=guild_data['enable_restrict_mode'],
                listen_along_invite=invite,
                volume=int(guild_data['default_player_volume']),
                autoplay=guild_data["autoplay"],
                prefix=global_data["prefix"] or bot.default_prefix,
                purge_mode=guild_data['player_controller']['purge_mode'],
                stage_title_template=global_data['voice_channel_status'],
            )

            if static_player['channel']:

                if isinstance(player.text_channel, disnake.Thread):
                    channel_check = player.text_channel.parent
                else:
                    channel_check = player.text_channel

                bot_perms = channel_check.permissions_for(guild.me)

                if not bot_perms.read_message_history:

                    if not bot_perms.manage_permissions:

                        player.set_command_log(
                            emoji="⚠️",
                            text=f"I don't have permission to view message history in the channel: {channel_check.mention} "
                                 f"(and I don't have permission to manage permissions to fix this automatically), "
                                 f"the player will function in the default way..."
                        )

                        player.static = False

                    else:

                        overwrites = {
                            guild.me: disnake.PermissionOverwrite(
                                embed_links=True,
                                send_messages=True,
                                send_messages_in_threads=True,
                                read_messages=True,
                                create_public_threads=True,
                                read_message_history=True,
                                manage_messages=True,
                                manage_channels=True,
                                attach_files=True,
                            )
                        }

                        await channel_check.edit(overwrites=overwrites)

                if not player.message:
                    try:
                        player.message = await channel.fetch_message(int(static_player['message_id']))
                    except TypeError:
                        player.message = None
                    except Exception:
                        traceback.print_exc()
                        if hasattr(channel, 'parent') and isinstance(channel.parent, disnake.ForumChannel) and str(channel.id) == static_player['message_id']:
                            pass
                        elif player.static:
                            player.text_channel = None

            if not player.static and player.text_channel:

                if message_inter:
                    player.message = message_inter
                elif modal_message_id:
                    try:
                        player.message = await inter.channel.fetch_message(modal_message_id)
                    except:
                        pass

                if not player.has_thread:
                    player.message = None
                else:
                    await self.thread_song_request(message_inter.thread, reopen=True)

        pos_txt = ""

        embed = disnake.Embed(color=disnake.Colour.red())

        embed.colour = self.bot.get_color(guild.me)

        position -= 1

        if isinstance(tracks, list):

            if manual_selection and not queue_loaded and len(tracks) > 1:

                embed.description = f"**Select the desired song(s) below:**"

                try:
                    func = inter.edit_original_message
                except AttributeError:
                    func = inter.send

                try:
                    add_id = f"_{inter.id}"
                except AttributeError:
                    add_id = ""

                tracks = tracks[:25]

                msg = await func(
                    embed=embed,
                    components=[
                        disnake.ui.Select(
                            placeholder='Results:',
                            custom_id=f"track_selection{add_id}",
                            min_values=1,
                            max_values=len(tracks),
                            options=[
                                disnake.SelectOption(
                                    label=f"{n+1}. {t.title[:96]}",
                                    value=f"track_select_{n}",
                                    description=f"{t.author} [{time_format(t.duration)}]")
                                for n, t in enumerate(tracks)
                            ]
                        )
                    ]
                )

                def check_song_selection(i: Union[CustomContext, disnake.MessageInteraction]):

                    try:
                        return i.data.custom_id == f"track_selection_{inter.id}" and i.author == inter.author
                    except AttributeError:
                        return i.author == inter.author and i.message.id == msg.id

                try:
                    select_interaction: disnake.MessageInteraction = await self.bot.wait_for(
                        "dropdown",
                        timeout=45,
                        check=check_song_selection
                    )
                except asyncio.TimeoutError:
                    raise GenericError("Time is up!")

                if len(select_interaction.data.values) > 1:

                    indexes = set(int(v[13:]) for v in select_interaction.data.values)

                    selected_tracks = []

                    for i in indexes:
                        for n, t in enumerate(tracks):
                            if i == n:
                                selected_tracks.append(t)
                                break

                    tracks = selected_tracks

                else:

                    tracks = tracks[int(select_interaction.data.values[0][13:])]

                if isinstance(inter, CustomContext):
                    inter.message = msg

            elif not queue_loaded:

                tracks = tracks[0]

                if tracks.info.get("sourceName") == "http":

                    if tracks.title == "Unknown title":
                        if attachment:
                            tracks.info["title"] = attachment.filename
                        else:
                            tracks.info["title"] = tracks.uri.split("/")[-1]
                        tracks.title = tracks.info["title"]

                    tracks.uri = ""

            if not isinstance(tracks, list):

                if force_play == "yes":
                    player.queue.insert(0, tracks)
                elif position < 0:
                    player.queue.append(tracks)
                else:
                    player.queue.insert(position, tracks)
                    pos_txt = f" at position {position + 1} in the queue"

                duration = time_format(tracks.duration) if not tracks.is_stream else '🔴 Livestream'

                log_text = f"{inter.author.mention} added [`{fix_characters(tracks.title, 20)}`]({tracks.uri or tracks.search_uri}){pos_txt} `({duration})`."

                embed.set_author(
                    name=fix_characters(tracks.title, 35),
                    url=tracks.uri or tracks.search_uri,
                    icon_url=music_source_image(tracks.info['sourceName'])
                )
                embed.set_thumbnail(url=tracks.thumb)
                embed.description = f"`{fix_characters(tracks.author, 15)}`**┃**`{time_format(tracks.duration) if not tracks.is_stream else '🔴 Livestream'}`**┃**{inter.author.mention}"
                emoji = "🎵"

            else:

                if options == "shuffle":
                    shuffle(tracks)

                if position < 0 or len(tracks) < 2:

                    if options == "reversed":
                        tracks.reverse()
                    for track in tracks:
                        player.queue.append(track)
                else:
                    if options != "reversed":
                        tracks.reverse()
                    for track in tracks:
                        player.queue.insert(position, track)

                    pos_txt = f" (Pos. {position + 1})"

                if queue_loaded:
                    log_text = f"{inter.author.mention} added `{len(tracks)} songs` via: {query[7:]}."
                    title = f"Using saved songs from {inter.author.display_name}"
                    icon_url = "https://i.ibb.co/51yMNPw/floppydisk.png"

                else:
                    query = fix_characters(query.replace(f"{source}:", '', 1), 25)
                    title = f"Search: {query}"
                    icon_url = music_source_image(tracks[0].info['sourceName'])
                    log_text = f"{inter.author.mention} added `{len(tracks)} songs` via search: `{query}`{pos_txt}."

                total_duration = 0

                for t in tracks:
                    if not t.is_stream:
                        total_duration += t.duration

                embed.set_author(name=title, icon_url=icon_url)
                embed.set_thumbnail(url=tracks[0].thumb)
                embed.description = f"`{len(tracks)} song(s)`**┃**`{time_format(total_duration)}`**┃**{inter.author.mention}"
                emoji = "🎶"

        else:

            if options == "shuffle":
                shuffle(tracks.tracks)

            if position < 0 or len(tracks.tracks) < 2:

                if options == "reversed":
                    tracks.tracks.reverse()
                for track in tracks.tracks:
                    player.queue.append(track)
            else:
                if options != "reversed":
                    tracks.tracks.reverse()
                for track in tracks.tracks:
                    player.queue.insert(position, track)

                pos_txt = f" (Pos. {position + 1})"

            if tracks.tracks[0].info["sourceName"] == "youtube":
                try:
                    async with bot.session.get((oembed_url:=f"https://www.youtube.com/oembed?url={query}")) as r:
                        try:
                            playlist_data = await r.json()
                        except:
                            raise Exception(f"{r.status} | {await r.text()}")
                    tracks.data["playlistInfo"]["thumb"] = playlist_data["thumbnail_url"]
                except Exception as e:
                    print(f"Failed to get playlist artwork: {oembed_url} | {repr(e)}")

            log_text = f"{inter.author.mention} added the playlist [`{fix_characters(tracks.name, 20)}`]({tracks.url}){pos_txt} `({len(tracks.tracks)})`."

            total_duration = 0

            for t in tracks.tracks:
                if not t.is_stream:
                    total_duration += t.duration

            try:
                embed.set_author(
                    name="⠂" + fix_characters(tracks.name, 35),
                    url=tracks.url,
                    icon_url=music_source_image(tracks.tracks[0].info['sourceName'])
                )
            except KeyError:
                embed.set_author(
                    name="⠂ Spotify Playlist",
                    icon_url=music_source_image(tracks.tracks[0].info['sourceName'])
                )
            embed.set_thumbnail(url=tracks.thumb)
            embed.description = f"`{len(tracks.tracks)} song(s)`**┃**`{time_format(total_duration)}`**┃**{inter.author.mention}"
            emoji = "🎶"

        embed.description += player.controller_link

        if not is_pin:

            if not player.is_connected:
                try:
                    embed.description += f"\n`Voice channel:` {voice_channel.mention}"
                except AttributeError:
                    pass

            try:
                func = inter.edit_original_message
            except AttributeError:
                if msg:
                    func = msg.edit
                elif inter.message.author.id == bot.user.id:
                    func = inter.message.edit
                else:
                    func = inter.send

            try:
                if bot.user.id != self.bot.user.id:
                    embed.set_footer(text=f"Via: {bot.user.display_name}", icon_url=bot.user.display_avatar.url)
            except AttributeError:
                pass

            await func(embed=embed, view=None)

        if not player.is_connected:

            try:
                guild_data["check_other_bots_in_vc"]
            except KeyError:
                guild_data = None

                if inter.bot == bot:
                    try:
                        guild_data = inter.guild_data
                    except AttributeError:
                        guild_data = await bot.get_data(inter.guild_id, db_name=DBModel.guilds)
                        try:
                            inter.guild_data = guild_data
                        except AttributeError:
                            pass

                if not guild_data:
                    guild_data = await bot.get_data(inter.guild_id, db_name=DBModel.guilds)

            if not inter.author.voice:
                raise NoVoice()

            await self.do_connect(
                inter, channel=voice_channel,
                check_other_bots_in_vc=guild_data["check_other_bots_in_vc"],
                bot=bot, me=guild.me, check_pool=True
            )

        if not player.current:
            if warn_message:
                player.set_command_log(emoji="⚠️", text=warn_message)
            await player.process_next()
        elif force_play == "yes":
            player.set_command_log(
                emoji="▶️",
                text=f"{inter.author.mention} added the current song to play immediately."
            )
            await player.track_end()
            await player.process_next()
        #elif player.current.autoplay:
        #    player.set_command_log(text=log_text, emoji=emoji)
        #    await player.track_end()
        #    await player.process_next()
        else:
            if ephemeral:
                player.set_command_log(text=log_text, emoji=emoji)
            player.update = True

    @play.autocomplete("search")
    async def fav_add_autocomplete(self, inter: disnake.Interaction, query: str):

        if URL_REG.match(query):
            return [query] if len(query) < 100 else []

        favs = []

        if os.path.isfile(f"./local_database/saved_queues_v1/users/{inter.author.id}.pkl"):
            favs.append("> svq: Fila Salva")

        favs.extend(await fav_list(inter, query))

        if not inter.guild:
            try:
                await check_pool_bots(inter, return_first=True)
            except:
                return [query] if len(query) < 100 else []

        try:
            vc = inter.author.voice
        except AttributeError:
            vc = True

        if not vc or not query or (favs_size := len(favs)) >= 20:
            return favs[:20]

        return await google_search(self.bot, query, max_entries=20 - favs_size) + favs

    skip_back_cd = commands.CooldownMapping.from_cooldown(2, 13, commands.BucketType.member)
    skip_back_mc = commands.MaxConcurrency(1, per=commands.BucketType.member, wait=False)

    case_sensitive_args = CommandArgparse()
    case_sensitive_args.add_argument('-casesensitive', '-cs', action='store_true',
                             help="Search for songs with the exact phrase in the song title instead of searching word by word.")
    @check_stage_topic()
    @is_requester()
    @check_queue_loading()
    @check_voice()
    @pool_command(name="skip", aliases=["next", "n", "s", "pular", "skipto"], cooldown=skip_back_cd,
                  max_concurrency=skip_back_mc, description=f"Skip the current playing song.",
                  extras={"flags": case_sensitive_args}, only_voiced=True,
                  usage="{prefix}{cmd} <term>\nEx: {prefix}{cmd} sekai")
    async def skip_legacy(self, ctx: CustomContext, *, flags: str = ""):

        args, unknown = ctx.command.extras['flags'].parse_known_args(flags.split())

        if ctx.invoked_with == "skipto" and not unknown:
            raise GenericError("**You must add a name to use skipto.**")

        await self.skip.callback(self=self, inter=ctx, query=" ".join(unknown), case_sensitive=args.casesensitive)

    @check_stage_topic()
    @is_requester()
    @check_queue_loading()
    @has_source()
    @check_voice()
    @commands.slash_command(
        description=f"{desc_prefix}Jump to a specific song in the queue.", dm_permission=False,
        extras={"only_voiced": True}, cooldown=skip_back_cd, max_concurrency=skip_back_mc
    )
    async def skipto(
            self,
            inter: disnake.AppCmdInter,
            query: str = commands.Param(
                name="name",
                description="Name of the song (complete or part of it)."
            ),
            case_sensitive: bool = commands.Param(
                name="exact_name", default=False,
                description="Search for songs with the exact phrase in the song title instead of searching word by word.",

            )
    ):

        await self.skip.callback(self=self, inter=inter, query=query, case_sensitive=case_sensitive)

    @check_stage_topic()
    @is_requester()
    @check_queue_loading()
    @has_source()
    @check_voice()
    @commands.slash_command(
        description=f"{desc_prefix}Skip the current song that is playing.", dm_permission=False,
        extras={"only_voiced": True}, cooldown=skip_back_cd, max_concurrency=skip_back_mc
    )
    async def skip(
            self,
            inter: disnake.AppCmdInter, *,
            query: str = commands.Param(
                name="name",
                description="Name of the song (complete or part of it).",
                default=None,
            ),
            play_only: str = commands.Param(
                name=disnake.Localized("play_only", data={disnake.Locale.pt_BR: "tocar_apenas"}),
                choices=[
                    disnake.OptionChoice(
                        disnake.Localized("Yes", data={disnake.Locale.pt_BR: "Sim"}), "yes"
                    ),
                    disnake.OptionChoice(
                        disnake.Localized("No", data={disnake.Locale.pt_BR: "Não"}), "no"
                    )
                ],
                description="Just play the music immediately (without rotating the file)",
                default="no"
            ),
            case_sensitive: bool = commands.Param(
                name="exact_name", default=False,
                description="Search for songs with the exact phrase in the song title instead of searching word by word.",

            )
    ):

        try:
            bot = inter.music_bot
            guild = inter.music_guild
        except AttributeError:
            bot = inter.bot
            guild = bot.get_guild(inter.guild_id)

        player: LavalinkPlayer = bot.music.players[inter.guild_id]

        ephemeral = await self.is_request_channel(inter)

        interaction = None

        if query:

            try:
                index = queue_track_index(inter, bot, query, case_sensitive=case_sensitive)[0][0]
            except IndexError:
                raise GenericError(f"**There are no songs in the queue with the name.: {query}**")

            track = player.queue[index]

            player.queue.append(player.last_track)
            player.last_track = None

            if player.loop == "current":
                player.loop = False

            if play_only == "yes":
                del player.queue[index]
                player.queue.appendleft(track)

            elif index > 0:
                player.queue.rotate(0 - index)

            player.set_command_log(emoji="⤵️", text=f"{inter.author.mention} skipped to the current song.")

            embed = disnake.Embed(
                color=self.bot.get_color(guild.me),
                description= f"⤵️ **⠂{inter.author.mention} skipped to the song:**\n"
                             f"╰[`{fix_characters(track.title, 43)}`]({track.uri or track.search_uri}){player.controller_link}"
            )

            try:
                if bot.user.id != self.bot.user.id:
                    embed.set_footer(text=f"Via: {bot.user.display_name}", icon_url=bot.user.display_avatar.url)
            except AttributeError:
                pass

            if isinstance(inter, disnake.MessageInteraction) and inter.data.custom_id == "queue_track_selection":
                await inter.response.edit_message(embed=embed, view=None)
            else:
                await inter.send(embed=embed, ephemeral=ephemeral)

        else:

            if isinstance(inter, disnake.MessageInteraction):
                player.set_command_log(text=f"{inter.author.mention} skipped the song.", emoji="⏭️")
                if not inter.response.is_done():
                    try:
                        await inter.response.defer()
                    except:
                        pass
                interaction = inter
            else:

                player.set_command_log(emoji="⏭️", text=f"{inter.author.mention} skipped the song.")

                embed = disnake.Embed(
                    color=self.bot.get_color(guild.me),
                    description=f"⏭️ **⠂{inter.author.mention} skipped the song:\n"
                                f"╰[`{fix_characters(player.current.title, 43)}`]({player.current.uri or player.current.search_uri})**"
                                f"{player.controller_link}"
                )

                try:
                    if bot.user.id != self.bot.user.id:
                        embed.set_footer(text=f"Via: {bot.user.display_name}", icon_url=bot.user.display_avatar.url)
                except AttributeError:
                    pass

                await inter.send(embed=embed, ephemeral=ephemeral)

            if player.loop == "current":
                player.loop = False

        try:
            (player.current or player.last_track).info["extra"]["track_loops"] = 0
        except AttributeError:
            pass

        await player.track_end()
        player.ignore_np_once = True
        await player.process_next(inter=interaction)

    @check_stage_topic()
    @is_dj()
    @check_queue_loading()
    @has_player()
    @check_voice()
    @pool_command(name="back", aliases=["b", "voltar"], description="Return to the previous song.", only_voiced=True,
                  cooldown=skip_back_cd, max_concurrency=skip_back_mc)
    async def back_legacy(self, ctx: CustomContext):
        await self.back.callback(self=self, inter=ctx)

    @check_stage_topic()
    @is_dj()
    @has_player()
    @check_queue_loading()
    @check_voice()
    @commands.max_concurrency(1, commands.BucketType.member)
    @commands.slash_command(
        description=f"{desc_prefix}Return to the previous song.", dm_permission=False,
        extras={"only_voiced": True}, cooldown=skip_back_cd, max_concurrency=skip_back_mc
    )
    async def back(self, inter: disnake.AppCmdInter):

        try:
            bot = inter.music_bot
        except AttributeError:
            bot = inter.bot

        player: LavalinkPlayer = bot.music.players[inter.guild_id]

        if not len(player.queue) and (player.keep_connected or not len(player.played)):
            await player.seek(0)
            await self.interaction_message(inter, "Went back to the beginning of the song.", emoji="⏪")
            return

        if player.keep_connected:
            track = player.queue.pop()
            player.queue.appendleft(player.current)
        else:
            try:
                track = player.played.pop()
            except:
                track = player.queue.pop()

            if player.current and not player.current.autoplay:
                player.queue.appendleft(player.current)

        player.last_track = None

        player.queue.appendleft(track)

        if isinstance(inter, disnake.MessageInteraction):
            interaction = inter
            player.set_command_log(text=f"{inter.author.mention} returned to the current song.", emoji="⏮️")
            await inter.response.defer()
        else:

            interaction = None

            t = player.queue[0]

            txt = [
                "returned to the current song.",
                f"⏮️ **⠂{inter.author.mention} returned to the song:\n╰[`{fix_characters(t.title, 43)}`]({t.uri or t.search_uri})**"
            ]

            await self.interaction_message(inter, txt, emoji="⏮️", store_embed=True)

        if player.loop == "current":
            player.loop = False

        player.ignore_np_once = True

        if not player.current:
            await player.process_next(inter=interaction)
        else:
            player.is_previows_music = True
            await player.track_end()
            await player.process_next(inter=interaction, force_np=True)

    @check_stage_topic()
    @check_queue_loading()
    @has_source()
    @check_voice()
    @commands.slash_command(
        description=f"{desc_prefix}Vote to skip the current song.",
        extras={"only_voiced": True}, dm_permission=False
    )
    async def voteskip(self, inter: disnake.AppCmdInter):

        try:
            bot = inter.music_bot
            guild = inter.music_guild
        except AttributeError:
            bot = inter.bot
            guild = inter.guild

        player: LavalinkPlayer = bot.music.players[inter.guild_id]

        embed = disnake.Embed()

        if inter.author.id in player.votes:
            raise GenericError("**You have already voted to skip the current song.**")

        embed.colour = self.bot.get_color(guild.me)

        txt = [
            f"voted to skip the current song (votes: {len(player.votes) + 1}/{self.bot.config['VOTE_SKIP_AMOUNT']}).",
            f"{inter.author.mention} voted to skip the current song (votes: {len(player.votes) + 1}/{self.bot.config['VOTE_SKIP_AMOUNT']}).",
        ]

        if len(player.votes) < self.bot.config.get('VOTE_SKIP_AMOUNT', 3):
            embed.description = txt
            player.votes.add(inter.author.id)
            await self.interaction_message(inter, txt, emoji="✋")
            return

        await self.interaction_message(inter, txt, emoji="✋")
        await player.track_end()
        await player.process_next()

    volume_cd = commands.CooldownMapping.from_cooldown(1, 7, commands.BucketType.member)
    volume_mc = commands.MaxConcurrency(1, per=commands.BucketType.member, wait=False)

    @is_dj()
    @has_source()
    @check_voice()
    @pool_command(name="volume", description="Adjust music volume.", aliases=["vol", "v"], only_voiced=True,
                  cooldown=volume_cd, max_concurrency=volume_mc, usage="{prefix}{cmd} [level]\nEx: {prefix}{cmd} 50")
    async def volume_legacy(self, ctx: CustomContext, level: int):

        if not 4 < level < 151:
            raise GenericError("**Invalid volume! Choose between 5 and 150.**", self_delete=7)

        await self.volume.callback(self=self, inter=ctx, value=int(level))

    @is_dj()
    @has_source()
    @check_voice()
    @commands.slash_command(description=f"{desc_prefix}Adjust music volume.", extras={"only_voiced": True},
                            cooldown=volume_cd, max_concurrency=volume_mc, dm_permission=False)
    async def volume(
            self,
            inter: disnake.AppCmdInter, *,
            value: int = commands.Param(name="level", description="level between 5 and 150", min_value=5.0, max_value=150.0)
    ):

        try:
            bot = inter.music_bot
            guild = inter.music_guild
        except AttributeError:
            bot = inter.bot
            guild = inter.guild

        player: LavalinkPlayer = bot.music.players[inter.guild_id]

        embed = disnake.Embed(color=disnake.Colour.red())

        if value is None:

            view = VolumeInteraction(inter)

            embed.colour = self.bot.get_color(guild.me)
            embed.description = "**Select the volume level below:**"

            try:
                if bot.user.id != self.bot.user.id:
                    embed.set_footer(text=f"Via: {bot.user.display_name}", icon_url=bot.user.display_avatar.url)
            except AttributeError:
                pass

            await inter.send(embed=embed, ephemeral=await self.is_request_channel(inter), view=view)
            await view.wait()
            if view.volume is None:
                return

            value = view.volume

        elif not 4 < value < 151:
            raise GenericError("The volume should be between **5** and **150**.")

        await player.set_volume(value)

        txt = [f"adjusted the volume to **{value}%**", f"🔊 **⠂{inter.author.mention} adjusted the volume to {value}%**"]
        await self.interaction_message(inter, txt, emoji="🔊")

    pause_resume_cd = commands.CooldownMapping.from_cooldown(2, 7, commands.BucketType.member)
    pause_resume_mc =commands.MaxConcurrency(1, per=commands.BucketType.member, wait=False)

    @is_dj()
    @has_source()
    @check_voice()
    @pool_command(name="pause", aliases=["pausar"], description="Pause the music.", only_voiced=True,
                  cooldown=pause_resume_cd, max_concurrency=pause_resume_mc)
    async def pause_legacy(self, ctx: CustomContext):
        await self.pause.callback(self=self, inter=ctx)

    @is_dj()
    @has_source()
    @check_voice()
    @commands.slash_command(
        description=f"{desc_prefix}Pause the music.", extras={"only_voiced": True},
        cooldown=pause_resume_cd, max_concurrency=pause_resume_mc, dm_permission=False
    )
    async def pause(self, inter: disnake.AppCmdInter):

        try:
            bot = inter.music_bot
        except AttributeError:
            bot = inter.bot

        player: LavalinkPlayer = bot.music.players[inter.guild_id]

        if player.paused:
            raise GenericError("**The music is already paused.**")

        await player.set_pause(True)

        txt = ["paused the music.", f"⏸️ **⠂{inter.author.mention} paused the music.**"]

        await self.interaction_message(inter, txt, rpc_update=True, emoji="⏸️")
        await player.update_stage_topic()

    @is_dj()
    @has_source()
    @check_voice()
    @pool_command(name="resume", aliases=["unpause"], description="Resume/Unpause the music.", only_voiced=True,
                  cooldown=pause_resume_cd, max_concurrency=pause_resume_mc)
    async def resume_legacy(self, ctx: CustomContext):
        await self.resume.callback(self=self, inter=ctx)

    @is_dj()
    @has_source()
    @check_voice()
    @commands.slash_command(
        description=f"{desc_prefix}Resume/Unpause the music.", dm_permission=False,
        extras={"only_voiced": True}, cooldown=pause_resume_cd, max_concurrency=pause_resume_mc
    )
    async def resume(self, inter: disnake.AppCmdInter):

        try:
            bot = inter.music_bot
        except AttributeError:
            bot = inter.bot

        player: LavalinkPlayer = bot.music.players[inter.guild_id]

        if not player.paused:
            raise GenericError("**The music is not paused.**")

        await player.set_pause(False)

        txt = ["resumed the music.", f"▶️ **⠂{inter.author.mention} unpaused the music.**"]
        await self.interaction_message(inter, txt, rpc_update=True, emoji="▶️")
        await player.update_stage_topic()

    seek_cd = commands.CooldownMapping.from_cooldown(2, 10, commands.BucketType.member)
    seek_mc =commands.MaxConcurrency(1, per=commands.BucketType.member, wait=False)

    @check_stage_topic()
    @is_dj()
    @check_queue_loading()
    @has_source()
    @check_voice()
    @pool_command(name="seek", aliases=["sk"], description="Skip/Resume the music to a specific time.",
                  only_voiced=True, cooldown=seek_cd, max_concurrency=seek_mc,
                  usage="{prefix}{cmd} [time]\n"
                        "Ex 1: {prefix}{cmd} 10 (time 0:10)\n"
                        "Ex 2: {prefix}{cmd} 1:45 (time 1:45)")
    async def seek_legacy(self, ctx: CustomContext, *, position: str):
        await self.seek.callback(self=self, inter=ctx, position=position)

    @check_stage_topic()
    @is_dj()
    @check_queue_loading()
    @has_source()
    @check_voice()
    @commands.slash_command(
        description=f"{desc_prefix}Skip/Resume the music to a specific time.",
        extras={"only_voiced": True}, cooldown=seek_cd, max_concurrency=seek_mc, dm_permission=False
    )
    async def seek(
            self,
            inter: disnake.AppCmdInter,
            position: str = commands.Param(name="time", description="Time to skip/resume (ex: 1:45 / 40 / 0:30)")
    ):

        try:
            bot = inter.music_bot
        except AttributeError:
            bot = inter.bot

        player: LavalinkPlayer = bot.music.players[inter.guild_id]

        if player.current.is_stream:
            raise GenericError("**You cannot use this command on a livestream.**")

        position = position.split(" | ")[0].replace(" ", ":")

        seconds = string_to_seconds(position)

        if seconds is None:
            raise GenericError(
                "**You used an invalid time! Use seconds (1 or 2 digits) or in the format (minutes):(seconds)**")

        milliseconds = seconds * 1000

        if milliseconds < 0:
            milliseconds = 0

        if milliseconds > player.position:

            emoji = "⏩"

            txt = [
                f"skipped the music to: `{time_format(milliseconds)}`",
                f"{emoji} **⠂{inter.author.mention} skipped the music to:** `{time_format(milliseconds)}`"
            ]

        else:

            emoji = "⏪"

            txt = [
                f"resumed the music to: `{time_format(milliseconds)}`",
                f"{emoji} **⠂{inter.author.mention} resumed the music to:** `{time_format(milliseconds)}`"
            ]

        await player.seek(milliseconds)

        if player.paused:
            await player.set_pause(False)

        await self.interaction_message(inter, txt, emoji=emoji)

        await asyncio.sleep(2)
        await player.update_stage_topic()
        await player.process_rpc()

    @seek.autocomplete("time")
    async def seek_suggestions(self, inter: disnake.Interaction, query: str):

        try:
            if not inter.author.voice:
                return
        except AttributeError:
            pass

        if query:
            return [time_format(string_to_seconds(query)*1000)]

        try:
            await check_pool_bots(inter, only_voiced=True)
            bot = inter.music_bot
        except:
            return

        try:
            player: LavalinkPlayer = bot.music.players[inter.guild_id]
        except KeyError:
            return

        if not player.current or player.current.is_stream:
            return

        seeks = []

        if player.current.duration >= 90000:
            times = [int(n * 0.5 * 10) for n in range(20)]
        else:
            times = [int(n * 1 * 10) for n in range(20)]

        for p in times:
            percent = percentage(p, player.current.duration)
            seeks.append(f"{time_format(percent)} | {p}%")

        return seeks

    loop_cd = commands.CooldownMapping.from_cooldown(3, 5, commands.BucketType.member)
    loop_mc =commands.MaxConcurrency(1, per=commands.BucketType.member, wait=False)

    @is_dj()
    @has_source()
    @check_voice()
    @pool_command(
        description=f"Select repeat mode between: current song / queue / disable / quantity (using numbers).",
        only_voiced=True, cooldown=loop_cd, max_concurrency=loop_mc,
        usage="{prefix}{cmd} <quantity|mode>\nEx 1: {prefix}{cmd} 1\nEx 2: {prefix}{cmd} queue")
    async def loop(self, ctx: CustomContext, mode: str = None):

        if not mode:

            embed = disnake.Embed(
                description="**Select a loop mode:**",
                color=self.bot.get_color(ctx.guild.me)
            )

            msg = await ctx.send(
                ctx.author.mention,
                embed=embed,
                components=[
                    disnake.ui.Select(
                        placeholder="Select an option:",
                        custom_id="loop_mode_legacy",
                        options=[
                            disnake.SelectOption(label="Current Song", value="current"),
                            disnake.SelectOption(label="Player Queue", value="queue"),
                            disnake.SelectOption(label="Disable Loop", value="off")
                        ]
                    )
                ]
            )

            try:
                select: disnake.MessageInteraction = await self.bot.wait_for(
                    "dropdown", timeout=30,
                    check=lambda i: i.message.id == msg.id and i.author == ctx.author
                )
            except asyncio.TimeoutError:
                embed.description = "Selection time expired!"
                try:
                    await msg.edit(embed=embed, view=None)
                except:
                    pass
                return

            mode = select.data.values[0]
            ctx.store_message = msg

        if mode.isdigit():

            if len(mode) > 2 or int(mode) > 10:
                raise GenericError(f"**Invalid quantity: {mode}**\n"
                                   "`Maximum allowed quantity: 10`")

            await self.loop_amount.callback(self=self, inter=ctx, value=int(mode))
            return

        if mode not in ('current', 'queue', 'off'):
            raise GenericError("Invalid mode! Choose between: current/queue/off")

        await self.loop_mode.callback(self=self, inter=ctx, mode=mode)

    @is_dj()
    @has_source()
    @check_voice()
    @commands.slash_command(
        description=f"{desc_prefix}Select loop mode between: current / queue or off.",
        extras={"only_voiced": True}, cooldown=loop_cd, max_concurrency=loop_mc, dm_permission=False
    )
    async def loop_mode(
            self,
            inter: disnake.AppCmdInter,
            mode: str = commands.Param(
                name="mode",
                choices=[
                    disnake.OptionChoice(
                        disnake.Localized("Current", data={disnake.Locale.pt_BR: "Música Atual"}), "current"
                    ),
                    disnake.OptionChoice(
                        disnake.Localized("Queue", data={disnake.Locale.pt_BR: "Fila"}), "queue"
                    ),
                    disnake.OptionChoice(
                        disnake.Localized("Off", data={disnake.Locale.pt_BR: "Desativar"}), "off"
                    ),
                ]
            )
    ):

        try:
            bot = inter.music_bot
        except AttributeError:
            bot = inter.bot

        player: LavalinkPlayer = bot.music.players[inter.guild_id]

        if mode == player.loop:
            raise GenericError("**The selected loop mode is already active...**")

        if mode == 'off':
            mode = False
            player.current.info["extra"]["track_loops"] = 0
            emoji = "⭕"
            txt = ['disabled loop.', f"{emoji} **⠂{inter.author.mention} disabled loop.**"]

        elif mode == "current":
            player.current.info["extra"]["track_loops"] = 0
            emoji = "🔂"
            txt = ["enabled loop for the current song.",
                   f"{emoji} **⠂{inter.author.mention} enabled loop for the current song.**"]

        else:  # queue
            emoji = "🔁"
            txt = ["enabled loop for the queue.", f"{emoji} **⠂{inter.author.mention} enabled loop for the queue.**"]

        player.loop = mode

        bot.loop.create_task(player.process_rpc())

        await self.interaction_message(inter, txt, emoji=emoji)

    @is_dj()
    @has_source()
    @check_voice()
    @commands.slash_command(
        description=f"{desc_prefix}Set the number of loops for the current song.",
        extras={"only_voiced": True}, cooldown=loop_cd, max_concurrency=loop_mc, dm_permission=False
    )
    async def loop_amount(
            self,
            inter: disnake.AppCmdInter,
            value: int = commands.Param(name="value", description="number of loops.")
    ):

        try:
            bot = inter.music_bot
        except AttributeError:
            bot = inter.bot

        player: LavalinkPlayer = bot.music.players[inter.guild_id]

        player.current.info["extra"]["track_loops"] = value

        txt = [
            f"set the number of loops for the song "
            f"[`{(fix_characters(player.current.title, 25))}`]({player.current.uri or player.current.search_uri}) to **{value}**.",
            f"🔄 **⠂{inter.author.mention} set the number of loops for the song to [{value}]:**\n"
            f"╰[`{player.current.title}`]({player.current.uri or player.current.search_uri})"
        ]

        await self.interaction_message(inter, txt, rpc_update=True, emoji="🔄")

    remove_mc = commands.MaxConcurrency(1, per=commands.BucketType.guild, wait=False)

    @is_dj()
    @has_player()
    @check_voice()
    @pool_command(name="remove", aliases=["r", "del"], description="Remove a specific song from the queue.",
                  only_voiced=True, max_concurrency=remove_mc, extras={"flags": case_sensitive_args},
                  usage="{prefix}{cmd} [name]\nEx: {prefix}{cmd} sekai")
    async def remove_legacy(self, ctx: CustomContext, *, flags: str = ""):

        args, unknown = ctx.command.extras['flags'].parse_known_args(flags.split())

        if not unknown:
            raise GenericError("**You did not add the name of the song.**")

        await self.remove.callback(self=self, inter=ctx, query=" ".join(unknown), case_sensitive=args.casesensitive)

    @is_dj()
    @has_player()
    @check_voice()
    @commands.slash_command(
        description=f"{desc_prefix}Remove a specific song from the queue.",
        extras={"only_voiced": True}, max_concurrency=remove_mc, dm_permission=False
    )
    async def remove(
            self,
            inter: disnake.AppCmdInter,
            query: str = commands.Param(name="name", description="Full song name."),
            case_sensitive: bool = commands.Param(
                name="exact_name", default=False,
                description="Search for songs with the exact phrase in the song name instead of searching word by word.",

            )
    ):

        try:
            bot = inter.music_bot
        except AttributeError:
            bot = inter.bot

        try:
            index = queue_track_index(inter, bot, query, case_sensitive=case_sensitive)[0][0]
        except IndexError:
            raise GenericError(f"**There are no songs in the queue with the name: {query}**")

        player: LavalinkPlayer = bot.music.players[inter.guild_id]

        track = player.queue[index]

        player.queue.remove(track)

        txt = [
            f"removed the song [`{(fix_characters(track.title, 25))}`]({track.uri or track.search_uri}) from the queue.",
            f"♻️ **⠂{inter.author.mention} removed the song from the queue:**\n╰[`{track.title}`]({track.uri or track.search_uri})"
        ]

        await self.interaction_message(inter, txt, emoji="♻️")

        await player.update_message()

    queue_manipulation_cd = commands.CooldownMapping.from_cooldown(2, 15, commands.BucketType.guild)

    @is_dj()
    @has_player()
    @check_voice()
    @pool_command(name="readd", aliases=["readicionar", "rdd"], only_voiced=True, cooldown=queue_manipulation_cd,
                  max_concurrency=remove_mc, description="Re-add the played songs to the queue.")
    async def readd_legacy(self, ctx: CustomContext):
        await self.readd_songs.callback(self=self, inter=ctx)

    @is_dj()
    @has_player()
    @check_voice()
    @commands.slash_command(
        description=f"{desc_prefix}Re-add the played songs to the queue.", dm_permission=False,
        extras={"only_voiced": True}, cooldown=queue_manipulation_cd, max_concurrency=remove_mc
    )
    async def readd_songs(self, inter: disnake.AppCmdInter):

        try:
            bot = inter.music_bot
        except AttributeError:
            bot = inter.bot

        player: LavalinkPlayer = bot.music.players[inter.guild_id]

        if not player.played and not player.failed_tracks:
            raise GenericError("**There are no played songs.**")

        qsize = len(player.played) + len(player.failed_tracks)

        player.played.reverse()
        player.failed_tracks.reverse()
        player.queue.extend(player.failed_tracks)
        player.queue.extend(player.played)
        player.played.clear()
        player.failed_tracks.clear()

        txt = [
            f"re-added [{qsize}] played song(s) to the queue.",
            f"🎶 **⠂{inter.author.mention} re-added {qsize} song(s) to the queue.**"
        ]

        await self.interaction_message(inter, txt, emoji="🎶")

        await player.update_message()

        if not player.current:
            await player.process_next()
        else:
            await player.update_message()

    @is_dj()
    @has_player()
    @check_voice()
    @pool_command(name="rotate", aliases=["rt", "rotacionar"], only_voiced=True,
                  description="Rotate the queue to the specified song.",
                  cooldown=queue_manipulation_cd, max_concurrency=remove_mc, extras={"flags": case_sensitive_args},
                  usage="{prefix}{cmd} [name]\nEx: {prefix}{cmd} sekai")
    async def rotate_legacy(self, ctx: CustomContext, *, flags: str = ""):

        args, unknown = ctx.command.extras['flags'].parse_known_args(flags.split())

        if not unknown:
            raise GenericError("**You did not add the name of the song.**")

        await self.rotate.callback(self=self, inter=ctx, query=" ".join(unknown), case_sensitive=args.casesensitive)

    @is_dj()
    @check_queue_loading()
    @has_player()
    @check_voice()
    @commands.slash_command(
        description=f"{desc_prefix}Rotate the queue to the specified song.", dm_permission=False,
        extras={"only_voiced": True}, cooldown=queue_manipulation_cd, max_concurrency=remove_mc
    )
    async def rotate(
            self,
            inter: disnake.AppCmdInter,
            query: str = commands.Param(name="name", description="Full name of the song."),
            case_sensitive: bool = commands.Param(
                name="exact_name", default=False,
                description="Search for songs with the exact phrase in the song name instead of searching word by word.",
            )
    ):

        try:
            bot = inter.music_bot
        except AttributeError:
            bot = inter.bot

        index = queue_track_index(inter, bot, query, case_sensitive=case_sensitive)

        if not index:
            raise GenericError(f"**There are no songs in the queue with the name: {query}**")

        index = index[0][0]

        player: LavalinkPlayer = bot.music.players[inter.guild_id]

        track = player.queue[index]

        if index <= 0:
            raise GenericError(f"**The song **[`{track.title}`]({track.uri or track.search_uri}) is already next in the queue.")

        player.queue.rotate(0 - (index))

        txt = [
            f"rotated the queue to the song [`{(fix_characters(track.title, limit=25))}`]({track.uri or track.search_uri}).",
            f"🔃 **⠂{inter.author.mention} rotated the queue to the song:**\n╰[`{track.title}`]({track.uri or track.search_uri})."
        ]

        await self.interaction_message(inter, txt, emoji="🔃")

        await player.update_message()

    song_request_thread_cd = commands.CooldownMapping.from_cooldown(1, 120, commands.BucketType.guild)

    @is_dj()
    @has_player()
    @check_voice()
    @commands.bot_has_guild_permissions(manage_threads=True)
    @pool_command(name="songrequestthread", aliases=["songrequest", "srt"], only_voiced=True,
                  description="Create a temporary thread/conversation for song requests")
    async def song_request_thread_legacy(self, ctx: CustomContext):

        await self.song_request_thread.callback(self=self, inter=ctx)

    @is_dj()
    @has_player()
    @check_voice()
    @commands.slash_command(extras={"only_voiced": True}, cooldown=song_request_thread_cd, dm_permission=False,
                            description=f"{desc_prefix}Create a temporary thread/conversation for song requests")
    async def song_request_thread(self, inter: disnake.AppCmdInter):

        try:
            bot = inter.music_bot
            guild = inter.music_guild
        except AttributeError:
            bot = inter.bot
            guild = inter.guild

        if not self.bot.intents.message_content:
            raise GenericError("**I currently do not have the message-content intent to check "
                               "the content of messages**")

        player: LavalinkPlayer = bot.music.players[guild.id]

        if player.static:
            raise GenericError("**You cannot use this command with a configured song request channel.**")

        if player.has_thread:
            raise GenericError("**There is already an active thread in the player.**")

        if not isinstance(player.text_channel, disnake.TextChannel):
            raise GenericError("**The player-controller is active in a channel incompatible with "
                               "thread/conversation creation.**")

        if not player.controller_mode:
            raise GenericError("**The current skin/appearance is not compatible with the song request "
                               "system via thread/conversation\n\n"
                               "Note:** `This system requires a skin that uses buttons.`")

        if not player.text_channel.permissions_for(guild.me).send_messages:
            raise GenericError(f"**{bot.user.mention} does not have permission to send messages in the channel {player.text_channel.mention}.**")

        if not player.text_channel.permissions_for(guild.me).create_public_threads:
            raise GenericError(f"**{bot.user.mention} does not have permission to create public threads.**")

        if not [m for m in player.guild.me.voice.channel.members if not m.bot and
                player.text_channel.permissions_for(m).send_messages_in_threads]:
            raise GenericError(f"**There are no members in the channel <#{player.channel_id}> with permission to send messages "
                               f"in threads in the channel {player.text_channel.mention}**")

        await inter.response.defer(ephemeral=True)

        thread = await player.message.create_thread(name=f"{bot.user.name} temp. song-request", auto_archive_duration=10080)

        txt = [
            "Enabled the temporary thread/conversation system for song requests.",
            f"💬 **⠂{inter.author.mention} created a [thread/conversation]({thread.jump_url}) temporary for song requests.**"
        ]

        await self.interaction_message(inter, txt, emoji="💬", defered=True, force=True)

    nightcore_cd = commands.CooldownMapping.from_cooldown(1, 7, commands.BucketType.guild)
    nightcore_mc = commands.MaxConcurrency(1, per=commands.BucketType.guild, wait=False)

    @is_dj()
    @has_source()
    @check_voice()
    @pool_command(name="nightcore", aliases=["nc"], only_voiced=True, cooldown=nightcore_cd, max_concurrency=nightcore_mc,
                  description="Enable/Disable the nightcore effect (Accelerated music with higher pitch).")
    async def nightcore_legacy(self, ctx: CustomContext):

        await self.nightcore.callback(self=self, inter=ctx)

    @is_dj()
    @has_source()
    @check_voice()
    @commands.slash_command(
        description=f"{desc_prefix}Enable/Disable the nightcore effect (Accelerated music with higher pitch).",
        extras={"only_voiced": True}, cooldown=nightcore_cd, max_concurrency=nightcore_mc, dm_permission=False,
    )
    async def nightcore(self, inter: disnake.AppCmdInter):

        try:
            bot = inter.music_bot
        except AttributeError:
            bot = inter.bot

        player: LavalinkPlayer = bot.music.players[inter.guild_id]

        player.nightcore = not player.nightcore

        if player.nightcore:
            await player.set_timescale(pitch=1.2, speed=1.1)
            txt = "enabled"
        else:
            await player.set_timescale(enabled=False)
            await player.update_filters()
            txt = "disabled"

        txt = [f"{txt} the nightcore effect.", f"🇳 **⠂{inter.author.mention} {txt} the nightcore effect.**"]

        await self.interaction_message(inter, txt, emoji="🇳")

    controller_cd = commands.CooldownMapping.from_cooldown(1, 10, commands.BucketType.member)
    controller_mc = commands.MaxConcurrency(1, per=commands.BucketType.member, wait=False)

    @has_source()
    @check_voice()
    @pool_command(name="controller", aliases=["np", "ctl"], only_voiced=True, cooldown=controller_cd,
                  max_concurrency=controller_mc, description="Send Player controller to a specific/current channel.")
    async def controller_legacy(self, ctx: CustomContext):
        await self.controller.callback(self=self, inter=ctx)

    @has_source()
    @check_voice()
    @commands.slash_command(description=f"{desc_prefix}Send Player controller to a specific/current channel.",
                            extras={"only_voiced": True}, cooldown=controller_cd, max_concurrency=controller_mc,
                            dm_permission=False)
    async def controller(self, inter: disnake.AppCmdInter):

        try:
            bot = inter.music_bot
            guild = inter.music_guild
            channel = bot.get_channel(inter.channel.id)
        except AttributeError:
            bot = inter.bot
            guild = inter.guild
            channel = inter.channel

        player: LavalinkPlayer = bot.music.players[guild.id]

        if player.static:
            raise GenericError("This command cannot be used in Pinned Player mode.")

        if player.has_thread:
            raise GenericError("**This command cannot be used with an active conversation in the "
                               f"[message]({player.message.jump_url}) of the player.**")

        if not inter.response.is_done():
            await inter.response.defer(ephemeral=True)

        if channel != player.text_channel:

            await is_dj().predicate(inter)

            try:

                player.set_command_log(
                    text=f"{inter.author.mention} moved the player-controller to the channel {inter.channel.mention}.",
                    emoji="💠"
                )

                embed = disnake.Embed(
                    description=f"💠 **⠂{inter.author.mention} moved the player-controller to the channel:** {channel.mention}",
                    color=self.bot.get_color(guild.me)
                )

                try:
                    if bot.user.id != self.bot.user.id:
                        embed.set_footer(text=f"Via: {bot.user.display_name}", icon_url=bot.user.display_avatar.url)
                except AttributeError:
                    pass

                await player.text_channel.send(embed=embed)

            except:
                pass

        await player.destroy_message()

        player.text_channel = channel

        await player.invoke_np()

        if not isinstance(inter, CustomContext):
            await inter.edit_original_message("**Player successfully sent!**")

    @is_dj()
    @has_player()
    @check_voice()
    @commands.user_command(name=disnake.Localized("Add DJ", data={disnake.Locale.pt_BR: "Adicionar DJ"}),
                           extras={"only_voiced": True}, dm_permission=False)
    async def adddj_u(self, inter: disnake.UserCommandInteraction):
        await self.add_dj(interaction=inter, user=inter.target)

    @is_dj()
    @has_player()
    @check_voice()
    @pool_command(name="adddj", aliases=["adj"], only_voiced=True,
                  description="Add a member to the DJ list of the current Player session.",
                  usage="{prefix}{cmd} [id|name|@user]\nEx: {prefix}{cmd} @member")
    async def add_dj_legacy(self, ctx: CustomContext, user: disnake.Member):
        await self.add_dj.callback(self=self, inter=ctx, user=user)

    @is_dj()
    @has_player()
    @check_voice()
    @commands.slash_command(
        description=f"{desc_prefix}Add a member to the DJ list of the current Player session.",
        extras={"only_voiced": True}, dm_permission=False
    )
    async def add_dj(
            self,
            inter: disnake.AppCmdInter, *,
            user: disnake.User = commands.Param(name="member", description="Member to be added.")
    ):

        error_text = None

        try:
            bot = inter.music_bot
            guild = inter.music_guild
            channel = bot.get_channel(inter.channel.id)
        except AttributeError:
            bot = inter.bot
            guild = inter.guild
            channel = inter.channel

        player: LavalinkPlayer = bot.music.players[guild.id]

        user = guild.get_member(user.id)

        if user.bot:
            error_text = "**You cannot add a bot to the DJ list.**"
        elif user == inter.author:
            error_text = "**You cannot add yourself to the DJ list.**"
        elif user.guild_permissions.manage_channels:
            error_text = f"You cannot add member {user.mention} to the DJ list (they have **manage channels** permission)."
        elif user.id == player.player_creator:
            error_text = f"**Member {user.mention} is the creator of the player...**"
        elif user.id in player.dj:
            error_text = f"**Member {user.mention} is already in the DJ list**"

        if error_text:
            raise GenericError(error_text)

        player.dj.add(user.id)

        text = [f"added {user.mention} to the DJ list.",
                f"🎧 **⠂{inter.author.mention} added {user.mention} to the DJ list.**"]

        if (player.static and channel == player.text_channel) or isinstance(inter.application_command,
                                                                            commands.InvokableApplicationCommand):
            await inter.send(f"{user.mention} added to the DJ list!{player.controller_link}")

        await self.interaction_message(inter, txt=text, emoji="🎧")

    @is_dj()
    @has_player()
    @check_voice()
    @commands.slash_command(
        description=f"{desc_prefix}Remove a member from the DJ list of the current Player session.",
        extras={"only_voiced": True}, dm_permission=False
    )
    async def remove_dj(
            self,
            inter: disnake.AppCmdInter, *,
            user: disnake.User = commands.Param(name="member", description="Member to be removed.")
    ):

        try:
            bot = inter.music_bot
            guild = inter.music_guild
            channel = bot.get_channel(inter.channel.id)
        except AttributeError:
            bot = inter.bot
            guild = inter.guild
            channel = inter.channel

        player: LavalinkPlayer = bot.music.players[guild.id]

        user = guild.get_member(user.id)

        if user.id == player.player_creator:
            if inter.author.guild_permissions.manage_guild:
                player.player_creator = None
            else:
                raise GenericError(f"**The member {user.mention} is the creator of the player.**")

        elif user.id not in player.dj:
            GenericError(f"The member {user.mention} is not in the DJ list")

        else:
            player.dj.remove(user.id)

        text = [f"removed {user.mention} from the DJ list.",
                f"🎧 **⠂{inter.author.mention} removed {user.mention} from the DJ list.**"]

        if (player.static and channel == player.text_channel) or isinstance(inter.application_command,
                                                                            commands.InvokableApplicationCommand):
            await inter.send(f"{user.mention} added to the DJ list!{player.controller_link}")

        await self.interaction_message(inter, txt=text, emoji="🎧")

    @is_dj()
    @has_player()
    @check_voice()
    @pool_command(name="stop", aliases=["leave", "parar"], only_voiced=True,
                  description="Stop the player and disconnect me from the voice channel.")
    async def stop_legacy(self, ctx: CustomContext):
        await self.stop.callback(self=self, inter=ctx)

    @is_dj()
    @has_player()
    @check_voice()
    @commands.slash_command(
        description=f"{desc_prefix}Stop the player and disconnect me from the voice channel.",
        extras={"only_voiced": True}, dm_permission=False
    )
    async def stop(self, inter: disnake.AppCmdInter):

        try:
            bot = inter.music_bot
            guild = inter.music_guild
            inter_destroy = inter if bot.user.id == self.bot.user.id else None
        except AttributeError:
            bot = inter.bot
            guild = inter.guild
            inter_destroy = inter

        player: LavalinkPlayer = bot.music.players[inter.guild_id]
        player.command_log = f"{inter.author.mention} **stopped the player!**"

        if isinstance(inter, disnake.MessageInteraction):
            await player.destroy(inter=inter_destroy)
        else:

            embed = disnake.Embed(
                color=self.bot.get_color(guild.me),
                description=f"🛑 **⠂{inter.author.mention} stopped the player.**"
            )

            try:
                if bot.user.id != self.bot.user.id:
                    embed.set_footer(text=f"Via: {bot.user.display_name}", icon_url=bot.user.display_avatar.url)
            except AttributeError:
                pass

            await inter.send(
                embed=embed,
                components=song_request_buttons if inter.guild else [],
                ephemeral=player.static and player.text_channel.id == inter.channel_id
            )
            await player.destroy()

    @check_queue_loading()
    @has_player()
    @check_voice()
    @pool_command(
        name="savequeue", aliases=["sq", "svq"],
        only_voiced=True, cooldown=queue_manipulation_cd, max_concurrency=remove_mc,
        description="Experimental: Save the current song and queue to reuse them at any time."
    )
    async def savequeue_legacy(self, ctx: CustomContext):
        await self.save_queue.callback(self=self, inter=ctx)

    @check_queue_loading()
    @has_player()
    @check_voice()
    @commands.slash_command(
        description=f"{desc_prefix}Experimental: Save the current song and queue to reuse them at any time.",
        extras={"only_voiced": True}, dm_permission=False, cooldown=queue_manipulation_cd, max_concurrency=remove_mc
    )
    async def save_queue(self, inter: disnake.AppCmdInter):

        try:
            bot = inter.music_bot
            guild = inter.music_guild
        except AttributeError:
            bot = inter.bot
            guild = bot.get_guild(inter.guild_id)

        player: LavalinkPlayer = bot.music.players[inter.guild_id]

        tracks = []

        if player.current:
            player.current.info["id"] = player.current.id
            if player.current.playlist:
                player.current.info["playlist"] = {"name": player.current.playlist_name, "url": player.current.playlist_url}
            tracks.append(player.current.info)

        for t in player.queue:
            t.info["id"] = t.id
            if t.playlist:
                t.info["playlist"] = {"name": t.playlist_name, "url": t.playlist_url}
            tracks.append(t.info)

        if len(tracks) < 3:
            raise GenericError(f"**You need to have at least 3 songs to save (current and/or in the queue)**")

        if not os.path.isdir(f"./local_database/saved_queues_v1/users"):
            os.makedirs(f"./local_database/saved_queues_v1/users")

        async with aiofiles.open(f"./local_database/saved_queues_v1/users/{inter.author.id}.pkl", "wb") as f:
            await f.write(
                zlib.compress(
                    pickle.dumps(
                        {
                            "tracks": tracks, "created_at": disnake.utils.utcnow(), "guild_id": inter.guild_id
                        }
                    )
                )
            )

        await inter.response.defer(ephemeral=True)

        global_data = await self.bot.get_global_data(guild.id, db_name=DBModel.guilds)

        try:
            slashcmd = f"</play:" + str(self.bot.pool.controller_bot.get_global_command_named("play", cmd_type=disnake.ApplicationCommandType.chat_input).id) + ">"
        except AttributeError:
            slashcmd = "/play"

        embed = disnake.Embed(
            color=bot.get_color(guild.me),
            description=f"### {inter.author.mention}: The queue has been successfully saved!!\n"
                        f"**Saved songs:** `{len(tracks)}`\n"
                        "### How to use?\n"
                        f"* Using the {slashcmd} command (selecting from the search autocomplete)\n"
                        "* Clicking on the favorite play button/select/integration of the player.\n"
                        f"* Using the {global_data['prefix'] or self.bot.default_prefix}{self.play_legacy.name} "
                        "command without including a name or link of a song/video."
        )

        embed.set_footer(text="Note: This is a very experimental feature, the saved queue may undergo changes or be "
                              "removed in future updates")

        if isinstance(inter, CustomContext):
            await inter.reply(embed=embed)
        else:
            await inter.edit_original_response(embed=embed)


    @has_player()
    @check_voice()
    @commands.slash_command(name="queue", extras={"only_voiced": True}, dm_permission=False)
    async def q(self, inter):
        pass

    @is_dj()
    @has_player()
    @check_voice()
    @pool_command(name="shuffle", aliases=["sf", "shf", "sff", "misturar"], only_voiced=True,
                  description="Shuffle the queue", cooldown=queue_manipulation_cd, max_concurrency=remove_mc)
    async def shuffle_legacy(self, ctx: CustomContext):
        await self.shuffle_.callback(self, inter=ctx)

    @is_dj()
    @q.sub_command(
        name="shuffle",
        description=f"{desc_prefix}Shuffle the queue",
        extras={"only_voiced": True}, cooldown=queue_manipulation_cd, max_concurrency=remove_mc)
    async def shuffle_(self, inter: disnake.AppCmdInter):

        try:
            bot = inter.music_bot
        except AttributeError:
            bot = inter.bot

        player: LavalinkPlayer = bot.music.players[inter.guild_id]

        if len(player.queue) < 3:
            raise GenericError("**The queue must have at least 3 songs to be shuffled.**")

        shuffle(player.queue)

        await self.interaction_message(
            inter,
            ["shuffled the queue.",
             f"🔀 **⠂{inter.author.mention} shuffled the queue.**"],
            emoji="🔀"
        )

    @is_dj()
    @has_player()
    @check_voice()
    @pool_command(name="reverse", aliases=["invert", "inverter", "rv"], only_voiced=True,
                  description="Reverse the order of songs in the queue", cooldown=queue_manipulation_cd, max_concurrency=remove_mc)
    async def reverse_legacy(self, ctx: CustomContext):
        await self.reverse.callback(self=self, inter=ctx)

    @is_dj()
    @q.sub_command(
        description=f"{desc_prefix}Reverse the order of songs in the queue",
        extras={"only_voiced": True}, cooldown=queue_manipulation_cd, max_concurrency=remove_mc
    )
    async def reverse(self, inter: disnake.AppCmdInter):

        try:
            bot = inter.music_bot
        except AttributeError:
            bot = inter.bot

        player: LavalinkPlayer = bot.music.players[inter.guild_id]

        if len(player.queue) < 2:
            raise GenericError("**The queue must have at least 2 songs to reverse the order.**")

        player.queue.reverse()
        await self.interaction_message(
            inter,
            txt=["reversed the order of songs in the queue.",
                 f"🔄 **⠂{inter.author.mention} reversed the order of songs in the queue.**"],
            emoji="🔄"
        )

    queue_show_mc = commands.MaxConcurrency(1, per=commands.BucketType.member, wait=False)

    @check_voice()
    @has_player()
    @check_voice()
    @pool_command(name="queue", aliases=["q", "fila"], description="Display the songs in the queue.",
                  only_voiced=True, max_concurrency=queue_show_mc)
    async def queue_show_legacy(self, ctx: CustomContext):
        await self.display.callback(self=self, inter=ctx)

    @commands.max_concurrency(1, commands.BucketType.member)
    @q.sub_command(
        description=f"{desc_prefix}Display the songs in the queue.", max_concurrency=queue_show_mc
    )
    async def display(self, inter: disnake.AppCmdInter):

        try:
            bot = inter.music_bot
        except AttributeError:
            bot = inter.bot

        player: LavalinkPlayer = bot.music.players[inter.guild_id]

        if not player.queue:
            raise GenericError("**There are no songs in the queue.**")

        view = QueueInteraction(player, inter.author)
        embed = view.embed

        try:
            if bot.user.id != self.bot.user.id:
                embed.set_footer(text=f"Via: {bot.user.display_name}", icon_url=bot.user.display_avatar.url)
        except AttributeError:
            pass

        await inter.response.defer(ephemeral=True)

        kwargs = {
            "embed": embed,
            "view": view
        }

        try:
            func = inter.followup.send
            kwargs["ephemeral"] = True
        except AttributeError:
            try:
                func = inter.edit_original_message
            except AttributeError:
                func = inter.send
                kwargs["ephemeral"] = True

        view.message = await func(**kwargs)

        await view.wait()

    adv_queue_flags = CommandArgparse()

    adv_queue_flags.add_argument('-songtitle', '-name', '-title', '-songname', nargs='+',
                                 help="include songs with the specified name.\nEx: -name NCS", default=[])
    adv_queue_flags.add_argument('-uploader', '-author', '-artist', nargs='+', default=[],
                                 help="Remove songs with the specified uploader/author/artist name.\nEx: -uploader sekai")
    adv_queue_flags.add_argument('-member', '-user', '-u', nargs='+', default=[],
                                 help="Remove songs requested by the specified user.\nEx: -user @user")
    adv_queue_flags.add_argument('-duplicates', '-dupes', '-duplicate', action='store_true',
                                 help="Remove duplicate songs.")
    adv_queue_flags.add_argument('-playlist', '-list', '-pl', nargs='+', default=[],
                                 help="Remove songs with the specified playlist name.\nEx: -playlist myplaylist")
    adv_queue_flags.add_argument('-minimaltime', '-mintime', '-min', '-minduration', '-minduration', default=None,
                                 help="Remove songs with the specified minimum duration.\nEx: -min 1:23.")
    adv_queue_flags.add_argument('-maxduration', '-maxtime', '-max', default=None,
                                 help="Remove songs with the specified maximum duration.\nEx: -max 1:23.")
    adv_queue_flags.add_argument('-amount', '-counter', '-count', '-c', type=int, default=None,
                                 help="Specify a number of songs to remove with the specified name.\nEx: -amount 5")
    adv_queue_flags.add_argument('-startposition', '-startpos', '-start', type=int, default=0,
                                 help="Remove songs starting from a specified position in the queue.\nEx: -start 10")
    adv_queue_flags.add_argument('-endposition', '-endpos', '-end', type=int, default=0,
                                 help="Remove songs from the queue until a specified position in the queue.\nEx: -end 15")
    adv_queue_flags.add_argument('-absentmembers', '-absent', '-abs', action='store_true',
                                 help="Remove songs added by members who have left the channel")

    clear_flags = CommandArgparse(parents=[adv_queue_flags])

    @is_dj()
    @has_player()
    @check_voice()
    @pool_command(name="clear", aliases=["limpar", "clearqueue"], description="Clear the music queue.",
                  only_voiced=True,
                  extras={"flags": clear_flags}, cooldown=queue_manipulation_cd, max_concurrency=remove_mc)
    async def clear_legacy(self, ctx: CustomContext, *, flags: str = ""):

        args, unknown = ctx.command.extras['flags'].parse_known_args(flags.split())

        await self.clear.callback(
            self=self, inter=ctx,
            song_name=" ".join(args.songtitle + unknown),
            song_author=" ".join(args.uploader),
            user=await commands.MemberConverter().convert(ctx, " ".join(args.member)) if args.member else None,
            duplicates=args.duplicates,
            playlist=" ".join(args.playlist),
            min_duration=args.minimaltime,
            max_duration=args.maxduration,
            amount=args.amount,
            range_start=args.startposition,
            range_end=args.endposition,
            absent_members=args.absentmembers
        )

    @check_queue_loading()
    @is_dj()
    @has_player()
    @check_voice()
    @q.sub_command(
        name="clear",
        description=f"{desc_prefix}Clean the music queue.",
        extras={"only_voiced": True}, cooldown=queue_manipulation_cd, max_concurrency=remove_mc
    )
    async def clear(
            self,
            inter: disnake.AppCmdInter,
            song_name: str = commands.Param(name="song_name", description="Include the name of the song.",
                                            default=None),
            song_author: str = commands.Param(name="song_author",
                                              description="Include the name of the song author/artist/uploader.", default=None),
            user: disnake.Member = commands.Param(name='user',
                                                  description="Include songs requested by the selected user.",
                                                  default=None),
            duplicates: bool = commands.Param(name="duplicates", description="Include duplicate songs",
                                              default=False),
            playlist: str = commands.Param(description="Include the name of the playlist.", default=None),
            min_duration: str = commands.Param(name="min_duration",
                                               description="Include songs with duration above/equal to (ex. 1:23).",
                                               default=None),
            max_duration: str = commands.Param(name="max_duration",
                                               description="Include songs with specified maximum duration (ex. 1:45).",
                                               default=None),
            amount: int = commands.Param(name="amount", description="Number of songs to clear.",
                                         min_value=0, max_value=99, default=None),
            range_start: int = commands.Param(name="range_start",
                                              description="Include songs from the queue starting from a specific position.",
                                              min_value=1.0, max_value=500.0, default=0),
            range_end: int = commands.Param(name="range_end",
                                            description="Include songs from the queue until a specific position.",
                                            min_value=1.0, max_value=500.0, default=0),
            absent_members: bool = commands.Param(name="absent_members",
                                                  description="Include songs added by members outside the channel",
                                                  default=False)
    ):

        if min_duration and max_duration:
            raise GenericError(
                "You must choose only one of the options: **min_duration** or **max_duration**.")

        try:
            bot = inter.music_bot
        except AttributeError:
            bot = inter.bot

        player: LavalinkPlayer = bot.music.players[inter.guild_id]

        if not player.queue:
            raise GenericError("**There are no songs in the queue.**")

        if amount is None:
            amount = 0

        filters = []
        final_filters = set()

        txt = []
        playlist_hyperlink = set()

        tracklist = []

        if song_name:
            song_name = song_name.replace("️", "")
            filters.append('song_name')
        if song_author:
            song_author = song_author.replace("️", "")
            filters.append('song_author')
        if user:
            filters.append('user')
        if playlist:
            playlist = playlist.replace("️", "")
            filters.append('playlist')
        if min_duration:
            filters.append('time_below')
            min_duration = string_to_seconds(min_duration) * 1000
        if max_duration:
            filters.append('time_above')
            max_duration = string_to_seconds(max_duration) * 1000
        if absent_members:
            filters.append('absent_members')
        if duplicates:
            filters.append('duplicates')

        if not filters and not range_start and not range_end:
            player.queue.clear()
            txt = ['cleared the music queue.', f'♻️ **⠂{inter.author.mention} cleared the music queue.**']

        else:

            if range_start > 0 and range_end > 0:

                if range_start >= range_end:
                    raise GenericError("**The end position must be greater than the start position!**")

                song_list = list(player.queue)[range_start - 1: -(range_end - 1)]
                txt.append(f"**Start position of the queue:** `{range_start}`\n"
                           f"**End position of the queue:** `{range_end}`")

            elif range_start > 0:
                song_list = list(player.queue)[range_start - 1:]
                txt.append(f"**Start position of the queue:** `{range_start}`")
            elif range_end > 0:
                song_list = list(player.queue)[:-(range_end - 1)]
                txt.append(f"**End position of the queue:** `{range_end}`")
            else:
                song_list = list(player.queue)

            deleted_tracks = 0

            duplicated_titles = set()

            amount_counter = int(amount) if amount > 0 else 0

            for t in song_list:

                if amount and amount_counter < 1:
                    break

                temp_filter = list(filters)

                if 'duplicates' in temp_filter:
                    if (title:=f"{t.author} - {t.title}".lower()) in duplicated_titles:
                        temp_filter.remove('duplicates')
                        final_filters.add('duplicates')
                    else:
                        duplicated_titles.add(title)

                if 'time_below' in temp_filter and t.duration >= min_duration:
                    temp_filter.remove('time_below')
                    final_filters.add('time_below')

                elif 'time_above' in temp_filter and t.duration <= max_duration:
                    temp_filter.remove('time_above')
                    final_filters.add('time_above')

                if 'song_name' in temp_filter and song_name.lower() in t.title.replace("️", "").lower():
                    temp_filter.remove('song_name')
                    final_filters.add('song_name')

                if 'song_author' in temp_filter and song_author.lower() in t.author.replace("️", "").lower():
                    temp_filter.remove('song_author')
                    final_filters.add('song_author')

                if 'user' in temp_filter and user.id == t.requester:
                    temp_filter.remove('user')
                    final_filters.add('user')

                elif 'absent_members' in temp_filter and t.requester not in player.guild.me.voice.channel.voice_states:
                    temp_filter.remove('absent_members')
                    final_filters.add('absent_members')

                if 'playlist' in temp_filter:
                    if playlist == t.playlist_name.replace("️", ""):
                        playlist_hyperlink.add(f"[`{fix_characters(t.playlist_name)}`]({t.playlist_url})")
                        temp_filter.remove('playlist')
                        final_filters.add('playlist')
                    elif isinstance(inter, CustomContext) and playlist.lower() in t.playlist_name.replace("️", "").lower():
                        playlist_hyperlink.add(f"[`{fix_characters(t.playlist_name)}`]({t.playlist_url})")
                        temp_filter.remove('playlist')
                        final_filters.add('playlist')

                if not temp_filter:
                    tracklist.append(t)
                    player.queue.remove(t)
                    deleted_tracks += 1
                    if amount:
                        amount_counter -= 1

            duplicated_titles.clear()

            if not deleted_tracks:
                await inter.send("No songs found!", ephemeral=True)
                return

            try:
                final_filters.remove("song_name")
                txt.append(f"**Includes name:** `{fix_characters(song_name)}`")
            except:
                pass

            try:
                final_filters.remove("song_author")
                txt.append(f"**Includes uploader/artist name:** `{fix_characters(song_author)}`")
            except:
                pass

            try:
                final_filters.remove("user")
                txt.append(f"**Requested by member:** {user.mention}")
            except:
                pass

            try:
                final_filters.remove("playlist")
                txt.append(f"**Playlist:** {' | '.join(playlist_hyperlink)}")
            except:
                pass

            try:
                final_filters.remove("time_below")
                txt.append(f"**With initial/equal duration:** `{time_format(min_duration)}`")
            except:
                pass

            try:
                final_filters.remove("time_above")
                txt.append(f"**With maximum duration:** `{time_format(max_duration)}`")
            except:
                pass

            try:
                final_filters.remove("duplicates")
                txt.append(f"**Duplicate songs**")
            except:
                pass

            try:
                final_filters.remove("absent_members")
                txt.append("`Songs requested by members who have left the channel.`")
            except:
                pass

            msg_txt = f"### ♻️ ⠂{inter.author.mention} removed {deleted_tracks} song(s) from the queue:\n" + "\n".join(f"[`{fix_characters(t.title, 45)}`]({t.uri})" for t in tracklist[:7])

            if (trackcount:=(len(tracklist) - 7)) > 0:
                msg_txt += f"\n`and {trackcount} more song(s).`"

            msg_txt += f"\n### ✅ ⠂Filter(s) used:\n" + '\n'.join(txt)

            txt = [f"removed {deleted_tracks} song(s) from the queue via clear.", msg_txt]

        try:
            kwargs = {"thumb": tracklist[0].thumb}
        except IndexError:
            kwargs = {}

        await self.interaction_message(inter, txt, emoji="♻️", **kwargs)


    move_queue_flags = CommandArgparse(parents=[adv_queue_flags])
    move_queue_flags.add_argument('-position', '-pos',
                           help="Specify a destination position (optional).\nEx: -pos 1",
                           type=int, default=None)
    move_queue_flags.add_argument('-casesensitive', '-cs',  action='store_true',
                           help="Search for songs with the exact phrase in the song name instead of searching word by word.")

    @check_queue_loading()
    @is_dj()
    @has_player()
    @check_voice()
    @pool_command(name="move", aliases=["movequeue", "moveadv", "moveadvanced", "moveq", "mq", "mv", "mover"],
                  description="Move songs from the queue.", only_voiced=True,
                  extras={"flags": move_queue_flags}, cooldown=queue_manipulation_cd, max_concurrency=remove_mc)
    async def move_legacy(self, ctx: CustomContext, position: Optional[int] = None, *, flags: str = ""):

        args, unknown = ctx.command.extras['flags'].parse_known_args(flags.split())

        if args.position:
            if position:
                unknown.insert(0, str(position))
            position = args.position

        if position is None:
            position = 1

        await self.do_move(
            inter=ctx,
            position=position,
            song_name=" ".join(unknown + args.songtitle),
            song_author=" ".join(args.uploader),
            user=await commands.MemberConverter().convert(ctx, " ".join(args.member)) if args.member else None,
            duplicates=args.duplicates,
            playlist=" ".join(args.playlist),
            min_duration=args.minimaltime,
            max_duration=args.maxduration,
            amount=args.amount,
            range_start=args.startposition,
            range_end=args.endposition,
            absent_members=args.absentmembers
        )

    @check_queue_loading()
    @is_dj()
    @has_player()
    @check_voice()
    @commands.slash_command(
        name="move",
        description=f"{desc_prefix}Move songs from the queue.",
        extras={"only_voiced": True}, cooldown=queue_manipulation_cd, max_concurrency=remove_mc
    )
    async def move(
            self,
            inter: disnake.AppCmdInter,
            position: int = commands.Param(name="position", description="Optional: Destination position in the queue.", min_value=1,
                                           max_value=999, default=1),
            song_name: str = commands.Param(name="song_name", description="Include any name that appears in the song.",
                                            default=None),
            song_author: str = commands.Param(name="song_author",
                                              description="Include any name that appears in the song's author/artist/uploader.",
                                              default=None),
            user: disnake.Member = commands.Param(name='user',
                                                  description="Include songs requested by the selected user.",
                                                  default=None),
            duplicates: bool = commands.Param(name="duplicates", description="Include duplicate songs",
                                              default=False),
            playlist: str = commands.Param(description="Include any name that appears in the playlist.", default=None),
            min_duration: str = commands.Param(name="min_duration",
                                               description="Include songs with duration above/equal to (ex. 1:23).",
                                               default=None),
            max_duration: str = commands.Param(name="max_duration",
                                               description="Include songs with specified maximum duration (ex. 1:45).",
                                               default=None),
            amount: int = commands.Param(name="amount", description="Optional: Number of songs to move.",
                                         min_value=0, max_value=99, default=None),
            range_start: int = commands.Param(name="range_start",
                                              description="Include songs in the queue starting from a specific position "
                                                          "in the queue.",
                                              min_value=1.0, max_value=500.0, default=0),
            range_end: int = commands.Param(name="range_end",
                                            description="Include songs in the queue up to a specific position in the queue.",
                                            min_value=1.0, max_value=500.0, default=0),
            absent_members: bool = commands.Param(name="absent_members",
                                                  description="Include songs added by members outside the channel",
                                                  default=False),
    ):

        await self.do_move(
            inter=inter, position=position, song_name=song_name, song_author=song_author, user=user,
            duplicates=duplicates, playlist=playlist, min_duration=min_duration, max_duration=max_duration,
            amount=amount, range_start=range_start, range_end=range_end, absent_members=absent_members
        )

    async def do_move(
            self, inter: Union[disnake.AppCmdInter, CustomContext], position: int = 1, song_name: str = None,
            song_author: str = None, user: disnake.Member = None, duplicates: bool = False, playlist: str = None,
            min_duration: str = None, max_duration: str = None, amount: int = None, range_start: int = 0,
            range_end: int = 0, absent_members: bool = False, case_sensitive=False
    ):

        if min_duration and max_duration:
            raise GenericError(
                "You must choose only one of the options: **min_duration** or **max_duration**.")

        try:
            bot = inter.music_bot
        except AttributeError:
            bot = inter.bot

        player: LavalinkPlayer = bot.music.players[inter.guild_id]

        if not player.queue:
            raise GenericError("**There are no songs in the queue.**")

        filters = []
        final_filters = set()

        txt = []
        playlist_hyperlink = set()

        tracklist = []

        if song_name:
            song_name = song_name.replace("️", "")
            filters.append('song_name')
        if song_author:
            song_author = song_author.replace("️", "")
            filters.append('song_author')
        if user:
            filters.append('user')
        if playlist:
            playlist = playlist.replace("️", "")
            filters.append('playlist')
        if min_duration:
            filters.append('time_below')
            min_duration = string_to_seconds(min_duration) * 1000
        if max_duration:
            filters.append('time_above')
            max_duration = string_to_seconds(max_duration) * 1000
        if absent_members:
            filters.append('absent_members')
        if duplicates:
            filters.append('duplicates')

        if not filters and not range_start and not range_end:
            raise GenericError("**You must use at least one option to move**")

        indexes = None

        try:
            has_id = song_name.split(" || ID > ")[1]
        except:
            has_id = isinstance(inter, CustomContext)

        if range_start > 0 and range_end > 0:

            if range_start >= range_end:
                raise GenericError("**The end position must be greater than the start position!**")

            song_list = list(player.queue)[range_start - 1: -(range_end - 1)]
            txt.append(f"**Start position of the queue:** `{range_start}`\n"
                       f"**End position of the queue:** `{range_end}`")

        elif range_start > 0:
            song_list = list(player.queue)[range_start - 1:]
            txt.append(f"**Start position of the queue:** `{range_start}`")
        elif range_end > 0:
            song_list = list(player.queue)[:-(range_end - 1)]
            txt.append(f"**End position of the queue:** `{range_end}`")
        elif song_name and has_id and filters == ["song_name"] and amount is None:
            indexes = queue_track_index(inter, bot, song_name, match_count=1, case_sensitive=case_sensitive)
            for index, track in reversed(indexes):
                player.queue.remove(track)
                tracklist.append(track)
            song_list = []

        else:
            song_list = list(player.queue)

        if not tracklist:

            if amount is None:
                amount = 0

            duplicated_titles = set()

            amount_counter = int(amount) if amount > 0 else 0

            for t in song_list:

                if amount and amount_counter < 1:
                    break

                temp_filter = list(filters)

                if 'duplicates' in temp_filter:
                    if (title := f"{t.author} - {t.title}".lower()) in duplicated_titles:
                        temp_filter.remove('duplicates')
                        final_filters.add('duplicates')
                    else:
                        duplicated_titles.add(title)

                if 'time_below' in temp_filter and t.duration >= min_duration:
                    temp_filter.remove('time_below')
                    final_filters.add('time_below')

                elif 'time_above' in temp_filter and t.duration <= max_duration:
                    temp_filter.remove('time_above')
                    final_filters.add('time_above')

                if 'song_name' in temp_filter and song_name.lower() in t.title.replace("️", "").lower():
                    temp_filter.remove('song_name')
                    final_filters.add('song_name')

                if 'song_author' in temp_filter and song_author.lower() in t.author.replace("️", "").lower():
                    temp_filter.remove('song_author')
                    final_filters.add('song_author')

                if 'user' in temp_filter and user.id == t.requester:
                    temp_filter.remove('user')
                    final_filters.add('user')

                elif 'absent_members' in temp_filter and t.requester not in player.guild.me.voice.channel.voice_states:
                    temp_filter.remove('absent_members')
                    final_filters.add('absent_members')

                if 'playlist' in temp_filter:
                    if playlist == t.playlist_name.replace("️", ""):
                        playlist_hyperlink.add(f"[`{fix_characters(t.playlist_name)}`]({t.playlist_url})")
                        temp_filter.remove('playlist')
                        final_filters.add('playlist')
                    elif isinstance(inter, CustomContext) and playlist.lower() in t.playlist_name.replace("️", "").lower():
                        playlist_hyperlink.add(f"[`{fix_characters(t.playlist_name)}`]({t.playlist_url})")
                        temp_filter.remove('playlist')
                        final_filters.add('playlist')

                if not temp_filter:

                    track = player.queue[player.queue.index(t)]
                    player.queue.remove(t)
                    tracklist.append(track)

                    if amount:
                        amount_counter -= 1

            duplicated_titles.clear()

        if not tracklist:
            raise GenericError("No songs found with the selected filters!")

        for t in reversed(tracklist):
            player.queue.insert(position-1, t)

        try:
            final_filters.remove("song_name")
            txt.append(f"**Includes name:** `{fix_characters(song_name)}`")
        except:
            pass

        try:
            final_filters.remove("song_author")
            txt.append(f"**Includes uploader/artist name:** `{fix_characters(song_author)}`")
        except:
            pass

        try:
            final_filters.remove("user")
            txt.append(f"**Requested by member:** {user.mention}")
        except:
            pass

        try:
            final_filters.remove("playlist")
            txt.append(f"**Playlist:** {' | '.join(playlist_hyperlink)}")
        except:
            pass

        try:
            final_filters.remove("time_below")
            txt.append(f"**With initial/equal duration:** `{time_format(min_duration)}`")
        except:
            pass

        try:
            final_filters.remove("time_above")
            txt.append(f"**With maximum duration:** `{time_format(max_duration)}`")
        except:
            pass

        try:
            final_filters.remove("duplicates")
            txt.append(f"**Duplicate songs**")
        except:
            pass

        try:
            final_filters.remove("absent_members")
            txt.append("`Songs requested by members who have left the channel.`")
        except:
            pass

        if indexes:
            track = tracklist[0]
            txt = [
                f"moved the song [`{fix_characters(track.title, limit=25)}`]({track.uri or track.search_uri}) to position **[{position}]** in the queue.",
                f"↪️ **⠂{inter.author.mention} moved a song to position [{position}]:**\n"
                f"╰[`{fix_characters(track.title, limit=43)}`]({track.uri or track.search_uri})"
            ]

            await self.interaction_message(inter, txt, emoji="↪️")

        else:

            moved_tracks = len(tracklist)

            moved_tracks_txt = moved_tracks if moved_tracks == 1 else f"[{position}-{position+moved_tracks-1}]"

            msg_txt = f"### ↪️ ⠂{inter.author.mention} moved {moved_tracks} track(s) to position {moved_tracks_txt} in the queue:\n" + "\n".join(f"`{position+n}.` [`{fix_characters(t.title, 45)}`]({t.uri})" for n, t in enumerate(tracklist[:7]))

            if (track_extra:=(moved_tracks - 7)) > 0:
                msg_txt += f"\n`and {track_extra} more track(s).`"

            msg_txt += f"\n### ✅ ⠂Filter(s) used:\n" + '\n'.join(txt)

            txt = [f"moved {moved_tracks} track(s) to position **[{position}]** in the queue.", msg_txt]

            await self.interaction_message(inter, txt, emoji="↪️", force=True, thumb=tracklist[0].thumb)

    @move.autocomplete("playlist")
    @clear.autocomplete("playlist")
    async def queue_playlist(self, inter: disnake.Interaction, query: str):

        try:
            if not inter.author.voice:
                return
        except:
            pass

        try:
            await check_pool_bots(inter, only_voiced=True)
            bot = inter.music_bot
        except:
            traceback.print_exc()
            return

        try:
            player = bot.music.players[inter.guild_id]
        except KeyError:
            return

        return list(set([track.playlist_name for track in player.queue if track.playlist_name and
                         query.lower() in track.playlist_name.lower()]))[:20]

    @rotate.autocomplete("name")
    @move.autocomplete("song_name")
    @skip.autocomplete("name")
    @skipto.autocomplete("name")
    @remove.autocomplete("name")
    async def queue_tracks(self, inter: disnake.AppCmdInter, query: str):

        try:
            if not inter.author.voice:
                return
        except AttributeError:
            pass

        try:
            if not await check_pool_bots(inter, only_voiced=True):
                return
        except PoolException:
            pass
        except:
            return

        try:
            player = inter.music_bot.music.players[inter.guild_id]
        except KeyError:
            return

        results = []

        count = 0

        for track in player.queue:

            if count == 20:
                break

            title = track.title.lower().split()

            query_words = query.lower().split()

            word_count = 0

            for query_word in query.lower().split():
                for title_word in title:
                    if query_word in title_word:
                        title.remove(title_word)
                        word_count += 1
                        break

            if word_count == len(query_words):
                results.append(f"{track.title[:81]} || ID > {track.unique_id}")
                count += 1

        return results or [f"{track.title[:81]} || ID > {track.unique_id}" for n, track in enumerate(player.queue)
                           if query.lower() in track.title.lower()][:20]

    @move.autocomplete("song_author")
    @clear.autocomplete("song_author")
    async def queue_author(self, inter: disnake.Interaction, query: str):

        try:
            await check_pool_bots(inter, only_voiced=True)
            bot = inter.music_bot
        except:
            return

        if not inter.author.voice:
            return

        try:
            player = bot.music.players[inter.guild_id]
        except KeyError:
            return

        if not query:
            return list(set([track.authors_string for track in player.queue]))[:20]
        else:
            return list(set([track.authors_string for track in player.queue if query.lower() in track.authors_string.lower()]))[:20]

    restrict_cd = commands.CooldownMapping.from_cooldown(2, 7, commands.BucketType.member)
    restrict_mc =commands.MaxConcurrency(1, per=commands.BucketType.member, wait=False)

    @is_dj()
    @has_player()
    @check_voice()
    @pool_command(name="restrictmode", aliases=["rstc", "restrict", "restrito", "modorestrito"], only_voiced=True, cooldown=restrict_cd, max_concurrency=restrict_mc,
                  description="Enable/Disable restricted mode for commands that require DJ/Staff.")
    async def restrict_mode_legacy(self, ctx: CustomContext):

        await self.restrict_mode.callback(self=self, inter=ctx)

    @is_dj()
    @has_player()
    @check_voice()
    @commands.slash_command(
        description=f"{desc_prefix}Enable/Disable restricted mode for commands that require DJ/Staff.",
        extras={"only_voiced": True}, cooldown=restrict_cd, max_concurrency=restrict_mc, dm_permission=False)
    async def restrict_mode(self, inter: disnake.AppCmdInter):

        try:
            bot = inter.music_bot
        except AttributeError:
            bot = inter.bot

        player: LavalinkPlayer = bot.music.players[inter.guild_id]

        player.restrict_mode = not player.restrict_mode

        msg = ["activated", "🔐"] if player.restrict_mode else ["disabled", "🔓"]

        text = [
            f"{msg[0]} the restricted mode of player commands (which requires DJ/Staff).",
            f"{msg[1]} **⠂{inter.author.mention} {msg[0]} the restricted mode of player commands (which requires DJ/Staff).**"
        ]

        await self.interaction_message(inter, text, emoji=msg[1])

    nonstop_cd = commands.CooldownMapping.from_cooldown(2, 15, commands.BucketType.member)
    nonstop_mc =commands.MaxConcurrency(1, per=commands.BucketType.member, wait=False)

    @has_player()
    @check_voice()
    @commands.has_guild_permissions(manage_guild=True)
    @pool_command(name="247", aliases=["nonstop"], only_voiced=True, cooldown=nonstop_cd, max_concurrency=nonstop_mc,
                  description="Toggle 24/7 mode of the Player (In testing).")
    async def nonstop_legacy(self, ctx: CustomContext):
        await self.nonstop.callback(self=self, inter=ctx)

    @has_player()
    @check_voice()
    @commands.slash_command(
        name="247",
        description=f"{desc_prefix}Toggle 24/7 mode of the Player (In testing).",
        default_member_permissions=disnake.Permissions(manage_guild=True), dm_permission=False,
        extras={"only_voiced": True}, cooldown=nonstop_cd, max_concurrency=nonstop_mc
    )
    async def nonstop(self, inter: disnake.AppCmdInter):

        try:
            bot = inter.music_bot
        except AttributeError:
            bot = inter.bot

        player: LavalinkPlayer = bot.music.players[inter.guild_id]

        player.keep_connected = not player.keep_connected

        msg = ["activated", "♾️"] if player.keep_connected else ["deactivated", "❌"]

        text = [
            f"{msg[0]} the 24/7 (continuous) mode of the player.",
            f"{msg[1]} **⠂{inter.author.mention} {msg[0]} the 24/7 (continuous) mode of the player.**"
        ]

        if not len(player.queue):
            player.queue.extend(player.played)
            player.played.clear()

        await player.process_save_queue()

        if player.current:
            await self.interaction_message(inter, txt=text, emoji=msg[1])
            return

        await self.interaction_message(inter, text)

        await player.process_next()

    autoplay_cd = commands.CooldownMapping.from_cooldown(2, 15, commands.BucketType.member)
    autoplay_mc = commands.MaxConcurrency(1, per=commands.BucketType.member, wait=False)

    @has_player()
    @check_voice()
    @pool_command(name="autoplay", aliases=["ap", "aplay"], only_voiced=True, cooldown=autoplay_cd, max_concurrency=autoplay_mc,
                  description="Toggle autoplay at the end of the queue.")
    async def autoplay_legacy(self, ctx: CustomContext):
        await self.autoplay.callback(self=self, inter=ctx)

    @has_player()
    @check_voice()
    @commands.slash_command(
        name="autoplay",
        description=f"{desc_prefix}Toggle autoplay at the end of the queue.",
        extras={"only_voiced": True}, cooldown=autoplay_cd, max_concurrency=autoplay_mc, dm_permission=False
    )
    async def autoplay(self, inter: disnake.AppCmdInter):

        try:
            bot = inter.music_bot
        except AttributeError:
            bot = inter.bot

        player: LavalinkPlayer = bot.music.players[inter.guild_id]

        player.autoplay = not player.autoplay

        msg = ["enabled", "🔄"] if player.autoplay else ["disabled", "❌"]

        text = [f"{msg[0]} autoplay.",
                f"{msg[1]} **⠂{inter.author.mention} {msg[0]} autoplay.**"]

        if player.current:
            await self.interaction_message(inter, txt=text, emoji=msg[1])
            return

        await self.interaction_message(inter, text)

        await player.process_next()

    @check_voice()
    @has_player()
    @is_dj()
    @commands.cooldown(1, 10, commands.BucketType.guild)
    @commands.slash_command(
        description=f"{desc_prefix}Migrate the Player to another music server.", dm_permission=False
    )
    async def change_node(
            self,
            inter: disnake.AppCmdInter,
            node: str = commands.Param(name="server", description="Music server")
    ):

        try:
            bot = inter.music_bot
        except AttributeError:
            bot = inter.bot

        if node not in bot.music.nodes:
            raise GenericError(f"The music server **{node}** was not found.")

        player: LavalinkPlayer = bot.music.players[inter.guild_id]

        if node == player.node.identifier:
            raise GenericError(f"The player is already on the music server **{node}**.")

        await player.change_node(node)

        await self.interaction_message(
            inter,
            [f"Migrated the player to the music server **{node}**",
             f"**The player has been migrated to the music server:** `{node}`"],
            emoji="🌎"
        )

    @search.autocomplete("server")
    @play.autocomplete("server")
    @change_node.autocomplete("server")
    async def node_suggestions(self, inter: disnake.Interaction, query: str):

        try:
            await check_pool_bots(inter)
            bot = inter.music_bot
        except GenericError:
            return
        except:
            bot = inter.bot

        try:
            node = bot.music.players[inter.guild_id].node
        except KeyError:
            node = None

        if not query:
            return [n.identifier for n in bot.music.nodes.values() if
                    n != node and n.available and n.is_available]

        return [n.identifier for n in bot.music.nodes.values() if n != node
                and query.lower() in n.identifier.lower() and n.available and n.is_available]

    @commands.command(aliases=["puptime"], description="View information about how long the player has been active on the server.")
    @commands.cooldown(1, 5, commands.BucketType.guild)
    async def playeruptime(self, ctx: CustomContext):

        uptime_info = []
        for bot in self.bot.pool.bots:
            try:
                player = bot.music.players[ctx.guild.id]
                uptime_info.append(f"**Bot:** {bot.user.mention}\n"
                            f"**Uptime:** <t:{player.uptime}:R>\n"
                            f"**Channel:** {player.guild.me.voice.channel.mention}")
            except KeyError:
                continue

        if not uptime_info:
            raise GenericError("**There are no active players on the server.**")

        await ctx.reply(
            embed=disnake.Embed(
                title="**Player Uptime:**",
                description="\n-----\n".join(uptime_info),
                color=self.bot.get_color(ctx.guild.me)
            ), fail_if_not_exists=False
        )

    fav_import_export_cd = commands.CooldownMapping.from_cooldown(1, 15, commands.BucketType.member)
    fav_cd = commands.CooldownMapping.from_cooldown(3, 15, commands.BucketType.member)

    @commands.command(name="favmanager", aliases=["favs", "favoritos", "fvmgr", "favlist",
                                                  "integrations", "integrationmanager", "itg", "itgmgr", "itglist", "integrationlist",
                                                  "serverplaylist", "spl", "svp", "svpl"],
                      description="Manage your favorites/integrations and server links.", cooldown=fav_cd)
    async def fav_manager_legacy(self, ctx: CustomContext):
        await self.fav_manager.callback(self=self, inter=ctx)

    @commands.max_concurrency(1, commands.BucketType.member, wait=False)
    @commands.slash_command(
        description=f"{desc_prefix}Manage your favorites/integrations and server links.",
        cooldown=fav_cd, dm_permission=False)
    async def fav_manager(self, inter: disnake.AppCmdInter):

        bot = self.bot

        mode = ViewMode.fav_manager

        guild_data = None
        interaction = None

        if isinstance(inter, CustomContext):
            prefix = inter.clean_prefix

            if inter.invoked_with in ("serverplaylist", "spl", "svp", "svpl") and inter.author.guild_permissions.manage_guild:

                interaction, bot = await select_bot_pool(inter, return_new=True)

                mode = ViewMode.guild_fav_manager

                await interaction.response.defer(ephemeral=True)

                try:
                    guild_data = inter.guild_data
                except AttributeError:
                    guild_data = await bot.get_data(inter.guild_id, db_name=DBModel.guilds)
                    inter.guild_data = guild_data

            elif inter.invoked_with in ("integrations", "integrationmanager", "itg", "itgmgr", "itglist", "integrationlist"):
                mode = ViewMode.integrations_manager

        else:
            try:
                global_data = inter.global_guild_data
            except AttributeError:
                global_data = await bot.get_global_data(inter.guild_id, db_name=DBModel.guilds)
                try:
                    inter.global_guild_data = global_data
                except:
                    pass
            prefix = global_data['prefix'] or bot.default_prefix

        if not interaction:
            interaction = inter

        if not interaction.response.is_done():
            await inter.response.defer(ephemeral=True)

        try:
            user_data = inter.global_user_data
        except AttributeError:
            user_data = await bot.get_global_data(inter.author.id, db_name=DBModel.users)
            inter.global_user_data = user_data

        view = FavMenuView(bot=bot, ctx=inter, data=user_data, prefix=prefix, mode=mode)
        view.guild_data = guild_data

        embed = view.build_embed()

        if not embed:
            await inter.send("**This feature is not supported at the moment...**\n\n"
                             "`Spotify and YTDL support are not enabled.`", ephemeral=True)
            return

        if isinstance(inter, CustomContext):
            try:
                view.message = inter.store_message
                await inter.store_message.edit(embed=embed, view=view)
            except:
                view.message = await inter.send(embed=embed, view=view)
        else:
            try:
                await inter.edit_original_message(embed=embed, view=view)
            except:
                await inter.response.edit_message(embed=embed, view=view)

        await view.wait()

    @commands.Cog.listener("on_message_delete")
    async def player_message_delete(self, message: disnake.Message):

        if not message.guild:
            return

        try:

            player: LavalinkPlayer = self.bot.music.players[message.guild.id]

            if message.id != player.message.id:
                return

        except (AttributeError, KeyError):
            return

        thread = self.bot.get_channel(message.id)

        if not thread:
            return

        player.message = None
        await thread.edit(archived=True, locked=True, name=f"archived: {thread.name}")

    @commands.Cog.listener('on_ready')
    async def resume_players_ready(self):

        for guild_id in list(self.bot.music.players):

            try:

                player: LavalinkPlayer = self.bot.music.players[guild_id]

                try:
                    channel_id = player.guild.me.voice.channel.id
                except AttributeError:
                    channel_id = player.channel_id

                vc = self.bot.get_channel(channel_id) or player.last_channel

                try:
                    player.guild.voice_client.cleanup()
                except:
                    pass

                if not vc:
                    print(
                        f"{self.bot.user} - {player.guild.name} [{guild_id}] - Player finished due to lack of voice channel")
                    try:
                        await player.destroy()
                    except:
                        traceback.print_exc()
                    continue

                await player.connect(vc.id)

                if not player.is_paused and not player.is_playing:
                    await player.process_next()
                print(f"{self.bot.user} - {player.guild.name} [{guild_id}] - Player reconnected to the voice channel")
            except:
                traceback.print_exc()

    async def is_request_channel(self, ctx: Union[disnake.AppCmdInter, disnake.MessageInteraction, CustomContext], *,
                                 data: dict = None, ignore_thread=False) -> bool:

        if isinstance(ctx, (CustomContext, disnake.MessageInteraction)):
            return True

        try:
            bot = ctx.music_bot
            channel_ctx = bot.get_channel(ctx.channel_id)
        except AttributeError:
            bot = ctx.bot
            channel_ctx = ctx.channel

        if not self.bot.check_bot_forum_post(channel_ctx):
            return True

        try:
            player: LavalinkPlayer = bot.music.players[ctx.guild_id]

            if not player.static:
                return False

            if isinstance(channel_ctx, disnake.Thread) and player.text_channel == channel_ctx.parent:
                return not ignore_thread

            return player.text_channel == channel_ctx

        except KeyError:

            try:
                guild_data = ctx.guild_data
            except AttributeError:
                guild_data = data or await bot.get_data(ctx.guild_id, db_name=DBModel.guilds)

            try:
                channel = bot.get_channel(int(guild_data["player_controller"]["channel"]))
            except:
                channel = None

            if not channel:
                return False

            if isinstance(channel_ctx, disnake.Thread) and channel == channel_ctx.parent:
                return not ignore_thread

            return channel.id == channel_ctx.id

    async def check_channel(
            self,
            guild_data: dict,
            inter: Union[disnake.AppCmdInter, CustomContext],
            channel: Union[disnake.TextChannel, disnake.VoiceChannel, disnake.Thread],
            guild: disnake.Guild,
            bot: BotCore
    ):

        static_player = guild_data['player_controller']

        warn_message = None
        message: Optional[disnake.Message] = None

        try:
            channel_db = bot.get_channel(int(static_player['channel'])) or await bot.fetch_channel(
                int(static_player['channel']))
        except (TypeError, disnake.NotFound):
            channel_db = None
        except disnake.Forbidden:
            channel_db = bot.get_channel(inter.channel_id)
            warn_message = f"I don't have permission to access the channel <#{static_player['channel']}>, the player will be used in traditional mode."
            static_player["channel"] = None

        if not channel_db or channel_db.guild.id != inter.guild_id:
            await self.reset_controller_db(inter.guild_id, guild_data, inter)

        else:

            if channel_db.id != channel.id:

                try:
                    if isinstance(channel_db, disnake.Thread):

                        if not channel_db.parent:
                            await self.reset_controller_db(inter.guild_id, guild_data, inter)
                            channel_db = None

                        else:
                            if channel_db.owner != bot.user.id:

                                if not isinstance(channel_db.parent, disnake.ForumChannel):
                                    await self.reset_controller_db(inter.guild_id, guild_data, inter)
                                    channel_db = None
                                else:

                                    thread = None

                                    for t in channel_db.parent.threads:

                                        if t.owner_id == bot.user.id:
                                            try:
                                                message = await t.fetch_message(t.id)
                                            except disnake.NotFound:
                                                continue
                                            if not message or message.author.id != bot.user.id:
                                                continue
                                            thread = t
                                            break

                                    if not thread and guild.me.guild_permissions.read_message_history:
                                        async for t in channel_db.parent.archived_threads(limit=100):
                                            if t.owner_id == bot.user.id:
                                                try:
                                                    message = await t.fetch_message(t.id)
                                                except disnake.NotFound:
                                                    continue
                                                if not message or message.author.id != bot.user.id:
                                                    continue
                                                thread = t
                                                break

                                    if not thread:
                                        thread_wmessage = await channel_db.parent.create_thread(
                                            name=f"{bot.user} song-request",
                                            content="Post to request music.",
                                            auto_archive_duration=10080,
                                            slowmode_delay=5,
                                        )
                                        channel_db = thread_wmessage.thread
                                        message = thread_wmessage.message
                                    else:
                                        channel_db = thread

                            thread_kw = {}

                            if channel_db.locked and channel_db.permissions_for(guild.me).manage_threads:
                                thread_kw.update({"locked": False, "archived": False})

                            elif channel_db.archived and channel_db.owner_id == bot.user.id:
                                thread_kw["archived"] = False

                            if thread_kw:
                                await channel_db.edit(**thread_kw)

                            elif isinstance(channel.parent, disnake.ForumChannel):
                                warn_message = f"**{bot.user.mention} does not have permission to manage topics " \
                                                f"to unarchive/unlock the topic: {channel_db.mention}**"

                except AttributeError:
                    pass

                if channel_db:

                    channel_db_perms = channel_db.permissions_for(guild.me)

                    channel = bot.get_channel(inter.channel.id)

                    if isinstance(channel, disnake.Thread):
                        send_message_perm = getattr(channel_db, "parent", channel_db).permissions_for(channel.guild.me).send_messages_in_threads
                    else:
                        send_message_perm = channel_db.permissions_for(channel.guild.me).send_messages

                    if not send_message_perm:
                        raise GenericError(
                            f"**{bot.user.mention} does not have permission to send messages in channel <#{static_player['channel']}>**\n"
                            "If you want to reset the music request channel configuration, use the /reset or /setup command again..."
                        )

                    if not channel_db_perms.embed_links:
                        raise GenericError(
                            f"**{bot.user.mention} does not have permission to attach links/embeds in channel <#{static_player['channel']}>**\n"
                            "If you want to reset the music request channel configuration, use the /reset or /setup command again..."
                        )

        return channel_db, warn_message, message

    async def process_player_interaction(
            self,
            interaction: Union[disnake.MessageInteraction, disnake.ModalInteraction],
            command: Optional[disnake.AppCmdInter],
            kwargs: dict
    ):

        if not command:
            raise GenericError("Command not found/implemented.")

        await check_cmd(command, interaction)

        await command(interaction, **kwargs)

        try:
            player: LavalinkPlayer = self.bot.music.players[interaction.guild_id]
            player.interaction_cooldown = True
            await asyncio.sleep(1)
            player.interaction_cooldown = False
            await command._max_concurrency.release(interaction)
        except (KeyError, AttributeError):
            pass

    @commands.Cog.listener("on_dropdown")
    async def guild_pin(self, interaction: disnake.MessageInteraction):

        if not self.bot.bot_ready:
            await interaction.send("I am still initializing...\nPlease wait a little longer...", ephemeral=True)
            return

        if interaction.data.custom_id != "player_guild_pin":
            return

        if not interaction.data.values:
            await interaction.response.defer()
            return

        if not interaction.user.voice:
            await interaction.send("You must join a voice channel to use this.", ephemeral=True)
            return

        await interaction.response.defer(ephemeral=True)

        guild_data = await self.bot.get_data(interaction.guild_id, db_name=DBModel.guilds)

        try:
            query = guild_data["player_controller"]["fav_links"][interaction.data.values[0]]['url']
        except KeyError:
            await interaction.send("**The selected item was not found in the database...**", ephemeral=True)
            await send_idle_embed(interaction.message, bot=self.bot, guild_data=guild_data, force=True)
            return

        kwargs = {
            "query": f"> pin: {query}",
            "position": 0,
            "options": False,
            "manual_selection": True,
            "source": "ytsearch",
            "repeat_amount": 0,
            "server": None,
            "force_play": "no"
        }

        try:
            await self.play.callback(self=self, inter=interaction, **kwargs)
        except Exception as e:
            self.bot.dispatch('interaction_player_error', interaction, e)

    @commands.Cog.listener("on_dropdown")
    async def player_dropdown_event(self, interaction: disnake.MessageInteraction):

        if not interaction.data.custom_id.startswith("musicplayer_dropdown_"):
            return

        if not interaction.values:
            await interaction.response.defer()
            return

        await self.player_controller(interaction, interaction.values[0])

    @commands.Cog.listener("on_button_click")
    async def player_button_event(self, interaction: disnake.MessageInteraction):

        if not interaction.data.custom_id.startswith("musicplayer_"):
            return

        await self.player_controller(interaction, interaction.data.custom_id)

    async def player_controller(self, interaction: disnake.MessageInteraction, control: str, **kwargs):

        if not self.bot.bot_ready:
            await interaction.send("I am still initializing...", ephemeral=True)
            return

        if not interaction.guild:
            await interaction.response.edit_message(components=None)
            return

        cmd_kwargs = {}

        cmd: Optional[disnake.AppCmdInter] = None

        try:

            if control == "musicplayer_request_channel":
                cmd = self.bot.get_slash_command("setup")
                cmd_kwargs = {"target": interaction.channel}
                await self.process_player_interaction(interaction, cmd, cmd_kwargs)
                return

            if control == PlayerControls.fav_manager:

                if str(interaction.user.id) not in interaction.message.content:
                    await interaction.send("You cannot interact here!", ephemeral=True)
                    return

                cmd = self.bot.pool.controller_bot.get_slash_command("fav_manager")
                await self.process_player_interaction(interaction, cmd, cmd_kwargs)
                return

            if control == PlayerControls.integration_manager:

                if str(interaction.user.id) not in interaction.message.content:
                    await interaction.send("You cannot interact here!", ephemeral=True)
                    return

                cmd = self.bot.pool.controller_bot.get_slash_command("integrations")
                await self.process_player_interaction(interaction, cmd, cmd_kwargs)
                return

            if control == PlayerControls.add_song:

                if not interaction.user.voice:
                    raise GenericError("**You must join a voice channel to use this button.**")

                await interaction.response.send_modal(
                    title="Request a song",
                    custom_id=f"modal_add_song" + (f"_{interaction.message.id}" if interaction.message.thread else ""),
                    components=[
                        disnake.ui.TextInput(
                            style=disnake.TextInputStyle.short,
                            label="Name/link of the song.",
                            placeholder="Name or link of the song (youtube/spotify/soundcloud etc.)",
                            custom_id="song_input",
                            max_length=150,
                            required=True
                        ),
                        disnake.ui.TextInput(
                            style=disnake.TextInputStyle.short,
                            label="Queue position (number).",
                            placeholder="Optional, if not used it will be added at the end.",
                            custom_id="song_position",
                            max_length=3,
                            required=False
                        ),
                    ]
                )

                return

            if control == PlayerControls.enqueue_fav:

                cmd_kwargs = {
                    "query": kwargs.get("query", ""),
                    "position": 0,
                    "options": False,
                    "source": "ytsearch",
                    "repeat_amount": 0,
                    "server": None,
                    "force_play": "no"
                }

                cmd_kwargs["manual_selection"] = not cmd_kwargs["query"]

                cmd = self.bot.get_slash_command("play")

            else:

                try:
                    player: LavalinkPlayer = self.bot.music.players[interaction.guild_id]
                except KeyError:
                    await interaction.send("There is no active player in the server...", ephemeral=True)
                    await send_idle_embed(interaction.message, bot=self.bot)
                    return

                if interaction.message != player.message:
                    return

                if player.interaction_cooldown:
                    raise GenericError("The player is on cooldown, please try again later.")

                try:
                    vc = player.guild.me.voice.channel
                except AttributeError:
                    await player.destroy(force=True)
                    return

                if control == PlayerControls.help_button:
                    embed = disnake.Embed(
                        description="📘 **BUTTON INFORMATION** 📘\n\n"
                                    "⏯️ `= Pause/Resume the music.`\n"
                                    "⏮️ `= Go back to the previously played music.`\n"
                                    "⏭️ `= Skip to the next music.`\n"
                                    "🔀 `= Shuffle the queue.`\n"
                                    "🎶 `= Add music/playlist/favorite.`\n"
                                    "⏹️ `= Stop the player and disconnect me from the channel.`\n"
                                    "📑 `= Display the music queue.`\n"
                                    "🛠️ `= Change some player settings:`\n"
                                    "`volume / nightcore effect / repeat / restricted mode.`\n",
                        color=self.bot.get_color(interaction.guild.me)
                    )

                    await interaction.response.send_message(embed=embed, ephemeral=True)
                    return

                if not interaction.author.voice or interaction.author.voice.channel != vc:
                    raise GenericError(f"You must be in the <#{vc.id}> channel to use the player buttons.")

                if control == PlayerControls.miniqueue:
                    await is_dj().predicate(interaction)
                    player.mini_queue_enabled = not player.mini_queue_enabled
                    player.set_command_log(
                        emoji="📑",
                        text=f"{interaction.author.mention} {'enabled' if player.mini_queue_enabled else 'disabled'} "
                             f"the player's mini queue."
                    )
                    await player.invoke_np(interaction=interaction)
                    return

                try:
                    await self.player_interaction_concurrency.acquire(interaction)
                except commands.MaxConcurrencyReached:
                    raise GenericError(
                        "**You have an ongoing interaction!**\n`If it's a hidden message, avoid clicking \"Dismiss message\".`")

                if control == PlayerControls.add_favorite:

                    if not player.current:
                        await interaction.send("**There is no music playing currently....**", ephemeral=True)
                        return

                    choices = {}
                    msg = ""

                    if player.current.uri:
                        choices["Track"] = {
                            "name": player.current.title,
                            "url": player.current.uri,
                            "emoji": "🎵"
                        }
                        msg += f"**Music:** [`{player.current.title}`]({player.current.uri})\n"

                    if player.current.album_url:
                        choices["Album"] = {
                            "name": player.current.album_name,
                            "url": player.current.album_url,
                            "emoji": "💽"
                        }
                        msg += f"**Album:** [`{player.current.album_name}`]({player.current.album_url})\n"

                    if player.current.playlist_url:
                        choices["Playlist"] = {
                            "name": player.current.playlist_name,
                            "url": player.current.playlist_url,
                            "emoji": "<:music_queue:703761160679194734>"
                        }
                        msg += f"**Playlist:** [`{player.current.playlist_name}`]({player.current.playlist_url})\n"

                    if not choices:
                        try:
                            await self.player_interaction_concurrency.release(interaction)
                        except:
                            pass
                        await interaction.send(
                            embed=disnake.Embed(
                                color=self.bot.get_color(interaction.guild.me),
                                description="### There are no items to favorite in the current song."
                            ), ephemeral=True
                        )
                        return

                    if len(choices) == 1:
                        select_type, info = list(choices.items())[0]

                    else:
                        view = SelectInteraction(
                            user=interaction.author, timeout=30,
                            opts=[disnake.SelectOption(label=k, description=v["name"][:50], emoji=v["emoji"]) for k,v in choices.items()]
                        )

                        await interaction.send(
                            embed=disnake.Embed(
                                color=self.bot.get_color(interaction.guild.me),
                                description=f"### Select an item from the current music to add to your favorites:"
                                            f"\n\n{msg}"
                            ), view=view, ephemeral=True
                        )

                        await view.wait()

                        select_interaction = view.inter

                        if not select_interaction or view.selected is False:
                            try:
                                await self.player_interaction_concurrency.release(interaction)
                            except:
                                pass
                            await interaction.edit_original_message(
                                embed=disnake.Embed(
                                    color=self.bot.get_color(interaction.guild.me),
                                    description="### Operation canceled!"
                                ), view=None
                            )
                            return

                        interaction = select_interaction

                        select_type = view.selected
                        info = choices[select_type]

                    await interaction.response.defer()

                    user_data = await self.bot.get_global_data(interaction.author.id, db_name=DBModel.users)

                    if self.bot.config["MAX_USER_FAVS"] > 0 and not (await self.bot.is_owner(interaction.author)):

                        if len(user_data["fav_links"]) >= self.bot.config["MAX_USER_FAVS"]:
                            await interaction.edit_original_message(
                                embed=disnake.Embed(
                                    color=self.bot.get_color(interaction.guild.me),
                                    description="You don't have enough space to add all your favorites to your file...\n"
                                                f"Current limit: {self.bot.config['MAX_USER_FAVS']}"
                                ), view=None)
                            return

                    user_data["fav_links"][fix_characters(info["name"], self.bot.config["USER_FAV_MAX_URL_LENGTH"])] = info["url"]

                    await self.bot.update_global_data(interaction.author.id, user_data, db_name=DBModel.users)

                    self.bot.dispatch("fav_add", interaction.user, user_data, f"[`{info['name']}`]({info['url']})")

                    global_data = await self.bot.get_global_data(interaction.author.id, db_name=DBModel.guilds)

                    try:
                        slashcmd = f"</play:" + str(self.bot.pool.controller_bot.get_global_command_named("play", cmd_type=disnake.ApplicationCommandType.chat_input).id) + ">"
                    except AttributeError:
                        slashcmd = "/play"

                    await interaction.edit_original_response(
                        embed=disnake.Embed(
                            color=self.bot.get_color(interaction.guild.me),
                            description="### Item added/edited successfully to your favorites:\n\n"
                                        f"**{select_type}:** [`{info['name']}`]({info['url']})\n\n"
                                        f"### How to use?\n"
                                        f"* Using the command {slashcmd} (in the autocomplete search)\n"
                                        f"* Clicking on the favorite/play button/select of the player integration.\n"
                                        f"* Using the command {global_data['prefix'] or self.bot.default_prefix}{self.play_legacy.name} without including a name or link of a music/video."
                        ), view=None
                    )

                    try:
                        await self.player_interaction_concurrency.release(interaction)
                    except:
                        pass

                    return

                if control == PlayerControls.lyrics:
                    if not player.current:
                        try:
                            await self.player_interaction_concurrency.release(interaction)
                        except:
                            pass
                        await interaction.send("**I'm not currently playing anything...**", ephemeral=True)
                        return

                    if not player.current.ytid:
                        try:
                            await self.player_interaction_concurrency.release(interaction)
                        except:
                            pass
                        await interaction.send("Currently only YouTube music is supported.", ephemeral=True)
                        return

                    not_found_msg = "No lyrics available for the current song..."

                    await interaction.response.defer(ephemeral=True, with_message=True)

                    if player.current.info["extra"].get("lyrics") is None:
                        player.current.info["extra"]["lyrics"] = await player.node.fetch_ytm_lyrics(player.current.ytid)
                    elif not player.current.info["extra"]["lyrics"]:
                        try:
                            await self.player_interaction_concurrency.release(interaction)
                        except:
                            pass
                        await interaction.edit_original_message(f"**{not_found_msg}**")
                        return

                    if not player.current.info["extra"]["lyrics"]:
                        try:
                            await self.player_interaction_concurrency.release(interaction)
                        except:
                            pass
                        player.current.info["extra"]["lyrics"] = {}
                        await interaction.edit_original_message(f"**{not_found_msg}**")
                        return

                    player.current.info["extra"]["lyrics"]["track"]["albumArt"] = player.current.info["extra"]["lyrics"]["track"]["albumArt"][:-1]

                    try:
                        lyrics_string = "\n".join([d['line'] for d in  player.current.info["extra"]["lyrics"]['lines']])
                    except KeyError:
                        lyrics_string = player.current.info["extra"]["lyrics"]["text"]

                    try:
                        await self.player_interaction_concurrency.release(interaction)
                    except:
                        pass

                    await interaction.edit_original_message(
                        embed=disnake.Embed(
                            description=f"### Song Lyrics: [{player.current.title}]({player.current.uri})\n{lyrics_string}",
                            color=self.bot.get_color(player.guild.me)
                        )
                    )
                    return

                if control == PlayerControls.volume:
                    cmd_kwargs = {"value": None}

                elif control == PlayerControls.queue:
                    cmd = self.bot.get_slash_command("queue").children.get("display")

                elif control == PlayerControls.shuffle:
                    cmd = self.bot.get_slash_command("queue").children.get("shuffle")

                elif control == PlayerControls.seek_to_start:
                    cmd = self.bot.get_slash_command("seek")
                    cmd_kwargs = {"position": "0"}

                elif control == PlayerControls.stage_announce:
                    cmd = self.bot.get_slash_command("stage_announce")
                    cmd_kwargs = {"clear": player.stage_title_event, "save": False, "disable": False, "template": ""}

                elif control == PlayerControls.pause_resume:
                    control = PlayerControls.pause if not player.paused else PlayerControls.resume

                elif control == PlayerControls.loop_mode:

                    if player.loop == "current":
                        cmd_kwargs['mode'] = 'queue'
                    elif player.loop == "queue":
                        cmd_kwargs['mode'] = 'off'
                    else:
                        cmd_kwargs['mode'] = 'current'

                elif control == PlayerControls.skip:
                    cmd_kwargs = {"query": None, "play_only": "no"}

            if not cmd:
                cmd = self.bot.get_slash_command(control[12:])

            await self.process_player_interaction(
                interaction=interaction,
                command=cmd,
                kwargs=cmd_kwargs
            )

            try:
                await self.player_interaction_concurrency.release(interaction)
            except:
                pass

        except Exception as e:
            try:
                await self.player_interaction_concurrency.release(interaction)
            except:
                pass
            self.bot.dispatch('interaction_player_error', interaction, e)

    @commands.Cog.listener("on_modal_submit")
    async def song_request_modal(self, inter: disnake.ModalInteraction):

        if inter.custom_id.startswith("modal_add_song"):

            try:

                query = inter.text_values["song_input"]
                position = inter.text_values["song_position"]

                if position:
                    if not position.isdigit():
                        raise GenericError("**The position in the queue must be a number.**")
                    position = int(position)

                    if position < 1:
                        raise GenericError("**The position in the queue must be 1 or higher.**")

                kwargs = {
                    "query": query,
                    "position": position or 0,
                    "options": False,
                    "manual_selection": True,
                    "source": "ytsearch",
                    "repeat_amount": 0,
                    "server": None,
                    "force_play": "no",
                }

                await self.process_player_interaction(
                    interaction=inter,
                    command=self.bot.get_slash_command("play"),
                    kwargs=kwargs,
                )
            except Exception as e:
                self.bot.dispatch('interaction_player_error', inter, e)

    async def delete_message(self, message: disnake.Message, delay: int = None, ignore=False):

        if ignore:
            return

        try:
            is_forum = isinstance(message.channel.parent, disnake.ForumChannel)
        except AttributeError:
            is_forum = False

        if message.is_system() and is_forum:
            return

        if message.channel.permissions_for(message.guild.me).manage_messages or message.author.id == self.bot.user.id:

            try:
                await message.delete(delay=delay)
            except:
                traceback.print_exc()

    @commands.Cog.listener("on_song_request")
    async def song_requests(self, ctx: Optional[CustomContext], message: disnake.Message):

        if ctx.command or message.mentions:
            return

        if message.author.bot and not isinstance(message.channel, disnake.StageChannel):
            return

        try:
            data = await self.bot.get_data(message.guild.id, db_name=DBModel.guilds)
        except AttributeError:
            return

        player: Optional[LavalinkPlayer] = self.bot.music.players.get(message.guild.id)

        if player and isinstance(message.channel, disnake.Thread) and not player.static:

            try:
                if player.text_channel.id != message.id:
                    return
            except AttributeError:
                return

            if not player.controller_mode:
                return

            text_channel = message.channel

        else:

            static_player = data['player_controller']

            channel_id = static_player['channel']

            if not channel_id:
                return

            if isinstance(message.channel, disnake.Thread):
                if isinstance(message.channel.parent, disnake.TextChannel):
                    if str(message.channel.parent.id) != channel_id:
                        return
                elif str(message.channel.id) != channel_id:
                    return
            elif str(message.channel.id) != channel_id:
                return

            text_channel = self.bot.get_channel(int(channel_id)) or await self.bot.fetch_channel(int(channel_id))

            if not text_channel:
                await self.reset_controller_db(message.guild.id, data)
                return

            if isinstance(text_channel, disnake.Thread):
                send_message_perm = text_channel.parent.permissions_for(message.guild.me).send_messages_in_threads
            else:
                send_message_perm = text_channel.permissions_for(message.guild.me).send_messages

            if not send_message_perm:
                return

            if not self.bot.intents.message_content:

                if self.song_request_cooldown.get_bucket(message).update_rate_limit():
                    return

                await message.channel.send(
                    message.author.mention,
                    embed=disnake.Embed(
                        description="Unfortunately, I cannot check the content of your message...\n"
                                    "Try adding music using **/play** or click on one of the buttons below:",
                        color=self.bot.get_color(message.guild.me)
                    ),
                    components=song_request_buttons, delete_after=20
                )
                return

        if message.content.startswith("/") or message.is_system():
            await self.delete_message(message)
            return

        try:
            if isinstance(message.channel, disnake.Thread):

                if isinstance(message.channel.parent, disnake.ForumChannel):

                    if data['player_controller']["channel"] != str(message.channel.id):
                        return
                    if message.is_system():
                        await self.delete_message(message, ignore=data['player_controller']['purge_mode'] != SongRequestPurgeMode.on_message)

        except AttributeError:
            pass

        msg = None
        error = None
        has_exception = None

        try:
            if message.author.bot:
                if message.is_system() and not isinstance(message.channel, disnake.Thread):
                    await self.delete_message(message, ignore=data['player_controller']['purge_mode'] != SongRequestPurgeMode.on_message)
                if message.author.id == self.bot.user.id:
                    await self.delete_message(message, delay=15, ignore=data['player_controller']['purge_mode'] != SongRequestPurgeMode.on_message)
                return

            if not message.content:

                if message.type == disnake.MessageType.thread_starter_message:
                    return

                if message.is_system():
                    await self.delete_message(message)
                    return

                try:
                    attachment = message.attachments[0]
                except IndexError:
                    await message.channel.send(f"{message.author.mention} you must send a link/name of the song.")
                    return

                else:

                    if attachment.size > 18000000:
                        await message.channel.send(f"{message.author.mention} the file you sent must be smaller than 18mb.")
                        return

                    if attachment.content_type not in self.audio_formats:
                        await message.channel.send(f"{message.author.mention} the file you sent must be an audio file.")
                        return

                    message.content = attachment.url

            try:
                await self.song_request_concurrency.acquire(message)
            except:

                await message.channel.send(
                    f"{message.author.mention} you must wait for your previous song request to load...",
                )

                await self.delete_message(message, ignore=data['player_controller']['purge_mode'] != SongRequestPurgeMode.on_message)
                return

            message.content = message.content.strip("<>")

            urls = URL_REG.findall(message.content)

            if not urls:
                message.content = f"ytsearch:{message.content}"

            else:
                message.content = urls[0]

                if "&list=" in message.content:

                    view = SelectInteraction(
                        user=message.author,
                        opts=[
                            disnake.SelectOption(label="Music", emoji="🎵",
                                                 description="Load only the music from the link.", value="music"),
                            disnake.SelectOption(label="Playlist", emoji="🎶",
                                                 description="Load playlist with the current music.", value="playlist"),
                        ], timeout=30)

                    embed = disnake.Embed(
                        description="**The link contains a video with a playlist.**\n"
                                    f'Select an option within <t:{int((disnake.utils.utcnow() + datetime.timedelta(seconds=30)).timestamp())}:R> to proceed.',
                        color=self.bot.get_color(message.guild.me)
                    )

                    msg = await message.channel.send(message.author.mention, embed=embed, view=view)

                    await view.wait()

                    try:
                        await view.inter.response.defer()
                    except:
                        pass

                    if view.selected == "music":
                        message.content = YOUTUBE_VIDEO_REG.match(message.content).group()

            await self.parse_song_request(message, text_channel, data, response=msg)

        except GenericError as e:
            error = f"{message.author.mention}. {e}"

        except Exception as e:
            try:
                error_msg, full_error_msg, kill_process, components, mention_author = parse_error(ctx, e)
            except:
                has_exception = e
            else:
                if not error_msg:
                    has_exception = e
                    error = f"{message.author.mention} **an error occurred while trying to get results for your search:** ```py\n{error_msg}```"
                else:
                    error = f"{message.author.mention}. {error_msg}"

        if error:

            await self.delete_message(message, ignore=data['player_controller']['purge_mode'] != SongRequestPurgeMode.on_message)

            try:
                if msg:
                    await msg.edit(content=error, embed=None, view=None)
                else:
                    await message.channel.send(error, delete_after=9)
            except:
                traceback.print_exc()

        await self.song_request_concurrency.release(message)

        if has_exception and self.bot.config["AUTO_ERROR_REPORT_WEBHOOK"]:

            cog = self.bot.get_cog("ErrorHandler")

            if not cog:
                return

            max_concurrency = cog.webhook_max_concurrency

            await max_concurrency.acquire(message)

            try:
                try:
                    error_msg, full_error_msg, kill_process, components, mention_author = parse_error(message, has_exception)
                except:
                    full_error_msg = has_exception

                embed = disnake.Embed(
                    title="An error occurred in a server (song-request):",
                    timestamp=disnake.utils.utcnow(),
                    description=f"```py\n{repr(has_exception)[:2030].replace(self.bot.http.token, 'mytoken')}```"
                )

                embed.set_footer(
                    text=f"{message.author} [{message.author.id}]",
                    icon_url=message.author.display_avatar.with_static_format("png").url
                )

                embed.add_field(
                    name="Server:", inline=False,
                    value=f"```\n{disnake.utils.escape_markdown(ctx.guild.name)}\nID: {ctx.guild.id}```"
                )

                embed.add_field(
                    name="Music request content:", inline=False,
                    value=f"```\n{message.content}```"
                )

                embed.add_field(
                    name="Text channel:", inline=False,
                    value=f"```\n{disnake.utils.escape_markdown(ctx.channel.name)}\nID: {ctx.channel.id}```"
                )

                if vc := ctx.author.voice:
                    embed.add_field(
                        name="Voice channel (user):", inline=False,
                        value=f"```\n{disnake.utils.escape_markdown(vc.channel.name)}" +
                              (f" ({len(vc.channel.voice_states)}/{vc.channel.user_limit})"
                               if vc.channel.user_limit else "") + f"\nID: {vc.channel.id}```"
                    )

                if vcbot := ctx.guild.me.voice:
                    if vcbot.channel != vc.channel:
                        embed.add_field(
                            name="Voice channel (bot):", inline=False,
                            value=f"{vc.channel.name}" +
                                  (f" ({len(vc.channel.voice_states)}/{vc.channel.user_limit})"
                                   if vc.channel.user_limit else "") + f"\nID: {vc.channel.id}```"
                        )

                if ctx.guild.icon:
                    embed.set_thumbnail(url=ctx.guild.icon.with_static_format("png").url)

                await cog.send_webhook(
                    embed=embed,
                    file=string_to_file(full_error_msg, "error_traceback_songrequest.txt")
                )

            except:
                traceback.print_exc()

            await asyncio.sleep(20)

            try:
                await max_concurrency.release(message)
            except:
                pass


    async def parse_song_request(self, message: disnake.Message, text_channel, data, *, response=None, attachment: disnake.Attachment=None):

        if not message.author.voice:
            raise GenericError("You must join a voice channel to request a song.")

        can_connect(
            channel=message.author.voice.channel,
            guild=message.guild,
            check_other_bots_in_vc=data["check_other_bots_in_vc"],
            bot=self.bot
        )

        try:
            if message.guild.me.voice.channel != message.author.voice.channel:
                raise GenericError(
                    f"You must join the channel <#{message.guild.me.voice.channel.id}> to request a song.")
        except AttributeError:
            pass

        tracks, node = await self.get_tracks(message.content, message.author)
        tracks = await self.check_player_queue(message.author, self.bot, message.guild.id, tracks)

        try:
            message_id = int(data['player_controller']['message_id'])
        except TypeError:
            message_id = None

        try:
            player = self.bot.music.players[message.guild.id]
            destroy_message = True
        except KeyError:
            destroy_message = False
            skin = data["player_controller"]["skin"]
            static_skin = data["player_controller"]["static_skin"]

            global_data = await self.bot.get_global_data(message.guild.id, db_name=DBModel.guilds)

            if global_data["global_skin"]:
                skin = global_data["player_skin"] or skin
                static_skin = global_data["player_skin_static"] or static_skin

            try:
                invite = global_data["listen_along_invites"][str(message.author.voice.channel.id)]
            except (KeyError, AttributeError):
                invite = None

            else:
                try :
                    invite = (await self.bot.fetch_invite(invite)).url
                except disnake.NotFound:
                    print(
                        f'{"-"*15}\n'
                        f'Removing invite: {invite} \n'
                        f'Server: {message.guild.name} [{message.guild.id}]\n'
                        f'Channel: {message.channel.name} [{message.channel.id}]\n'
                        f'{"-" * 15}'
                    )
                    invite = None
                    del global_data["listen_along_invites"][str(message.author.voice.channel.id)]
                    await self.bot.update_global_data(message.guild.id, global_data, db_name=DBModel.guilds)

            for n, s in global_data["custom_skins"].items():
                if isinstance(s, str):
                    global_data["custom_skins"][n] = pickle.loads(b64decode(s))

            for n, s in global_data["custom_skins_static"].items():
                if isinstance(s, str):
                    global_data["custom_skins_static"][n] = pickle.loads(b64decode(s))

            player: LavalinkPlayer = self.bot.music.get_player(
                guild_id=message.guild.id,
                cls=LavalinkPlayer,
                player_creator=message.author.id,
                guild=message.guild,
                channel=text_channel,
                static=True,
                skin=self.bot.check_skin(skin),
                skin_static=self.bot.check_static_skin(static_skin),
                custom_skin_data=global_data["custom_skins"],
                custom_skin_static_data=global_data["custom_skins_static"],
                node_id=node.identifier,
                extra_hints=self.extra_hints,
                last_message_id=message_id,
                restrict_mode=data['enable_restrict_mode'],
                listen_along_invite=invite,
                volume=int(data['default_player_volume']),
                autoplay=data["autoplay"],
                prefix=global_data["prefix"] or self.bot.default_prefix,
                purge_mode=data['player_controller']['purge_mode']
            )

        if not player.message:
            try:
                cached_message = await text_channel.fetch_message(message_id)
            except:
                cached_message = await send_idle_embed(message, bot=self.bot, guild_data=data)
                data['player_controller']['message_id'] = str(cached_message.id)
                await self.bot.update_data(message.guild.id, data, db_name=DBModel.guilds)

            player.message = cached_message

        embed = disnake.Embed(color=self.bot.get_color(message.guild.me))

        try:
            components = [disnake.ui.Button(emoji="🎛️", label="Go to the player-controller.", url=player.message.jump_url)]
        except AttributeError:
            components = []

        if not isinstance(tracks, list):
            player.queue.extend(tracks.tracks)
            if (isinstance(message.channel, disnake.Thread) and
                    (not isinstance(message.channel.parent, disnake.ForumChannel) or
                     data['player_controller']['purge_mode'] != SongRequestPurgeMode.on_message)):
                embed.description = f"✋ **⠂ Requested by:** {message.author.mention}\n" \
                                    f"🎼 **⠂ Track(s):** `[{len(tracks.tracks)}]`"
                embed.set_thumbnail(url=tracks.tracks[0].thumb)
                embed.set_author(name="⠂" + fix_characters(tracks.tracks[0].playlist_name, 35), url=message.content,
                                 icon_url=music_source_image(tracks.tracks[0].info["sourceName"]))

                try:
                    embed.description += f"\n🔊 **⠂ Voice channel:** {message.author.voice.channel.mention}"
                except AttributeError:
                    pass

                if response:
                    await response.edit(content=None, embed=embed, components=components)
                else:
                    await message.reply(embed=embed, fail_if_not_exists=False, mention_author=False)

            elif data['player_controller']['purge_mode'] != SongRequestPurgeMode.on_message:

                txt = f"> 🎼 **⠂** [`{fix_characters(tracks.tracks[0].playlist_name, 35)}`](<{message.content}>) `[{len(tracks.tracks)} track(s)]` {message.author.mention}"

                try:
                    txt += f" `|` {message.author.voice.channel.mention}"
                except AttributeError:
                    pass

                if response:
                    await response.edit(content=txt, embed=None, components=components)
                else:
                    await message.reply(txt, components=components, allowed_mentions=disnake.AllowedMentions(users=False, everyone=False, roles=False), fail_if_not_exists=False, mention_author=False)

            else:
                player.set_command_log(
                    text=f"{message.author.mention} added the playlist [`{fix_characters(tracks.data['playlistInfo']['name'], 20)}`]"
                         f"({tracks.tracks[0].playlist_url}) `({len(tracks.tracks)})`.",
                    emoji="🎶"
                )
                if destroy_message:
                    await self.delete_message(message)

        else:
            track = tracks[0]

            if track.info.get("sourceName") == "http":

                if track.title == "Unknown title":
                    if attachment:
                        track.info["title"] = attachment.filename
                    else:
                        track.info["title"] = track.uri.split("/")[-1]
                    track.title = track.info["title"]

                track.uri = ""

            player.queue.append(track)
            if (isinstance(message.channel, disnake.Thread) and
                    (not isinstance(message.channel.parent, disnake.ForumChannel) or
                     data['player_controller']['purge_mode'] != SongRequestPurgeMode.on_message)):
                embed.description = f"💠 **⠂ Uploader:** `{track.author}`\n" \
                                    f"✋ **⠂ Requested by:** {message.author.mention}\n" \
                                    f"⏰ **⠂ Duration:** `{time_format(track.duration) if not track.is_stream else '🔴 Livestream'}`"

                try:
                    embed.description += f"\n🔊 **⠂ Voice channel:** {message.author.voice.channel.mention}"
                except AttributeError:
                    pass

                embed.set_thumbnail(url=track.thumb)
                embed.set_author(name=fix_characters(track.title, 35), url=track.uri or track.search_uri, icon_url=music_source_image(track.info["sourceName"]))
                if response:
                    await response.edit(content=None, embed=embed, components=components)
                else:
                    await message.reply(embed=embed, fail_if_not_exists=False, mention_author=False, components=components)

            elif data['player_controller']['purge_mode'] != SongRequestPurgeMode.on_message:

                txt = f"> 🎵 **⠂** [`{fix_characters(track.title, 35)}`](<{track.uri}>) `[{time_format(track.duration) if not track.is_stream else '🔴 Livestream'}]` {message.author.mention}"

                try:
                    txt += f" `|` {message.author.voice.channel.mention}"
                except AttributeError:
                    pass

                if response:
                    await response.edit(content=txt, embed=None, components=components)
                else:
                    await message.reply(txt, components=components, allowed_mentions=disnake.AllowedMentions(users=False, everyone=False, roles=False), fail_if_not_exists=False, mention_author=False)

            else:
                duration = time_format(tracks[0].duration) if not tracks[0].is_stream else '🔴 Livestream'
                player.set_command_log(
                    text=f"{message.author.mention} added [`{fix_characters(tracks[0].title, 20)}`]({tracks[0].uri or tracks[0].search_uri}) `({duration})`.",
                    emoji="🎵"
                )
                if destroy_message:
                    await self.delete_message(message, ignore=data['player_controller']['purge_mode'] != SongRequestPurgeMode.on_message)

        if not player.is_connected:
            await self.do_connect(
                message,
                channel=message.author.voice.channel,
                check_other_bots_in_vc=data["check_other_bots_in_vc"]
            )

        if not player.current:
            await player.process_next()
        else:
            await player.update_message()

        await asyncio.sleep(1)

    async def cog_check(self, ctx: CustomContext) -> bool:

        return await check_requester_channel(ctx)

    def cog_unload(self):
        try:
            self.error_report_task.cancel()
        except:
            pass


    async def interaction_message(self, inter: Union[disnake.Interaction, CustomContext], txt, emoji: str = "✅",
                                  rpc_update: bool = False, data: dict = None, store_embed: bool = False, force=False,
                                  defered=False, thumb=None):

        try:
            txt, txt_ephemeral = txt
        except:
            txt_ephemeral = False

        try:
            bot = inter.music_bot
            guild = inter.music_guild
        except AttributeError:
            bot = inter.bot
            guild = inter.guild

        player: LavalinkPlayer = bot.music.players[inter.guild_id]

        component_interaction = isinstance(inter, disnake.MessageInteraction)

        ephemeral = await self.is_request_channel(inter, data=data)

        if ephemeral:
            player.set_command_log(text=f"{inter.author.mention} {txt}", emoji=emoji)
            player.update = True

        await player.update_message(interaction=inter if (bot.user.id == self.bot.user.id and component_interaction) \
            else False, rpc_update=rpc_update, force=force)

        if isinstance(inter, CustomContext):
            embed = disnake.Embed(color=self.bot.get_color(guild.me),
                                  description=f"{txt_ephemeral or txt}{player.controller_link}")

            if thumb:
                embed.set_thumbnail(url=thumb)

            try:
                if bot.user.id != self.bot.user.id:
                    embed.set_footer(text=f"Via: {bot.user.display_name}", icon_url=bot.user.display_avatar.url)
            except AttributeError:
                pass

            if store_embed and not player.controller_mode and len(player.queue) > 0:
                player.temp_embed = embed

            else:
                try:
                    await inter.store_message.edit(embed=embed, view=None, content=None)
                except AttributeError:
                    await inter.send(embed=embed)

        elif not component_interaction:

            embed = disnake.Embed(
                color=self.bot.get_color(guild.me),
                description=(txt_ephemeral or f"{inter.author.mention} **{txt}**") + player.controller_link
            )

            if thumb:
                embed.set_thumbnail(url=thumb)

            try:
                if bot.user.id != self.bot.user.id:
                    embed.set_footer(text=f"Via: {bot.user.display_name}", icon_url=bot.user.display_avatar.url)
            except AttributeError:
                pass

            if not inter.response.is_done():
                await inter.send(embed=embed, ephemeral=ephemeral)

            elif defered:
                await inter.edit_original_response(embed=embed)

    async def process_nodes(self, data: dict, start_local: bool = False):

        await self.bot.wait_until_ready()

        if str(self.bot.user.id) in self.bot.config["INTERACTION_BOTS_CONTROLLER"]:
            return

        for k, v in data.items():
            self.bot.loop.create_task(self.connect_node(v))

        if start_local:
            self.connect_local_lavalink()

    @commands.Cog.listener("on_wavelink_node_connection_closed")
    async def node_connection_closed(self, node: wavelink.Node):

        retries = 0
        backoff = 7

        print(f"{self.bot.user} - [{node.identifier} / v{node.version}] Connection lost - reconnecting in {int(backoff)} seconds.")

        for player in list(node.players.values()):

            try:
                player._new_node_task.cancel()
            except:
                pass

            player._new_node_task = self.bot.loop.create_task(player._wait_for_new_node())

        await asyncio.sleep(2)

        while True:

            if node.is_available:
                return

            if self.bot.config["LAVALINK_RECONNECT_RETRIES"] and retries == self.bot.config["LAVALINK_RECONNECT_RETRIES"]:
                print(f"{self.bot.user} - [{node.identifier}] All reconnection attempts have failed...")
                return

            await self.bot.wait_until_ready()

            error = None

            try:
                async with self.bot.session.get(f"{node.rest_uri}/v4/info", timeout=45, headers=node.headers) as r:
                    if r.status == 200:
                        node.version = 4
                        node.info = await r.json()
                    elif r.status != 404:
                        raise Exception(f"{self.bot.user} - [{r.status}]: {await r.text()}"[:300])
                    else:
                        node.version = 3
                    await node.connect()
                    return
            except Exception as e:
                error = repr(e)

            backoff *= 1.5
            print(
                f'{self.bot.user} - Failed to reconnect to server [{node.identifier}] new attempt in {int(backoff)}'
                f' seconds. Error: {error}'[:300])
            await asyncio.sleep(backoff)
            retries += 1

    @commands.Cog.listener("on_wavelink_node_ready")
    async def node_ready(self, node: wavelink.Node):
        print(f'{self.bot.user} - Music server: [{node.identifier} / v{node.version}] is ready for use!')

    async def connect_node(self, data: dict):

        if data["identifier"] in self.bot.music.nodes:
            node = self.bot.music.nodes[data['identifier']]
            if not node.is_connected:
                await node.connect()
            return

        data = deepcopy(data)

        data['rest_uri'] = ("https" if data.get('secure') else "http") + f"://{data['host']}:{data['port']}"
        data['user_agent'] = self.bot.pool.current_useragent
        search = data.pop("search", True)
        node_website = data.pop('website', '')
        region = data.pop('region', 'us_central')
        heartbeat = int(data.pop('heartbeat', 30))
        retry_403 = data.pop('retry_403', False)
        info = None

        try:
            max_retries = int(data.pop('retries'))
        except (TypeError, KeyError):
            max_retries = 0

        headers = {'Authorization': data['password']}

        if max_retries:

            backoff = 9
            retries = 1
            exception = None

            print(f"{self.bot.user} - Starting music server: {data['identifier']}")

            while not self.bot.is_closed():
                if retries >= max_retries:
                    print(
                        f"{self.bot.user} - All attempts to connect to server [{data['identifier']}] failed.\n"
                        f"Cause: {repr(exception)}")
                    return
                else:
                    await asyncio.sleep(backoff)
                    try:
                        async with self.bot.session.get(f"{data['rest_uri']}/v4/info", timeout=45, headers=headers) as r:
                            if r.status == 200:
                                info = await r.json()
                                data["version"] = 4
                            elif r.status != 404:
                                raise Exception(f"{self.bot.user} - [{r.status}]: {await r.text()}"[:300])
                            break
                    except Exception as e:
                        exception = e
                        if data["identifier"] != "LOCAL":
                            print(f'{self.bot.user} - Failed to connect to server [{data["identifier"]}], '
                                  f'new attempt [{retries}/{max_retries}] in {backoff} seconds.')
                        backoff += 2
                        retries += 1
                        continue

        else:
            try:
                async with self.bot.session.get(f"{data['rest_uri']}/v4/info", timeout=45, headers=headers) as r:
                    if r.status == 200:
                        data["version"] = 4
                        info = await r.json()
                    elif r.status != 404:
                        raise Exception(f"{self.bot.user} - [{r.status}]: {await r.text()}"[:300])
            except Exception as e:
                print(f"Failed to connect to server {data['identifier']}: {repr(e)}"[:300])
                return

        data["identifier"] = data["identifier"].replace(" ", "_")
        node = await self.bot.music.initiate_node(auto_reconnect=False, region=region, heartbeat=heartbeat, **data)
        node.info = info
        node.search = search
        node.website = node_website
        node.retry_403 = retry_403

    async def get_tracks(
            self, query: str, user: disnake.Member, node: wavelink.Node = None,
            track_loops=0, use_cache=True):

        if not node:
            node = await self.get_best_node()

        tracks = await process_spotify(self.bot, user.id, query)

        if not tracks:

            if use_cache:
                try:
                    cached_tracks = self.bot.pool.playlist_cache[query]
                except KeyError:
                    pass
                else:

                    tracks = LavalinkPlaylist(
                        {
                            'loadType': 'PLAYLIST_LOADED',
                            'playlistInfo': {
                                'name': cached_tracks[0]["info"]["extra"]["playlist"]["name"],
                                'selectedTrack': -1
                            },
                            'tracks': cached_tracks
                        },
                        requester=user.id,
                        url=cached_tracks[0]["info"]["extra"]["playlist"]["url"]
                    )

            if not tracks:

                if node.search:
                    node_search = node
                else:
                    try:
                        node_search = \
                            sorted(
                                [n for n in self.bot.music.nodes.values() if n.search and n.available and n.is_available],
                                key=lambda n: len(n.players))[0]
                    except IndexError:
                        node_search = node

                try:
                    tracks = await node_search.get_tracks(
                        query, track_cls=LavalinkTrack, playlist_cls=LavalinkPlaylist, requester=user.id
                    )
                except ClientConnectorCertificateError:
                    node_search.available = False

                    for n in self.bot.music.nodes.values():

                        if not n.available or not n.is_available:
                            continue

                        try:
                            tracks = await n.get_tracks(
                                query, track_cls=LavalinkTrack, playlist_cls=LavalinkPlaylist, requester=user.id
                            )
                            node_search = n
                            break
                        except ClientConnectorCertificateError:
                            n.available = False
                            continue

                    if not node_search:
                        raise GenericError("**There are no music servers available.**")

        if not tracks:
            raise GenericError("There were no results for your search.")

        if isinstance(tracks, list):
            tracks[0].info["extra"]["track_loops"] = track_loops

        else:

            if (selected := tracks.data['playlistInfo']['selectedTrack']) > 0:
                tracks.tracks = tracks.tracks[selected:] + tracks.tracks[:selected]

        return tracks, node

    def connect_local_lavalink(self):

        if 'LOCAL' not in self.bot.music.nodes:

            localnode = {
                'host': '127.0.0.1',
                'port': 8090,
                'password': 'youshallnotpass',
                'identifier': 'LOCAL',
                'region': 'us_central',
                'retries': 25,
                'retry_403': True,
            }

            self.bot.loop.create_task(self.connect_node(localnode))

    @commands.Cog.listener("on_thread_create")
    async def thread_song_request(self, thread: disnake.Thread, reopen: bool = False):

        try:
            player: LavalinkPlayer = self.bot.music.players[thread.guild.id]
        except KeyError:
            return

        if player.static or player.message.id != thread.id:
            return

        if not thread.parent.permissions_for(thread.guild.me).send_messages_in_threads:
            await player.text_channel.send(
                embed=disnake.Embed(
                    color=self.bot.get_color(thread.guild.me),
                    description="**I don't have permission to send messages in the current channel's threads to activate "
                                "the song-request system...**\n\n"
                                f"Messages sent in the thread {thread.mention} will be ignored."
                ), delete_after=30
            )
            return

        embed = disnake.Embed(color=self.bot.get_color(thread.guild.me))

        if not self.bot.intents.message_content:
            embed.description = "**Warning! I don't have the message_content intent enabled by my developer...\n" \
                                "The functionality to request songs here may not have the expected result...**"

        elif not player.controller_mode:
            embed.description = "**The current skin/appearance is not compatible with the song-request system " \
                               "via thread\n\n" \
                               "Note:** `This system requires a skin that uses buttons.`"

        else:
            if reopen:
                embed.description = "**The session for song requests in this thread has been reopened in the current thread.**"
            else:
                embed.description = "**This thread will be temporarily used for song requests.**\n\n" \
                                    "**Request your song here by sending its name or the link of a song/video " \
                                    "from one of the following supported platforms:** " \
                                    "```ansi\n[31;1mYoutube[0m, [33;1mSoundcloud[0m, [32;1mSpotify[0m, [34;1mTwitch[0m```"

        await thread.send(embed=embed)

    @commands.Cog.listener("on_voice_state_update")
    async def player_vc_disconnect(
            self,
            member: disnake.Member,
            before: disnake.VoiceState,
            after: disnake.VoiceState
    ):

        if before.channel == after.channel:
            return

        try:
            player: LavalinkPlayer = self.bot.music.players[member.guild.id]
        except KeyError:
            return

        if member.bot and player.bot.user.id != member.id:
            # ignorar outros bots
            return

        try:
            player.members_timeout_task.cancel()
            player.members_timeout_task = None
        except AttributeError:
            pass

        if member.id == player.bot.user.id and member.guild.voice_client and after.channel:
            # tempfix para channel do voice_client não ser setado ao mover bot do canal.
            player.guild.voice_client.channel = after.channel
            player.last_channel = after.channel

        try:
            check = [m for m in player.guild.me.voice.channel.members if not m.bot]
        except:
            check = None

        if player.stage_title_event and member.bot and not player.is_closing:

            try:
                if isinstance(before.channel, disnake.StageChannel):

                    if before.channel.instance and member not in before.channel.members:
                        try:
                            await before.channel.instance.edit(topic="automatic update disabled")
                        except:
                            traceback.print_exc()
                        player.stage_title_event = False

                else:
                    if isinstance(before.channel, disnake.VoiceChannel) and member not in before.channel.members:
                        player.stage_title_event = False
                        if player.last_stage_title:
                            self.bot.loop.create_task(player.bot.edit_voice_channel_status(status=None, channel_id=before.channel.id))
            except Exception:
                traceback.print_exc()

        if member.bot and isinstance(after.channel, disnake.StageChannel) and after.channel.permissions_for(member).manage_permissions:
            await asyncio.sleep(1.5)
            try:
                await member.guild.me.edit(suppress=False)
            except Exception:
                traceback.print_exc()

        player.members_timeout_task = player.bot.loop.create_task(player.members_timeout(check=bool(check)))

        if check:
            try:
                player.auto_skip_track_task.cancel()
            except AttributeError:
                pass
            player.auto_skip_track_task = None

        if not member.guild.me.voice:
            await asyncio.sleep(1)
            if not player.is_closing:
                try:
                    await player.destroy(force=True)
                except Exception:
                    traceback.print_exc()

        # rich presence stuff

        if player.auto_pause:
            return

        if player.is_closing or (member.bot and not before.channel):
            return

        channels = set()

        try:
            channels.add(before.channel.id)
        except:
            pass

        try:
            channels.add(after.channel.id)
        except:
            pass

        try:
            try:
                vc = player.guild.me.voice.channel
            except AttributeError:
                vc = player.last_channel

            if vc.id not in channels:
                return
        except AttributeError:
            pass

        if not after or before.channel != after.channel:

            try:
                vc = player.guild.me.voice.channel
            except AttributeError:
                vc = before.channel

            if vc:

                try:
                    await player.process_rpc(vc, users=[member.id], close=not player.guild.me.voice or after.channel != player.guild.me.voice.channel, wait=True)
                except AttributeError:
                    traceback.print_exc()
                    pass

                await player.process_rpc(vc, users=[m for m in vc.voice_states if (m != member.id)])

    async def reset_controller_db(self, guild_id: int, data: dict, inter: disnake.AppCmdInter = None):

        try:
            bot = inter.music_bot
        except AttributeError:
            bot = inter.bot

        data['player_controller']['channel'] = None
        data['player_controller']['message_id'] = None

        try:
            player: LavalinkPlayer = bot.music.players[guild_id]
        except KeyError:
            return

        player.static = False

        try:
            if isinstance(inter.channel.parent, disnake.TextChannel):
                player.text_channel = inter.channel.parent
            else:
                player.text_channel = inter.channel
        except AttributeError:
            player.text_channel = inter.channel

        try:
            await bot.update_data(guild_id, data, db_name=DBModel.guilds)
        except Exception:
            traceback.print_exc()

    async def get_best_node(self, bot: BotCore = None):

        if not bot:
            bot = self.bot

        try:
            return sorted(
                [n for n in bot.music.nodes.values() if n.stats and n.is_available and n.available],
                key=lambda n: n.stats.players
            )[0]

        except IndexError:
            try:
                node = bot.music.nodes['LOCAL']
            except KeyError:
                pass
            else:
                if not node._websocket.is_connected:
                    await node.connect()
                return node

            raise GenericError("**There are no music servers available.**")

    async def error_report_loop(self):

        while True:

            data = await self.error_report_queue.get()

            async with aiohttp.ClientSession() as session:
                webhook = disnake.Webhook.from_url(self.bot.config["AUTO_ERROR_REPORT_WEBHOOK"], session=session)
                await webhook.send(username=self.bot.user.display_name, avatar_url=self.bot.user.display_avatar.url, **data)

            await asyncio.sleep(15)


def setup(bot: BotCore):

    if bot.config["USE_YTDL"] and not hasattr(bot.pool, 'ytdl'):

        from yt_dlp import YoutubeDL

        bot.pool.ytdl = YoutubeDL(
            {
                'extract_flat': True,
                'quiet': True,
                'no_warnings': True,
                'lazy_playlist': True,
                'simulate': True,
                'cachedir': False,
                'allowed_extractors': [
                    r'.*youtube.*',
                    r'.*soundcloud.*',
                ],
                'extractor_args': {
                    'youtube': {
                        'skip': [
                            'hls',
                            'dash',
                            'translated_subs'
                        ],
                        'player_skip': [
                            'js',
                            'configs',
                            'webpage'
                        ],
                        'player_client': ['android_creator'],
                        'max_comments': [0],
                    },
                    'youtubetab': {
                        "skip": ["webpage"]
                    }
                }
            }
        )

    bot.add_cog(Music(bot))<|MERGE_RESOLUTION|>--- conflicted
+++ resolved
@@ -752,18 +752,6 @@
                                  source="ytsearch", repeat_amount=0, server=None)
 
     stage_flags = CommandArgparse()
-<<<<<<< HEAD
-    stage_flags.add_argument('query', nargs='*', help="name or link of the song")
-    stage_flags.add_argument('-position', '-pos', '-p', type=int, default=0, help='Place the song at a specific position in the queue (will be ignored if using -next etc).\nEx: -p 10')
-    stage_flags.add_argument('-next', '-proximo', action='store_true', help='Add the song/playlist at the top of the queue (equivalent to: -pos 1)')
-    stage_flags.add_argument('-reverse', '-r', action='store_true', help='Reverse the order of the added songs (effective only when adding playlist).')
-    stage_flags.add_argument('-shuffle', '-sl', action='store_true', help='Shuffle the added songs (effective only when adding playlist).')
-    stage_flags.add_argument('-select', '-s', action='store_true', help='Choose the song from the search results.')
-    stage_flags.add_argument('-source', '-src', type=str, default="ytsearch", help='Search for the song using a specific source [youtube/soundcloud etc]')
-    stage_flags.add_argument('-force', '-now', '-n', '-f', action='store_true', help='Play the added song immediately (effective only if there is currently a song playing.)')
-    stage_flags.add_argument('-loop', '-lp', type=int, default=0, help="Set the number of times the chosen song will repeat.\nEx: -loop 5")
-    stage_flags.add_argument('-server', '-sv', type=str, default=None, help='Use a specific music server.')
-=======
     stage_flags.add_argument('query', nargs='*', help="nome ou link da música")
     stage_flags.add_argument('-position', '-pos', '-p', type=int, default=0, help='Colocar a música em uma posição específica da fila (será ignorado caso use -next etc).\nEx: -p 10')
     stage_flags.add_argument('-next', '-proximo', action='store_true', help='Adicionar a música/playlist no topo da fila (equivalente ao: -pos 1)')
@@ -774,7 +762,6 @@
     stage_flags.add_argument('-force', '-now', '-n', '-f', action='store_true', help='Tocar a música adicionada imediatamente (efetivo apenas se houver uma música tocando atualmente.)')
     stage_flags.add_argument('-loop', '-lp', type=int, default=0, help="Definir a quantidade de repetições da música escolhida.\nEx: -loop 5")
     stage_flags.add_argument('-server', '-sv', type=str, default=None, help='Usar um servidor de música específico.')
->>>>>>> f8ff730f
 
     @can_send_message_check()
     @check_voice()
@@ -910,13 +897,8 @@
             source: str = commands.Param(name="source",
                                          description="Select site for music search (not links)",
                                          choices=search_sources_opts,
-<<<<<<< HEAD
-                                         default="ytsearch"),
-            repeat_amount: int = commands.Param(name="repetitions", description="Set the number of repetitions.",
-=======
                                          default=None),
-            repeat_amount: int = commands.Param(name="repetições", description="definir quantidade de repetições.",
->>>>>>> f8ff730f
+            repeat_amount: int = commands.Param(name="repetitions", description="set the number of repetitions.",
                                                 default=0),
             server: str = commands.Param(name="server", desc="Use a specific music server in the search.",
                                          default=None),
