# -*- coding: utf-8 -*-
import asyncio
import datetime
import itertools
import json
import os.path
import pickle
import re
import traceback
import zlib
from base64 import b64decode
from copy import deepcopy
from random import shuffle
from typing import Union, Optional
from urllib.parse import urlparse, parse_qs

import aiofiles
import aiohttp
import disnake
from aiohttp import ClientConnectorCertificateError
from disnake.ext import commands

import wavelink
from utils.client import BotCore
from utils.db import DBModel
from utils.music.checks import check_voice, has_player, has_source, is_requester, is_dj, \
    can_send_message_check, check_requester_channel, can_send_message, can_connect, check_deafen, check_pool_bots, \
    check_channel_limit, check_stage_topic, check_queue_loading, check_player_perm
from utils.music.converters import time_format, fix_characters, string_to_seconds, URL_REG, \
    YOUTUBE_VIDEO_REG, google_search, percentage, music_source_image
from utils.music.errors import GenericError, MissingVoicePerms, NoVoice, PoolException, parse_error, \
    EmptyFavIntegration
from utils.music.interactions import VolumeInteraction, QueueInteraction, SelectInteraction, FavMenuView, ViewMode, \
    SetStageTitle, SelectBotVoice
from utils.music.models import LavalinkPlayer, LavalinkTrack, LavalinkPlaylist, PartialTrack
from utils.music.spotify import process_spotify, spotify_regex_w_user
from utils.others import check_cmd, send_idle_embed, CustomContext, PlayerControls, queue_track_index, \
    pool_command, string_to_file, CommandArgparse, music_source_emoji_url, SongRequestPurgeMode, song_request_buttons, \
    select_bot_pool, get_inter_guild_data, update_inter, ProgressBar


class Music(commands.Cog):

    emoji = "🎶"
    name = "Music"
    desc_prefix = f"[{emoji} {name}] | "

    search_sources_opts = [
        disnake.OptionChoice("Youtube", "ytsearch"),
        disnake.OptionChoice("Youtube Music", "ytmsearch"),
        disnake.OptionChoice("Soundcloud", "scsearch"),
    ]

    playlist_opts = [
        disnake.OptionChoice("Shuffle Playlist", "shuffle"),
        disnake.OptionChoice("Reverse Playlist", "reversed"),
    ]

    sources = {
        "yt": "ytsearch",
        "y": "ytsearch",
        "ytb": "ytsearch",
        "youtube": "ytsearch",
        "ytm": "ytmsearch",
        "ytmsc": "ytmsearch",
        "ytmusic": "ytmsearch",
        "youtubemusic": "ytmsearch",
        "sc": "scsearch",
        "scd": "scsearch",
        "soundcloud": "scsearch",
    }

    audio_formats = ("audio/mpeg", "audio/ogg", "audio/mp4", "audio/aac")

    def __init__(self, bot: BotCore):

        self.bot = bot

        self.extra_hints = bot.config["EXTRA_HINTS"].split("||")

        self.song_request_concurrency = commands.MaxConcurrency(1, per=commands.BucketType.member, wait=False)

        self.player_interaction_concurrency = commands.MaxConcurrency(1, per=commands.BucketType.member, wait=False)

        self.song_request_cooldown = commands.CooldownMapping.from_cooldown(rate=1, per=300,
                                                                            type=commands.BucketType.member)

        self.music_settings_cooldown = commands.CooldownMapping.from_cooldown(rate=3, per=15,
                                                                              type=commands.BucketType.guild)

        if self.bot.config["AUTO_ERROR_REPORT_WEBHOOK"]:
            self.error_report_queue = asyncio.Queue()
            self.error_report_task = bot.loop.create_task(self.error_report_loop())
        else:
            self.error_report_queue = None

    async def update_cache(self):

        async with aiofiles.open("./playlist_cache.json", "w") as f:
            await f.write(json.dumps(self.bot.pool.playlist_cache))

    @commands.is_owner()
    @commands.command(hidden=True, aliases=["ac"])
    async def addcache(self, ctx: CustomContext, url: str):

        url = url.strip("<>")

        async with ctx.typing():
            tracks, node = await self.get_tracks(url, ctx.author, use_cache=False)

        tracks_info = []

        try:
            tracks = tracks.tracks
        except AttributeError:
            pass

        for t in tracks:
            tinfo = {"track": t.id, "info": t.info}
            tinfo["info"]["extra"]["playlist"] = {"name": t.playlist_name, "url": t.playlist_url}
            tracks_info.append(tinfo)

        self.bot.pool.playlist_cache[url] = tracks_info

        await self.update_cache()

        await ctx.send("The songs from the link were successfully added to cache.", delete_after=30)

    @commands.is_owner()
    @commands.cooldown(1, 300, commands.BucketType.default)
    @commands.command(hidden=True, aliases=["uc"])
    async def updatecache(self, ctx: CustomContext, *args):

        if "-fav" in args:
            try:
                data = ctx.global_user_data
            except AttributeError:
                data = await self.bot.get_global_data(ctx.author.id, db_name=DBModel.users)
                ctx.global_user_data = data

            self.bot.pool.playlist_cache.update({url: [] for url in data["fav_links"].values()})

        try:
            if not self.bot.pool.playlist_cache:
                raise GenericError("**Your playlist cache is empty...**")
        except KeyError:
            raise GenericError(f"**You haven't used the command yet: {ctx.prefix}{self.addcache.name}**")

        msg = None

        counter = 0

        amount = len(self.bot.pool.playlist_cache)

        txt = ""

        for url in list(self.bot.pool.playlist_cache):

            try:
                async with ctx.typing():
                    tracks, node = await self.get_tracks(url, ctx.author, use_cache=False)
            except:
                traceback.print_exc()
                tracks = None
                try:
                    del self.bot.pool.playlist_cache[url]
                except:
                    pass

            if not tracks:
                txt += f"[`❌ Failure`]({url})\n"

            else:

                tracks_info = []

                try:
                    tracks = tracks.tracks
                except AttributeError:
                    pass

                for t in tracks:
                    tinfo = {"track": t.id, "info": t.info}
                    tinfo["info"]["extra"]["playlist"] = {"name": t.playlist_name, "url": t.playlist_url}
                    tracks_info.append(tinfo)

                self.bot.pool.playlist_cache[url] = tracks_info

                txt += f"[`{tracks_info[0]['info']['extra']['playlist']['name']}`]({url})\n"

            counter += 1

            embed = disnake.Embed(
                description=txt, color=self.bot.get_color(ctx.guild.me),
                title=f"Verified Playlist: {counter}/{amount}"
            )

            if not msg:
                msg = await ctx.send(embed=embed)
            else:
                await msg.edit(embed=embed)

        await self.update_cache()

    @commands.is_owner()
    @commands.command(hidden=True, aliases=["rc"])
    async def removecache(self, ctx: CustomContext, url: str):

        try:
            del self.bot.pool.playlist_cache[url]
        except KeyError:
            raise GenericError("**There are no items saved in cache with the provided URL...**")

        await self.update_cache()

        await ctx.send("The songs from the link have been successfully removed from the cache.", delete_after=30)

    @commands.is_owner()
    @commands.command(hidden=True, aliases=["cc"])
    async def clearcache(self, ctx: CustomContext):

        try:
            self.bot.pool.playlist_cache.clear()
        except KeyError:
            raise GenericError("**You do not have any saved playlist links in cache...**")

        await self.update_cache()

        await ctx.send("The playlist cache has been successfully cleared.", delete_after=30)

    @commands.is_owner()
    @commands.command(hidden=True, aliases=["ec"])
    async def exportcache(self, ctx: CustomContext):

        await ctx.send(file=disnake.File("playlist_cache.json"))

    @commands.is_owner()
    @commands.command(hidden=True, aliases=["ic"])
    async def importcache(self, ctx: CustomContext, url: str):

        async with ctx.typing():
            async with aiohttp.ClientSession() as session:
                async with session.get(url) as r:
                    self.bot.pool.playlist_cache.update(json.loads((await r.read()).decode('utf-8')))

        await self.update_cache()

        await ctx.send("The cache file has been successfully imported!", delete_after=30)

    stage_cd = commands.CooldownMapping.from_cooldown(2, 45, commands.BucketType.guild)
    stage_mc = commands.MaxConcurrency(1, per=commands.BucketType.guild, wait=False)

    @is_dj()
    @has_source()
    @commands.has_guild_permissions(manage_guild=True)
    @pool_command(
        only_voiced=True, name="stageannounce", aliases=["stagevc", "togglestageannounce", "announce", "vcannounce",
                                                         "voicestatus", "setvcstatus", "setvoicestatus", "statusvc",
                                                         "vcstatus"],
        description="Activate the automatic announcement/status system of the channel with the name of the song.",
        cooldown=stage_cd, max_concurrency=stage_mc, extras={"exclusive_cooldown": True},
        usage="{prefix}{cmd} <placeholders>\nEx: {track.author} - {track.title}"
    )
    async def stageannounce_legacy(self, ctx: CustomContext, *, template = ""):
        await self.stage_announce.callback(self=self, inter=ctx, template=template)

    @is_dj()
    @has_source()
    @commands.slash_command(
        description=f"{desc_prefix}Enable/edit the automatic announcement/status system of the channel with the song name.",
        extras={"only_voiced": True, "exclusive_cooldown": True}, cooldown=stage_cd, max_concurrency=stage_mc,
        default_member_permissions=disnake.Permissions(manage_guild=True), dm_permission=False
    )
    async def stage_announce(
            self, inter: disnake.AppCmdInter,
            template: str = commands.Param(name="model", default="")
    ):

        if isinstance(template, commands.ParamInfo):
            template = ""

        try:
            bot = inter.music_bot
            guild = inter.music_guild
            author = guild.get_member(inter.author.id)
        except AttributeError:
            bot = inter.bot
            guild = inter.guild
            author = inter.author

        if not author.guild_permissions.manage_guild and not (await bot.is_owner(author)):
            raise GenericError("**You do not have permission to manage the server to enable/disable this system.**")

        await inter.response.defer(ephemeral=True)

        global_data = await self.bot.get_global_data(inter.guild_id, db_name=DBModel.guilds)

        if not template:
            view = SetStageTitle(ctx=inter, bot=bot, data=global_data, guild=guild)
            view.message = await inter.send(view=view, embed=view.build_embed())
            await view.wait()
        else:
            if not any(p in template for p in SetStageTitle.placeholders):
                raise GenericError(f"**You must use at least one valid placeholder:** {SetStageTitle.placeholder_text}")

            await inter.response.defer(ephemeral=True)

            player = bot.music.players[inter.guild_id]
            player.stage_title_event = True
            player.stage_title_template = template
            player.start_time = disnake.utils.utcnow()

            await player.update_stage_topic()

            await player.process_save_queue()

            player.set_command_log(text="activated automatic status", emoji="📢")

            player.update = True

            if isinstance(inter, CustomContext):
                await inter.send("**The automatic status has been successfully set!**")
            else:
                await inter.edit_original_message("**The automatic status has been successfully set!**")


    play_cd = commands.CooldownMapping.from_cooldown(3, 12, commands.BucketType.member)
    play_mc = commands.MaxConcurrency(1, per=commands.BucketType.member, wait=False)

    @check_voice()
    @can_send_message_check()
    @commands.message_command(name="add to queue", extras={"check_player": False},
                              cooldown=play_cd, max_concurrency=play_mc, dm_permission=False)
    async def message_play(self, inter: disnake.MessageCommandInteraction):

        if not inter.target.content:
            emb = disnake.Embed(description=f"There is no text in the selected [message]({inter.target.jump_url})...",
                                color=disnake.Colour.red())
            await inter.send(embed=emb, ephemeral=True)
            return

        await self.play.callback(
            self=self,
            inter=inter,
            query=inter.target.content,
            position=0,
            options="",
            manual_selection=False,
            source=None,
            repeat_amount=0,
            force_play="no",
        )

    @check_voice()
    @can_send_message_check()
    @commands.slash_command(name="search", extras={"check_player": False}, cooldown=play_cd, max_concurrency=play_mc,
                            description=f"{desc_prefix}Search for music and choose one from the results to play.",
                            dm_permission=False)
    async def search(
            self,
            inter: disnake.AppCmdInter,
            query: str = commands.Param(name="search", desc="Name or link of the music."),
            *,
            position: int = commands.Param(name="position", description=f"{desc_prefix}Place the music in a specific position",
                                           default=0),
            force_play: str = commands.Param(
                name="play_now",
                description="Play the music immediately (instead of adding it to the queue).",
                default="no",
                choices=[
                    disnake.OptionChoice(disnake.Localized("Yes", data={disnake.Locale.pt_BR: "Sim"}), "yes"),
                    disnake.OptionChoice(disnake.Localized("No", data={disnake.Locale.pt_BR: "Não"}), "no")
                ]
            ),
            options: str = commands.Param(name="options", description="Options to process playlist",
                                          choices=playlist_opts, default=False),
            source: str = commands.Param(name="source",
                                         description="Select website for music search (not links)",
                                         choices=search_sources_opts,
                                         default=None),
            repeat_amount: int = commands.Param(name="repetitions", description="Set the number of repetitions.",
                                                default=0),
            server: str = commands.Param(name="server", desc="Use a specific music server in the search.",
                                         default=None)
    ):

        await self.play.callback(
            self=self,
            inter=inter,
            query=query,
            position=position,
            force_play=force_play,
            options=options,
            manual_selection=True,
            source=source,
            repeat_amount=repeat_amount,
            server=server
        )

    @search.autocomplete("search")
    async def search_autocomplete(self, inter: disnake.Interaction, current: str):

        if not current:
            return []

        if URL_REG.match(current):
            return [current] if len(current) < 100 else []

        try:
            await check_pool_bots(inter, only_voiced=True)
            bot = inter.music_bot
        except GenericError:
            return [current[:99]]
        except:
            bot = inter.bot

        try:
            if not inter.author.voice:
                return []
        except AttributeError:
            return [current[:99]]

        return await google_search(bot, current)

    @is_dj()
    @has_player()
    @can_send_message_check()
    @commands.max_concurrency(1, commands.BucketType.guild)
    @commands.slash_command(
        extras={"only_voiced": True}, dm_permission=False,
        description=f"{desc_prefix}Connect me to a voice channel (or move me to one)."
    )
    async def connect(
            self,
            inter: disnake.AppCmdInter,
            channel: Union[disnake.VoiceChannel, disnake.StageChannel] = commands.Param(
                name="channel",
                description="Channel to connect me to"
            )
    ):
        try:
            channel = inter.music_bot.get_channel(channel.id)
        except AttributeError:
            pass

        await self.do_connect(inter, channel)

    async def do_connect(
            self,
            ctx: Union[disnake.AppCmdInter, commands.Context, disnake.Message],
            channel: Union[disnake.VoiceChannel, disnake.StageChannel] = None,
            check_other_bots_in_vc: bool = False,
            bot: BotCore = None,
            me: disnake.Member = None,
            check_pool: bool = True,
    ):

        if not channel:
            try:
                channel = ctx.music_bot.get_channel(ctx.author.voice.channel.id) or ctx.author.voice.channel
            except AttributeError:
                channel = ctx.author.voice.channel

        if not bot:
            try:
                bot = ctx.music_bot
            except AttributeError:
                try:
                    bot = ctx.bot
                except:
                    bot = self.bot

        if not me:
            try:
                me = ctx.music_guild.me
            except AttributeError:
                me = ctx.guild.me

        try:
            guild_id = ctx.guild_id
        except AttributeError:
            guild_id = ctx.guild.id

        try:
            text_channel = ctx.music_bot.get_channel(ctx.channel.id)
        except AttributeError:
            text_channel = ctx.channel

        try:
            player = bot.music.players[guild_id]
        except KeyError:
            print(f"Player debug test 20: {bot.user} | {self.bot.user}")
            raise GenericError(
                f"**The bot's player {bot.user.mention} was terminated before connecting to the voice channel "
                f"(or the player was not initialized)...\nJust in case, please try again.**"
            )

        can_connect(channel, me.guild, check_other_bots_in_vc=check_other_bots_in_vc, bot=bot)

        deafen_check = True

        if isinstance(ctx, disnake.AppCmdInter) and ctx.application_command.name == self.connect.name:

            perms = channel.permissions_for(me)

            if not perms.connect or not perms.speak:
                raise MissingVoicePerms(channel)

            await player.connect(channel.id, self_deaf=True)

            if channel != me.voice and me.voice.channel:
                txt = [
                    f"I was moved to channel <#{channel.id}>",
                    f"**Successfully moved to channel** <#{channel.id}>"
                ]

                deafen_check = False


            else:
                txt = [
                    f"I connected to channel <#{channel.id}>",
                    f"**Successfully connected to channel** <#{channel.id}>"
                ]

            await self.interaction_message(ctx, txt, emoji="🔈", rpc_update=True)

        else:
            await player.connect(channel.id, self_deaf=True)

        try:
            player.members_timeout_task.cancel()
        except:
            pass

        if deafen_check and bot.config["GUILD_DEAFEN_WARN"]:

            retries = 0

            while retries < 5:

                if me.voice:
                    break

                await asyncio.sleep(1)
                retries += 0

            if not await check_deafen(me):
                await text_channel.send(
                    embed=disnake.Embed(
                        title="Advice:",
                        description="To maintain your privacy and help me save resources, "
                                    "I recommend disabling my audio channel "
                                    "by right-clicking on me and then selecting: disable "
                                    "audio on server.",
                        color=self.bot.get_color(me),
                    ).set_image(
                        url="https://cdn.discordapp.com/attachments/554468640942981147/1012533546386210956/unknown.png"
                    ), delete_after=20
                )

        if isinstance(channel, disnake.StageChannel):

            while not me.voice:
                await asyncio.sleep(1)

            stage_perms = channel.permissions_for(me)

            if stage_perms.mute_members:
                await me.edit(suppress=False)
            else:
                embed = disnake.Embed(color=self.bot.get_color(me))

                embed.description = f"**I need a staff member to invite me to speak on stage: " \
                                    f"[{channel.name}]({channel.jump_url}).**"

                embed.set_footer(
                    text="💡 Tip: To allow me to speak on stage automatically, you will need to grant me the "
                         "mute members permission (either on the server or just in the chosen stage channel).")

                await text_channel.send(ctx.author.mention, embed=embed, delete_after=45)

    @can_send_message_check()
    @check_voice()
    @commands.bot_has_guild_permissions(send_messages=True)
    @commands.max_concurrency(1, commands.BucketType.member)
    @pool_command(name="addposition", description="Add a song at a specific position in the queue.",
                  aliases=["adp", "addpos"], check_player=False, cooldown=play_cd, max_concurrency=play_mc,
                  usage="{prefix}{cmd} [position(No.)] [name|link]\nEx: {prefix}{cmd} 2 sekai - burn me down")
    async def addpos_legacy(self, ctx: CustomContext, position: int, *, query: str):

        if position < 1:
            raise GenericError("**Queue position number must be 1 or higher.**")

        await self.play.callback(self=self, inter=ctx, query=query, position=position, options=False,
                                 force_play="no", manual_selection=False,
                                 source=None, repeat_amount=0, server=None)

    stage_flags = CommandArgparse()
    stage_flags.add_argument('query', nargs='*', help="name or link of the song")
    stage_flags.add_argument('-position', '-pos', '-p', type=int, default=0, help='Place the song at a specific position in the queue (will be ignored if using -next etc).\nEx: -p 10')
    stage_flags.add_argument('-next', '-proximo', action='store_true', help='Add the song/playlist to the top of the queue (equivalent to: -pos 1)')
    stage_flags.add_argument('-reverse', '-r', action='store_true', help='Reverse the order of the added songs (effective only when adding a playlist).')
    stage_flags.add_argument('-shuffle', '-sl', action='store_true', help='Shuffle the added songs (effective only when adding a playlist).')
    stage_flags.add_argument('-select', '-s', action='store_true', help='Choose the song from the search results.')
    stage_flags.add_argument('-source', '-src', type=str, default=None, help='Search for the song using a specific source [youtube/soundcloud etc]')
    stage_flags.add_argument('-force', '-now', '-n', '-f', action='store_true', help='Play the added song immediately (effective only if there is currently a song playing.)')
    stage_flags.add_argument('-loop', '-lp', type=int, default=0, help="Set the number of repetitions for the chosen song.\nEx: -loop 5")
    stage_flags.add_argument('-server', '-sv', type=str, default=None, help='Use a specific music server.')

    @can_send_message_check()
    @commands.bot_has_guild_permissions(send_messages=True)
    @commands.max_concurrency(1, commands.BucketType.member)
    @pool_command(name="play", description="Play music in a voice channel.", aliases=["p"], return_first=True,
                  cooldown=play_cd, max_concurrency=play_mc, extras={"flags": stage_flags},
                  usage="{prefix}{cmd} [name|link]\nEx: {prefix}{cmd} sekai - burn me down")
    async def play_legacy(self, ctx: CustomContext, *, flags: str = ""):

        args, unknown = ctx.command.extras['flags'].parse_known_args(flags.split())

        await self.play.callback(
            self = self,
            inter = ctx,
            query = " ".join(args.query + unknown),
            position= 1 if args.next else args.position if args.position > 0 else 0,
            options = "shuffle" if args.shuffle else "reversed" if args.reverse else None,
            force_play = "yes" if args.force else "no",
            manual_selection = args.select,
            source = self.sources.get(args.source),
            repeat_amount = args.loop,
            server = args.server
        )

    @can_send_message_check()
    @commands.bot_has_guild_permissions(send_messages=True)
    @pool_command(name="search", description="Search for songs and choose one from the results to play.",
                  aliases=["sc"], return_first=True, cooldown=play_cd, max_concurrency=play_mc,
                  usage="{prefix}{cmd} [name]\nEx: {prefix}{cmd} sekai - burn me down")
    async def search_legacy(self, ctx: CustomContext, *, query):

        await self.play.callback(self=self, inter=ctx, query=query, position=0, options=False, force_play="no",
                                 manual_selection=True, source=None, repeat_amount=0, server=None)

    @can_send_message_check()
    @commands.slash_command(
        name="play_music_file", dm_permission=False,
        description=f"{desc_prefix}Play music file in a voice channel.",
        extras={"return_first": True}, cooldown=play_cd, max_concurrency=play_mc
    )
    async def play_file(
            self,
            inter: Union[disnake.AppCmdInter, CustomContext],
            file: disnake.Attachment = commands.Param(
                name="file", description="audio file to play or add to the queue"
            ),
            position: int = commands.Param(name="position", description="Place the music in a specific position",
                                           default=0),
            force_play: str = commands.Param(
                name="play_now",
                description="Play the music immediately (instead of adding to the queue).",
                default="no",
                choices=[
                    disnake.OptionChoice(disnake.Localized("Yes", data={disnake.Locale.pt_BR: "Sim"}), "yes"),
                    disnake.OptionChoice(disnake.Localized("No", data={disnake.Locale.pt_BR: "Não"}), "no")
                ]
            ),
            repeat_amount: int = commands.Param(name="repetitions", description="set the number of repetitions.",
                                                default=0),
            server: str = commands.Param(name="server", desc="Use a specific music server in the search.",
                                         default=None),
    ):

        class DummyMessage:
            attachments = [file]

        try:
            thread = inter.message.thread
        except:
            thread = None
        inter.message = DummyMessage()
        inter.message.thread = thread

        await self.play.callback(self=self, inter=inter, query="", position=position, options=False, force_play=force_play,
                                 manual_selection=False, source=None, repeat_amount=repeat_amount, server=server)

    async def check_player_queue(self, user: disnake.User, bot: BotCore, guild_id: int, tracks: Union[list, LavalinkPlaylist] = None):

        count = self.bot.config["QUEUE_MAX_ENTRIES"]

        try:
            player: LavalinkPlayer = bot.music.players[guild_id]
        except KeyError:
            if count < 1:
                return tracks
            count += 1
        else:
            if count < 1:
                return tracks
            if len(player.queue) >= count and not (await bot.is_owner(user)):
                raise GenericError(f"The queue is full with ({self.bot.config['QUEUE_MAX_ENTRIES']} songs).")

        if tracks:

            if isinstance(tracks, list):
                if not await bot.is_owner(user):
                    tracks = tracks[:count]
            else:
                if not await bot.is_owner(user):
                    tracks.tracks = tracks.tracks[:count]

        return tracks

    @can_send_message_check()
    @commands.slash_command(
        description=f"{desc_prefix}Play music in a voice channel.", dm_permission=False,
        extras={"return_first": True}, cooldown=play_cd, max_concurrency=play_mc
    )
    async def play(
            self,
            inter: Union[disnake.AppCmdInter, CustomContext],
            query: str = commands.Param(name="search", desc="Name or link of the music."), *,
            position: int = commands.Param(name="position", description="Place the music in a specific position",
                                           default=0),
            force_play: str = commands.Param(
                name="play_now",
                description="Play the music immediately (instead of adding it to the queue).",
                default="no",
                choices=[
                    disnake.OptionChoice(disnake.Localized("Yes", data={disnake.Locale.pt_BR: "Sim"}), "yes"),
                    disnake.OptionChoice(disnake.Localized("No", data={disnake.Locale.pt_BR: "Não"}), "no")
                ]
            ),
            manual_selection: bool = commands.Param(name="manual_selection",
                                                    description="Choose a music manually from the search results",
                                                    default=False),
            options: str = commands.Param(name="options", description="Options to process playlist",
                                          choices=playlist_opts, default=False),
            source: str = commands.Param(name="source",
                                         description="Select site for music search (not links)",
                                         choices=search_sources_opts,
                                         default=None),
            repeat_amount: int = commands.Param(name="repetitions", description="set the number of repetitions.",
                                                default=0),
            server: str = commands.Param(name="server", desc="Use a specific music server in the search.",
                                         default=None),
    ):

        try:
            bot = inter.music_bot
            guild = inter.music_guild
        except AttributeError:
            bot = inter.bot
            guild = inter.guild

        msg = None
        inter, guild_data = await get_inter_guild_data(inter, bot)
        ephemeral = None
        channel = None

        if not inter.response.is_done():
            ephemeral = await self.is_request_channel(inter, data=guild_data, ignore_thread=True)
            await inter.response.defer(ephemeral=ephemeral, with_message=True)

        if not inter.author.voice:

            if not (c for c in guild.channels if c.permissions_for(inter.author).connect):
                raise GenericError(f"**You are not connected to a voice channel, and there are no voice channels/stages "
                                   "available on the server that grant permission for you to connect.**")

            color = self.bot.get_color(guild.me)

            if isinstance(inter, CustomContext):
                func = inter.send
            else:
                func = inter.edit_original_message

            msg = await func(
                embed=disnake.Embed(
                    description=f"**{inter.author.mention} please join a voice channel to play your music.**\n"
                                f"**If you don't connect to a channel within 25 seconds, this operation will be canceled.**",
                    color=color
                )
            )

            if msg:
                inter.store_message = msg

            try:
                await bot.wait_for("voice_state_update", timeout=25, check=lambda m, b, a: m.id == inter.author.id and m.voice)
            except asyncio.TimeoutError:
                try:
                    func = msg.edit
                except:
                    func = inter.edit_original_message
                await func(
                    embed=disnake.Embed(
                        description=f"**{inter.author.mention} operation canceled.**\n"
                                    f"**You took too long to connect to a voice/stage channel.**", color=color
                    )
                )
                return

            await asyncio.sleep(1)

        else:
            channel = bot.get_channel(inter.channel.id)
            if not channel:
                raise GenericError(f"**The channel <#{inter.channel.id}> was not found (or was deleted).**")
            await check_pool_bots(inter, check_player=False)

        if bot.user.id not in inter.author.voice.channel.voice_states and str(inter.channel.id) != guild_data['player_controller']['channel']:

            free_bots = []

            for b in self.bot.pool.bots:

                if not b.bot_ready:
                    continue

                g = b.get_guild(inter.guild_id)

                if not g:
                    continue

                p: LavalinkPlayer = b.music.players.get(inter.guild_id)

                if p:
                    try:
                        vc = g.me.voice.channel
                    except AttributeError:
                        vc = p.last_channel
                    if not vc or inter.author.id not in vc.voice_states:
                        continue

                free_bots.append(b)

            if len(free_bots) > 1:

                v = SelectBotVoice(inter, guild, free_bots)

                try:
                    func = msg.edit
                except AttributeError:
                    try:
                        func = inter.edit_original_message
                    except AttributeError:
                        func = inter.send

                newmsg = await func(
                    embed=disnake.Embed(
                        description=f"**Choose which bot you want to use in the channel {inter.author.voice.channel.mention}**",
                        color=self.bot.get_color(guild.me)), view=v
                )
                await v.wait()

                if newmsg:
                    msg = newmsg

                if v.status is None:
                    try:
                        func = msg.edit
                    except AttributeError:
                        func = inter.edit_original_message
                    await func(embed=disnake.Embed(description="### Time is up...", color=self.bot.get_color(guild.me)), view=None)
                    return

                if v.status is False:
                    try:
                        func = msg.edit
                    except AttributeError:
                        func = inter.edit_original_message
                    await func(embed=disnake.Embed(description="### Operation canceled.",
                                                   color=self.bot.get_color(guild.me)), view=None)
                    return

                if not v.inter.author.voice:
                    try:
                        func = msg.edit
                    except AttributeError:
                        func = inter.edit_original_message
                    await func(embed=disnake.Embed(description="### You are not connected to a voice channel...",
                                                   color=self.bot.get_color(guild.me)), view=None)
                    return

                bot = v.bot
                inter = v.inter
                guild = v.guild
                channel = bot.get_channel(inter.channel.id)
                await inter.response.defer()

        if not channel:
            channel = bot.get_channel(inter.channel.id)

        if force_play == "yes":
            await check_player_perm(inter=inter, bot=bot, channel=channel)

        can_send_message(channel, bot.user)

        if not guild.voice_client and not check_channel_limit(guild.me, inter.author.voice.channel):
            raise GenericError(f"**The channel {inter.author.voice.channel.mention} is full!**")

        await self.check_player_queue(inter.author, bot, guild.id)

        query = query.replace("\n", " ").strip()
        warn_message = None
        queue_loaded = False
        reg_query = None

        try:
            if isinstance(inter.message, disnake.Message):
                message_inter = inter.message
            else:
                message_inter = None
        except AttributeError:
            message_inter = None

        try:
            modal_message_id = int(inter.data.custom_id[15:])
        except:
            modal_message_id = None

        attachment: Optional[disnake.Attachment] = None

        try:
            voice_channel = bot.get_channel(inter.author.voice.channel.id)
        except AttributeError:
            raise NoVoice()

        try:
            player = bot.music.players[guild.id]

            if not server:
                node = player.node
            else:
                node = bot.music.get_node(server) or player.node

            guild_data = {}

        except KeyError:

            node = bot.music.get_node(server)

            if not node:
                node = await self.get_best_node(bot)

            guild_data = None

            if inter.bot == bot:
                inter, guild_data = await get_inter_guild_data(inter, bot)

            if not guild_data:
                guild_data = await bot.get_data(inter.guild_id, db_name=DBModel.guilds)

            if not guild.me.voice:
                can_connect(voice_channel, guild, guild_data["check_other_bots_in_vc"], bot=bot)

            static_player = guild_data['player_controller']

            if not inter.response.is_done():
                ephemeral = await self.is_request_channel(inter, data=guild_data, ignore_thread=True)
                await inter.response.defer(ephemeral=ephemeral)

            if static_player['channel']:
                channel, warn_message, message = await self.check_channel(guild_data, inter, channel, guild, bot)

        if ephemeral is None:
            ephemeral = await self.is_request_channel(inter, data=guild_data, ignore_thread=True)

        is_pin = None

        if not query:

            if self.bot.config["ENABLE_DISCORD_URLS_PLAYBACK"]:

                try:
                    attachment = inter.message.attachments[0]

                    if attachment.size > 18000000:
                        raise GenericError("**The file you sent must have a size equal to or smaller than 18mb.**")

                    if attachment.content_type not in self.audio_formats:
                        raise GenericError("**The file you sent is not a valid music file...**")

                    query = attachment.url

                except IndexError:
                    pass

        try:
            user_data = inter.global_user_data
        except:
            user_data = await self.bot.get_global_data(inter.author.id, db_name=DBModel.users)
            try:
                inter.global_user_data = user_data
            except:
                pass

        if not query:

            embed = disnake.Embed(
                color=self.bot.get_color(guild.me),
                description="**Select an item below:**\n"
                            f'Note: you only have <t:{int((disnake.utils.utcnow() + datetime.timedelta(seconds=45)).timestamp())}:R> to choose!'
            )

            try:
                if bot.user.id != self.bot.user.id:
                    embed.set_footer(text=f"Via: {bot.user.display_name}", icon_url=bot.user.display_avatar.url)
            except AttributeError:
                pass

            kwargs = {
                "content": "",
                "embed": embed
            }

            try:
                if inter.message.author.bot:
                    kwargs["content"] = inter.author.mention
            except AttributeError:
                pass

            opts = [
                disnake.SelectOption(label="Use favorite", value=">> [⭐ Favorites ⭐] <<", emoji="⭐"),
                disnake.SelectOption(label="Use integration", value=">> [💠 Integrations 💠] <<", emoji="💠"),
            ]
            
            if os.path.isfile(f"./local_database/saved_queues_v1/users/{inter.author.id}.pkl"):
                opts.append(disnake.SelectOption(label="Use saved queue", value=">> [💾 Saved Queue 💾] <<", emoji="💾"))

            if user_data["last_tracks"]:
                opts.append(disnake.SelectOption(label="Add recent song", value=">> [📑 Recent songs 📑] <<", emoji="📑"))
                
            if isinstance(inter, disnake.MessageInteraction) and not inter.response.is_done():
                await inter.response.defer(ephemeral=ephemeral)

            if not guild_data:

                if inter.bot == bot:
                    inter, guild_data = await get_inter_guild_data(inter, bot)
                else:
                    inter, guild_data = await bot.get_data(inter.guild_id, db_name=DBModel.guilds)

            if guild_data["player_controller"]["fav_links"]:
                disnake.SelectOption(label="Use server favorite", value=">> [📌 Server favorites 📌] <<", emoji="📌"),

            view = SelectInteraction(user=inter.author, timeout=45, opts=opts)

            try:
                await msg.edit(view=view, **kwargs)
            except AttributeError:
                try:
                    await inter.edit_original_message(view=view, **kwargs)
                except AttributeError:
                    msg = await inter.send(view=view, **kwargs)

            await view.wait()

            select_interaction = view.inter

            try:
                func = inter.edit_original_message
            except AttributeError:
                func = msg.edit

            if not select_interaction or view.selected is False:

                text = "### Selection time expired!" if view.selected is not False else "### Cancelled by the user."

                try:
                    await func(embed=disnake.Embed(description=text, color=self.bot.get_color(guild.me)),
                                   components=song_request_buttons)
                except AttributeError:
                    traceback.print_exc()
                    pass
                return

            if select_interaction.data.values[0] == "cancel":
                await func(
                    embed=disnake.Embed(
                        description="**Selection canceled!**",
                        color=self.bot.get_color(guild.me)
                    ),
                    components=None
                )
                return

            try:
                inter.store_message = msg
            except AttributeError:
                pass

            inter.token = select_interaction.token
            inter.id = select_interaction.id
            inter.response = select_interaction.response
            query = select_interaction.data.values[0]
            await inter.response.defer()

        fav_opts = []

        if query.startswith(">> [💠 Integrations 💠] <<"):
            query = ""
            for k, v in user_data["integration_links"].items():
                fav_opts.append(disnake.SelectOption(label=k[5:], value=f"> itg: {k}", description="[💠 Integration 💠]", emoji=music_source_emoji_url(v)))

        elif query.startswith(">> [⭐ Favorites ⭐] <<"):
            query = ""
            for k, v in user_data["fav_links"].items():
                fav_opts.append(disnake.SelectOption(label=k, value=f"> fav: {k}", description="[⭐ Favorite ⭐]", emoji=music_source_emoji_url(v)))

        elif query.startswith(">> [📑 Recent songs 📑] <<"):

            if not user_data["last_tracks"]:
                raise GenericError("**You don't have any song in your history...**\n"
                                   "They will appear as you add songs through search or link.")

            query = ""
            for i, d in enumerate(user_data["last_tracks"]):
                fav_opts.append(disnake.SelectOption(label=d["name"], value=f"> lst: {i}", description="[📑 Recent songs 📑]",
                                                     emoji=music_source_emoji_url(d["url"])))

        elif query.startswith(">> [📌 Server favorites 📌] <<"):

            if not guild_data:

                if inter.bot == bot:
                    inter, guild_data = await get_inter_guild_data(inter, bot)
                else:
                    guild_data = await bot.get_data(inter.guild_id, db_name=DBModel.guilds)

            if not guild_data["player_controller"]["fav_links"]:
                raise GenericError("**The server does not have fixed/bookmarked links.**")
            
            for name, v in guild_data["player_controller"]["fav_links"].items():
                fav_opts.append(disnake.SelectOption(label=name, value=f"> pin: {name}", description="[📌 Server favorites 📌]", emoji=music_source_emoji_url(v['url'])))

            is_pin = False

        if fav_opts:

            source = False

            if len(fav_opts) == 1:
                query = list(fav_opts)[0].value

            else:
                embed = disnake.Embed(
                    color=self.bot.get_color(guild.me),
                    description="**Select an item below:**\n"
                                f'Note: you only have <t:{int((disnake.utils.utcnow() + datetime.timedelta(seconds=45)).timestamp())}:R> to choose!'
                )

                try:
                    if bot.user.id != self.bot.user.id:
                        embed.set_footer(text=f"Via: {bot.user.display_name}", icon_url=bot.user.display_avatar.url)
                except AttributeError:
                    pass

                kwargs = {
                    "content": "",
                    "embed": embed
                }

                try:
                    if inter.message.author.bot:
                        kwargs["content"] = inter.author.mention
                except AttributeError:
                    pass

                view = SelectInteraction(
                    user=inter.author,  timeout=45, opts=fav_opts
                )

                if isinstance(inter, disnake.MessageInteraction) and not inter.response.is_done():
                    await inter.response.defer(ephemeral=ephemeral)

                try:
                    func = msg.edit
                except AttributeError:
                    try:
                        if inter.response.is_done():
                            func = inter.edit_original_message
                        else:
                            func = inter.response.send_message
                            kwargs["ephemeral"] = ephemeral
                    except AttributeError:
                        kwargs["ephemeral"] = ephemeral
                        try:
                            func = inter.followup.send
                        except AttributeError:
                            func = inter.send

                msg = await func(view=view, **kwargs)

                await view.wait()

                select_interaction = view.inter

                if not select_interaction or view.selected is False:

                    embed = disnake.Embed(description="### Selection time expired!" if view.selected is not False else "### Cancelled by the user.", color=self.bot.get_color(guild.me))

                    try:
                        await msg.edit(embed=embed, components=song_request_buttons)
                    except AttributeError:
                        try:
                            await select_interaction.response.edit_message(embed=embed, components=song_request_buttons)
                        except AttributeError:
                            traceback.print_exc()
                    return

                if select_interaction.data.values[0] == "cancel":
                    await msg.edit(
                        embed=disnake.Embed(
                            description="**Selection canceled!**",
                            color=self.bot.get_color(guild.me)
                        ),
                        components=None
                    )
                    return

                try:
                    inter.store_message = msg
                except AttributeError:
                    pass

                inter.token = select_interaction.token
                inter.id = select_interaction.id
                inter.response = select_interaction.response
                query = select_interaction.data.values[0]

        elif not query:
            raise EmptyFavIntegration()

        loadtype = None
        tracks = []

        if query.startswith("> pin: "):
            if is_pin is None:
                is_pin = True
            if not guild_data:
                inter, guild_data = await get_inter_guild_data(inter, bot)
            query = guild_data["player_controller"]["fav_links"][query[7:]]['url']
            source = False

        elif query.startswith("> lst: "):
            query = user_data["last_tracks"][int(query[7:])]["url"]
            source = False

        elif query.startswith(("> fav: ", "> itg: ")):
            try:
                user_data = inter.global_user_data
            except AttributeError:
                user_data = await self.bot.get_global_data(inter.author.id, db_name=DBModel.users)
                try:
                    inter.global_user_data = user_data
                except:
                    pass

            if query.startswith("> fav:"):
                query = user_data["fav_links"][query[7:]]

            else:

                query = user_data["integration_links"][query[7:]]

                if (matches := spotify_regex_w_user.match(query)):

                    if not self.bot.spotify:
                        raise GenericError("**Spotify support is currently unavailable...**")

                    url_type, user_id = matches.groups()

                    if url_type != "user":
                        raise GenericError("**Link not supported using this method...**")

                    try:
                        await inter.response.defer(ephemeral=True)
                    except:
                        pass

                    result = await self.bot.loop.run_in_executor(None, lambda: self.bot.spotify.user_playlists(user_id))

                    info = {"entries": [{"title": t["name"], "url": t["external_urls"]["spotify"]} for t in result["items"]]}

                elif not self.bot.config["USE_YTDL"]:
                    raise GenericError("**This type of request is not supported at the moment...**")

                else:

                    loop = self.bot.loop or asyncio.get_event_loop()

                    try:
                        await inter.response.defer(ephemeral=True)
                    except:
                        pass

                    info = await loop.run_in_executor(None, lambda: self.bot.pool.ytdl.extract_info(query, download=False))

                    try:
                        if not info["entries"]:
                            raise GenericError(f"**Unavailable content (or private):**\n{query}")
                    except KeyError:
                        raise GenericError("**An error occurred while trying to get results for the selected option...**")

                if len(info["entries"]) == 1:
                    query = info["entries"][0]['url']

                else:

                    emoji = music_source_emoji_url(query)

                    view = SelectInteraction(
                        user=inter.author,
                        opts=[
                            disnake.SelectOption(label=e['title'][:90], value=f"entrie_select_{c}",
                                                 emoji=emoji) for c, e in enumerate(info['entries'])
                        ], timeout=30)

                    embed = disnake.Embed(
                        description="**Choose a playlist below:**\n"
                                    f'Select an option within <t:{int((disnake.utils.utcnow() + datetime.timedelta(seconds=30)).timestamp())}:R> to proceed.',
                        color=self.bot.get_color(guild.me)
                    )

                    kwargs = {}

                    try:
                        func = msg.edit
                    except AttributeError:
                        try:
                            func = inter.edit_original_message
                        except AttributeError:
                            kwargs["ephemeral"] = True
                            try:
                                func = inter.followup.send
                            except AttributeError:
                                func = inter.send

                    msg = await func(embed=embed, view=view, **kwargs)

                    await view.wait()

                    if not view.inter or view.selected is False:

                        try:
                            func = msg.edit
                        except:
                            func = view.inter.response.edit_message

                        await func(embed=disnake.Embed(color=self.bot.get_color(guild.me),
                            description="**Time expired!**" if not view.selected is False else "### Cancelled by the user."),
                            components=song_request_buttons
                        )
                        return

                    query = info["entries"][int(view.selected[14:])]["url"]

                    if not isinstance(inter, disnake.ModalInteraction):
                        inter.token = view.inter.token
                        inter.id = view.inter.id
                        inter.response = view.inter.response
                    else:
                        inter = view.inter

            source = False

        elif query.startswith(">> [💾 Saved Queue 💾] <<"):

            try:
                async with aiofiles.open(f"./local_database/saved_queues_v1/users/{inter.author.id}.pkl", 'rb') as f:
                    f_content = await f.read()
                    try:
                        f_content = zlib.decompress(f_content)
                    except zlib.error:
                        pass
                    data = pickle.loads(f_content)
            except FileNotFoundError:
                raise GenericError("**Your saved queue has been deleted...**")

            tracks = await self.check_player_queue(inter.author, bot, guild.id, self.bot.get_cog("PlayerSession").process_track_cls(data["tracks"])[0])
            node = await self.get_best_node(bot)
            queue_loaded = True
            source = False

        else:

            query = query.strip("<>")

            urls = URL_REG.findall(query)

            reg_query = {}

            if urls:
                query = urls[0]
                source = False

                if query.startswith("https://www.youtube.com/results"):
                    try:
                        query = f"ytsearch:{parse_qs(urlparse(query).query)['search_query'][0]}"
                    except:
                        raise GenericError(f"**The provided link is not supported:** {query}")
                    manual_selection = True

                elif query.startswith("https://www.youtube.com/live/"):
                    query = query.split("?")[0].replace("/live/", "/watch?v=")

                if not self.bot.config["ENABLE_DISCORD_URLS_PLAYBACK"] and "cdn.discordapp.com/attachments/" in query:
                    raise GenericError("**Discord link support is disabled.**")

                if query.startswith(("https://youtu.be/", "https://www.youtube.com/")):

                    for p in ("&ab_channel=", "&start_radio="):
                        if p in query:
                            try:
                                query = f'https://www.youtube.com/watch?v={re.search(r"v=([a-zA-Z0-9_-]+)", query).group(1)}'
                            except:
                                pass
                            break

                    if "&list=" in query and (link_re := YOUTUBE_VIDEO_REG.match(query)):

                        view = SelectInteraction(
                            user=inter.author,
                            opts=[
                                disnake.SelectOption(label="Music", emoji="🎵",
                                                     description="Load only the music from the link.", value="music"),
                                disnake.SelectOption(label="Playlist", emoji="🎶",
                                                     description="Load playlist with current song.", value="playlist"),
                            ], timeout=30)

                        embed = disnake.Embed(
                            description='**The link contains a video with a playlist.**\n'
                                        f'Select an option within <t:{int((disnake.utils.utcnow() + datetime.timedelta(seconds=30)).timestamp())}:R> to proceed.',
                            color=self.bot.get_color(guild.me)
                        )

                        try:
                            if bot.user.id != self.bot.user.id:
                                embed.set_footer(text=f"Via: {bot.user.display_name}",
                                                 icon_url=bot.user.display_avatar.url)
                        except AttributeError:
                            pass

                        msg = await inter.send(embed=embed, view=view, ephemeral=ephemeral)

                        await view.wait()

                        if not view.inter or view.selected is False:

                            try:
                                func = inter.edit_original_message
                            except AttributeError:
                                func = msg.edit

                            mention = ""

                            try:
                                if inter.message.author.bot:
                                    mention = f"{inter.author.mention}, "
                            except AttributeError:
                                pass

                            await func(
                                content=f"{mention}{'operation cancelled' if view.selected is not False else 'time expired'}" if view.selected is not False else "Cancelled by user.",
                                embed=None, components=song_request_buttons
                            )
                            return

                        if view.selected == "music":
                            query = link_re.group()

                        try:
                            inter.store_message = msg
                        except AttributeError:
                            pass

                        if not isinstance(inter, disnake.ModalInteraction):
                            inter.token = view.inter.token
                            inter.id = view.inter.id
                            inter.response = view.inter.response
                        else:
                            inter = view.inter

        if not inter.response.is_done():
            await inter.response.defer(ephemeral=ephemeral)

        if not queue_loaded:
            tracks, node = await self.get_tracks(query, inter.author, node=node, track_loops=repeat_amount, source=source, bot=bot)
            tracks = await self.check_player_queue(inter.author, bot, guild.id, tracks)

        try:
            player = bot.music.players[inter.guild_id]
        except KeyError:
            await check_pool_bots(inter, check_player=False)

            try:
                bot = inter.music_bot
                guild = inter.music_guild
                channel = bot.get_channel(inter.channel.id)
            except AttributeError:
                bot = inter.bot
                guild = inter.guild
                channel = inter.channel

            try:
                player = bot.music.players[inter.guild_id]
            except KeyError:
                player = None

                if not guild_data:

                    if inter.bot == bot:
                        inter, guild_data = await get_inter_guild_data(inter, bot)
                    else:
                        guild_data = await bot.get_data(inter.guild_id, db_name=DBModel.guilds)

                static_player = guild_data['player_controller']

                if static_player['channel']:
                    channel, warn_message, message = await self.check_channel(guild_data, inter, channel, guild, bot)

        if not player:
            player = await self.create_player(
                inter=inter, bot=bot, guild=guild, guild_data=guild_data, channel=channel,
                message_inter=message_inter, node=node, modal_message_id=modal_message_id
            )

        pos_txt = ""

        embed = disnake.Embed(color=disnake.Colour.red())

        embed.colour = self.bot.get_color(guild.me)

        position -= 1

        embed_description = ""

        if isinstance(tracks, list):

            if manual_selection and not queue_loaded and len(tracks) > 1:

                embed.description = f"**Select the desired song(s) below:**"

                try:
                    func = inter.edit_original_message
                except AttributeError:
                    func = inter.send

                try:
                    add_id = f"_{inter.id}"
                except AttributeError:
                    add_id = ""

                tracks = tracks[:25]

                msg = await func(
                    embed=embed,
                    components=[
                        disnake.ui.Select(
                            placeholder='Results:',
                            custom_id=f"track_selection{add_id}",
                            min_values=1,
                            max_values=len(tracks),
                            options=[
                                disnake.SelectOption(
                                    label=f"{n+1}. {t.title[:96]}",
                                    value=f"track_select_{n}",
                                    description=f"{t.author} [{time_format(t.duration)}]")
                                for n, t in enumerate(tracks)
                            ]
                        )
                    ]
                )

                def check_song_selection(i: Union[CustomContext, disnake.MessageInteraction]):

                    try:
                        return i.data.custom_id == f"track_selection_{inter.id}" and i.author == inter.author
                    except AttributeError:
                        return i.author == inter.author and i.message.id == msg.id

                try:
                    select_interaction: disnake.MessageInteraction = await self.bot.wait_for(
                        "dropdown",
                        timeout=45,
                        check=check_song_selection
                    )
                except asyncio.TimeoutError:
                    raise GenericError("Time is up!")

                if len(select_interaction.data.values) > 1:

                    indexes = set(int(v[13:]) for v in select_interaction.data.values)

                    selected_tracks = []

                    for i in indexes:
                        for n, t in enumerate(tracks):
                            if i == n:
                                selected_tracks.append(t)
                                break

                    tracks = selected_tracks

                else:

                    tracks = tracks[int(select_interaction.data.values[0][13:])]

                if isinstance(inter, CustomContext):
                    inter.message = msg

                if reg_query is not None:
                    try:
                        reg_query = {"name": tracks.title, "url": tracks.uri}
                    except AttributeError:
                        reg_query = {"name": tracks[0].title, "url": tracks[0].uri}

                await select_interaction.response.defer()

                inter = select_interaction

            elif not queue_loaded:

                tracks = tracks[0]

                if tracks.info.get("sourceName") == "http":

                    if tracks.title == "Unknown title":
                        if attachment:
                            tracks.info["title"] = attachment.filename
                        else:
                            tracks.info["title"] = tracks.uri.split("/")[-1]
                        tracks.title = tracks.info["title"]

                    tracks.uri = ""

            if not isinstance(tracks, list):

                if force_play == "yes":
                    player.queue.insert(0, tracks)
                elif position < 0:
                    player.queue.append(tracks)
                else:
                    player.queue.insert(position, tracks)
                    pos_txt = f" at position {position + 1} in the queue"

                duration = time_format(tracks.duration) if not tracks.is_stream else '🔴 Livestream'

                log_text = f"{inter.author.mention} added [`{fix_characters(tracks.title, 20)}`]({tracks.uri or tracks.search_uri}){pos_txt} `({duration})`."

                loadtype = "track"

                embed.set_author(
                    name="⠂" + fix_characters(tracks.title, 35),
                    url=tracks.uri or tracks.search_uri,
                    icon_url=music_source_image(tracks.info['sourceName'])
                )
                embed.set_thumbnail(url=tracks.thumb)
                embed.description = f"`{fix_characters(tracks.author, 15)}`**┃**`{time_format(tracks.duration) if not tracks.is_stream else '🔴 Livestream'}`**┃**{inter.author.mention}"
                emoji = "🎵"
                if reg_query is not None:
                    reg_query = {"name": tracks.title, "url": tracks.uri}

            else:

                if options == "shuffle":
                    shuffle(tracks)

                if position < 0 or len(tracks) < 2:

                    if options == "reversed":
                        tracks.reverse()
                    for track in tracks:
                        player.queue.append(track)
                else:
                    if options != "reversed":
                        tracks.reverse()
                    for track in tracks:
                        player.queue.insert(position, track)

                    pos_txt = f" (Pos. {position + 1})"

                if queue_loaded:
                    log_text = f"{inter.author.mention} added `{len(tracks)} songs` via: {query[7:]}."
                    title = f"Using saved songs from {inter.author.display_name}"
                    icon_url = "https://i.ibb.co/51yMNPw/floppydisk.png"

                    tracks_playlists = {}

                    for t in tracks:
                        if t.playlist_name:
                            try:
                                tracks_playlists[t.playlist_url]["count"] += 1
                            except KeyError:
                                tracks_playlists[t.playlist_url] = {"name": t.playlist_name, "count": 1}

                    if tracks_playlists:
                        embed_description += "\n### Loaded playlists:\n" + "\n".join(f"[`{info['name']}`]({url}) `- {info['count']} song(s)` " for url, info in tracks_playlists.items()) + "\n"

                else:
                    query = fix_characters(query.replace(f"{source}:", '', 1), 25)
                    title = f"Search: {query}"
                    icon_url = music_source_image(tracks[0].info['sourceName'])
                    log_text = f"{inter.author.mention} added `{len(tracks)} songs` via search: `{query}`{pos_txt}."

                total_duration = 0

                for t in tracks:
                    if not t.is_stream:
                        total_duration += t.duration

                embed.set_author(name="⠂" + title, icon_url=icon_url)
                embed.set_thumbnail(url=tracks[0].thumb)
                embed.description = f"`{len(tracks)} song(s)`**┃**`{time_format(total_duration)}`**┃**{inter.author.mention}"
                emoji = "🎶"

        else:

            if options == "shuffle":
                shuffle(tracks.tracks)

            if position < 0 or len(tracks.tracks) < 2:

                if options == "reversed":
                    tracks.tracks.reverse()
                for track in tracks.tracks:
                    player.queue.append(track)
            else:
                if options != "reversed":
                    tracks.tracks.reverse()
                for track in tracks.tracks:
                    player.queue.insert(position, track)

                pos_txt = f" (Pos. {position + 1})"

            if tracks.tracks[0].info["sourceName"] == "youtube":
                try:
                    async with bot.session.get((oembed_url:=f"https://www.youtube.com/oembed?url={query}")) as r:
                        try:
                            playlist_data = await r.json()
                        except:
                            raise Exception(f"{r.status} | {await r.text()}")
                    tracks.data["playlistInfo"]["thumb"] = playlist_data["thumbnail_url"]
                except Exception as e:
                    print(f"Failed to get playlist artwork: {oembed_url} | {repr(e)}")

            loadtype = "playlist"

            log_text = f"{inter.author.mention} added the playlist [`{fix_characters(tracks.name, 20)}`]({tracks.url}){pos_txt} `({len(tracks.tracks)})`."

            total_duration = 0

            for t in tracks.tracks:
                if not t.is_stream:
                    total_duration += t.duration

            try:
                embed.set_author(
                    name="⠂" + fix_characters(tracks.name, 35),
                    url=tracks.url,
                    icon_url=music_source_image(tracks.tracks[0].info['sourceName'])
                )
            except KeyError:
                embed.set_author(
                    name="⠂ Spotify Playlist",
                    icon_url=music_source_image(tracks.tracks[0].info['sourceName'])
                )
            embed.set_thumbnail(url=tracks.thumb)
            embed.description = f"`{len(tracks.tracks)} song(s)`**┃**`{time_format(total_duration)}`**┃**{inter.author.mention}"
            emoji = "🎶"

            if reg_query is not None:
                reg_query = {"name": tracks.name, "url": tracks.url}

        embed.description += player.controller_link

        if not is_pin:

            if not player.is_connected:
                try:
                    embed.description += f"\n`Voice channel:` {voice_channel.mention}"
                except AttributeError:
                    pass

            embed.description += embed_description

            try:
                func = inter.edit_original_message
            except AttributeError:
                if msg:
                    func = msg.edit
                elif inter.message.author.id == bot.user.id:
                    func = inter.message.edit
                else:
                    func = inter.send

            try:
                if bot.user.id != self.bot.user.id:
                    embed.set_footer(text=f"Via: {bot.user.display_name}", icon_url=bot.user.display_avatar.url)
            except AttributeError:
                pass

            if loadtype == "track":
                components = [
                    disnake.ui.Button(emoji="💗", label="Favorite", custom_id=PlayerControls.embed_add_fav),
                    disnake.ui.Button(emoji="▶️", label="Play", custom_id=PlayerControls.embed_forceplay),
                    disnake.ui.Button(emoji="<:add_music:588172015760965654>", label="Add to queue",
                                      custom_id=PlayerControls.embed_enqueue_track),
                ]

            elif loadtype == "playlist":
                try:
                    self.bot.pool.enqueue_playlist_embed_cooldown.get_bucket(inter).update_rate_limit()
                except:
                    pass
                components = [
                    disnake.ui.Button(emoji="💗", label="Favorite", custom_id=PlayerControls.embed_add_fav),
                    disnake.ui.Button(emoji="<:add_music:588172015760965654>", label="Add to queue",
                                      custom_id=PlayerControls.embed_enqueue_playlist)
                ]
            else:
                components = None

            await func(embed=embed, **{"components": components} if components else {"view": None})

        if not player.is_connected:

            try:
                guild_data["check_other_bots_in_vc"]
            except KeyError:
                if inter.bot == bot:
                    inter, guild_data = await get_inter_guild_data(inter, bot)
                else:
                    guild_data = await bot.get_data(inter.guild_id, db_name=DBModel.guilds)

            if not inter.author.voice:
                raise NoVoice()

            await self.do_connect(
                inter, channel=voice_channel,
                check_other_bots_in_vc=guild_data["check_other_bots_in_vc"],
                bot=bot, me=guild.me, check_pool=True
            )

        await self.process_music(inter=inter, force_play=force_play, ephemeral=ephemeral, user_data=user_data, player=player,
                                 log_text=log_text, emoji=emoji, warn_message=warn_message, reg_query=reg_query)

    @play.autocomplete("search")
    async def fav_add_autocomplete(self, inter: disnake.Interaction, query: str):

        if URL_REG.match(query):
            return [query] if len(query) < 100 else []

        favs = [">> [⭐ Favorites ⭐] <<", ">> [💠 Integrations 💠] <<", ">> [📌 Server favorites 📌] <<"]

        if os.path.isfile(f"./local_database/saved_queues_v1/users/{inter.author.id}.pkl"):
            favs.append(">> [💾 Saved Queue 💾] <<")

        if not inter.guild:
            try:
                await check_pool_bots(inter, return_first=True)
            except:
                return [query] if len(query) < 100 else []

        try:
            vc = inter.author.voice
        except AttributeError:
            vc = True

        user_data = await self.bot.get_global_data(inter.author.id, db_name=DBModel.users)

        favs.extend([(f"{rec['url']} || {rec['name']}"[:100] if len(rec['url']) < 101 else rec['name'][:100]) for rec in user_data["last_tracks"]])

        if not vc or not query:
            return favs[:20]

        return await google_search(self.bot, query, max_entries=20) or favs[:20]

    skip_back_cd = commands.CooldownMapping.from_cooldown(2, 13, commands.BucketType.member)
    skip_back_mc = commands.MaxConcurrency(1, per=commands.BucketType.member, wait=False)

    case_sensitive_args = CommandArgparse()
    case_sensitive_args.add_argument('-casesensitive', '-cs', action='store_true',
                             help="Search for songs with the exact phrase in the song title instead of searching word by word.")
    @check_stage_topic()
    @is_requester()
    @check_queue_loading()
    @check_voice()
    @pool_command(name="skip", aliases=["next", "n", "s", "pular", "skipto"], cooldown=skip_back_cd,
                  max_concurrency=skip_back_mc, description=f"Skip the current playing song.",
                  extras={"flags": case_sensitive_args}, only_voiced=True,
                  usage="{prefix}{cmd} <term>\nEx: {prefix}{cmd} sekai")
    async def skip_legacy(self, ctx: CustomContext, *, flags: str = ""):

        args, unknown = ctx.command.extras['flags'].parse_known_args(flags.split())

        if ctx.invoked_with == "skipto" and not unknown:
            raise GenericError("**You must add a name to use skipto.**")

        await self.skip.callback(self=self, inter=ctx, query=" ".join(unknown), case_sensitive=args.casesensitive)

    @check_stage_topic()
    @is_requester()
    @check_queue_loading()
    @has_source()
    @check_voice()
    @commands.slash_command(
        description=f"{desc_prefix}Jump to a specific song in the queue.", dm_permission=False,
        extras={"only_voiced": True}, cooldown=skip_back_cd, max_concurrency=skip_back_mc
    )
    async def skipto(
            self,
            inter: disnake.AppCmdInter,
            query: str = commands.Param(
                name="name",
                description="Name of the song (complete or part of it)."
            ),
            case_sensitive: bool = commands.Param(
                name="exact_name", default=False,
                description="Search for songs with the exact phrase in the song title instead of searching word by word.",

            )
    ):

        await self.skip.callback(self=self, inter=inter, query=query, case_sensitive=case_sensitive)

    @check_stage_topic()
    @is_requester()
    @check_queue_loading()
    @has_source()
    @check_voice()
    @commands.slash_command(
        description=f"{desc_prefix}Skip the current song that is playing.", dm_permission=False,
        extras={"only_voiced": True}, cooldown=skip_back_cd, max_concurrency=skip_back_mc
    )
    async def skip(
            self,
            inter: disnake.AppCmdInter, *,
            query: str = commands.Param(
                name="name",
                description="Name of the song (complete or part of it).",
                default=None,
            ),
            play_only: str = commands.Param(
                name=disnake.Localized("play_only", data={disnake.Locale.pt_BR: "tocar_apenas"}),
                choices=[
                    disnake.OptionChoice(
                        disnake.Localized("Yes", data={disnake.Locale.pt_BR: "Sim"}), "yes"
                    ),
                    disnake.OptionChoice(
                        disnake.Localized("No", data={disnake.Locale.pt_BR: "Não"}), "no"
                    )
                ],
                description="Just play the music immediately (without rotating the file)",
                default="no"
            ),
            case_sensitive: bool = commands.Param(
                name="exact_name", default=False,
                description="Search for songs with the exact phrase in the song title instead of searching word by word.",

            )
    ):

        try:
            bot = inter.music_bot
            guild = inter.music_guild
        except AttributeError:
            bot = inter.bot
            guild = bot.get_guild(inter.guild_id)

        player: LavalinkPlayer = bot.music.players[inter.guild_id]

        ephemeral = await self.is_request_channel(inter)

        interaction = None

        if query:

            try:
                index = queue_track_index(inter, bot, query, case_sensitive=case_sensitive)[0][0]
            except IndexError:
                raise GenericError(f"**There are no songs in the queue with the name.: {query}**")

            if player.last_track.autoplay:
                track: LavalinkTrack = player.queue_autoplay[index - len(player.queue)]
                index += 1
                player.queue_autoplay.appendleft(player.last_track)
            else:
                track: LavalinkTrack = player.queue[index]
                player.queue.append(player.last_track)
            player.last_track = None

            if player.loop == "current":
                player.loop = False

            if play_only == "yes":
                if track.autoplay:
                    del player.queue_autoplay[index]
                    player.queue_autoplay.appendleft(track)
                else:
                    del player.queue[index]
                    player.queue.appendleft(track)

            elif index > 0:
                if track.autoplay:
                    player.queue_autoplay.rotate(0 - index)
                else:
                    player.queue.rotate(0 - index)

            player.set_command_log(emoji="⤵️", text=f"{inter.author.mention} skipped to the current song.")

            embed = disnake.Embed(
                color=self.bot.get_color(guild.me),
                description= f"⤵️ **⠂{inter.author.mention} skipped to the song:**\n"
                             f"╰[`{fix_characters(track.title, 43)}`]({track.uri or track.search_uri}){player.controller_link}"
            )

            try:
                if bot.user.id != self.bot.user.id:
                    embed.set_footer(text=f"Via: {bot.user.display_name}", icon_url=bot.user.display_avatar.url)
            except AttributeError:
                pass

            if isinstance(inter, disnake.MessageInteraction) and inter.data.custom_id == "queue_track_selection":
                await inter.response.edit_message(embed=embed, view=None)
            else:
                await inter.send(embed=embed, ephemeral=ephemeral)

        else:

            if isinstance(inter, disnake.MessageInteraction):
                player.set_command_log(text=f"{inter.author.mention} skipped the song.", emoji="⏭️")
                if not inter.response.is_done():
                    try:
                        await inter.response.defer()
                    except:
                        pass
                interaction = inter
            else:

                player.set_command_log(emoji="⏭️", text=f"{inter.author.mention} skipped the song.")

                embed = disnake.Embed(
                    color=self.bot.get_color(guild.me),
                    description=f"⏭️ **⠂{inter.author.mention} skipped the song:\n"
                                f"╰[`{fix_characters(player.current.title, 43)}`]({player.current.uri or player.current.search_uri})**"
                                f"{player.controller_link}"
                )

                try:
                    if bot.user.id != self.bot.user.id:
                        embed.set_footer(text=f"Via: {bot.user.display_name}", icon_url=bot.user.display_avatar.url)
                except AttributeError:
                    pass

                await inter.send(embed=embed, ephemeral=ephemeral)

            if player.loop == "current":
                player.loop = False

        try:
            (player.current or player.last_track).info["extra"]["track_loops"] = 0
        except AttributeError:
            pass

        await player.track_end()
        player.ignore_np_once = True
        await player.process_next(inter=interaction)

    @check_stage_topic()
    @is_dj()
    @check_queue_loading()
    @has_player()
    @check_voice()
    @pool_command(name="back", aliases=["b", "voltar"], description="Return to the previous song.", only_voiced=True,
                  cooldown=skip_back_cd, max_concurrency=skip_back_mc)
    async def back_legacy(self, ctx: CustomContext):
        await self.back.callback(self=self, inter=ctx)

    @check_stage_topic()
    @is_dj()
    @has_player()
    @check_queue_loading()
    @check_voice()
    @commands.max_concurrency(1, commands.BucketType.member)
    @commands.slash_command(
        description=f"{desc_prefix}Return to the previous song.", dm_permission=False,
        extras={"only_voiced": True}, cooldown=skip_back_cd, max_concurrency=skip_back_mc
    )
    async def back(self, inter: disnake.AppCmdInter):

        try:
            bot = inter.music_bot
        except AttributeError:
            bot = inter.bot

        player: LavalinkPlayer = bot.music.players[inter.guild_id]

        if not len(player.queue) and (player.keep_connected or not len(player.played)):
            await player.seek(0)
            await self.interaction_message(inter, "Went back to the beginning of the song.", emoji="⏪")
            return

        if player.keep_connected:
            track = player.queue.pop()
            player.queue.appendleft(player.current)
        else:
            try:
                track = player.played.pop()
            except:
                track = player.queue.pop()

            if player.current and not player.current.autoplay:
                player.queue.appendleft(player.current)

        player.last_track = None

        player.queue.appendleft(track)

        if isinstance(inter, disnake.MessageInteraction):
            interaction = inter
            player.set_command_log(text=f"{inter.author.mention} returned to the current song.", emoji="⏮️")
            await inter.response.defer()
        else:

            interaction = None

            t = player.queue[0]

            txt = [
                "returned to the current song.",
                f"⏮️ **⠂{inter.author.mention} returned to the song:\n╰[`{fix_characters(t.title, 43)}`]({t.uri or t.search_uri})**"
            ]

            await self.interaction_message(inter, txt, emoji="⏮️", store_embed=True)

        if player.loop == "current":
            player.loop = False

        player.ignore_np_once = True

        if not player.current:
            await player.process_next(inter=interaction)
        else:
            player.is_previows_music = True
            await player.track_end()
            await player.process_next(inter=interaction, force_np=True)

    @check_stage_topic()
    @check_queue_loading()
    @has_source()
    @check_voice()
    @commands.slash_command(
        description=f"{desc_prefix}Vote to skip the current song.",
        extras={"only_voiced": True}, dm_permission=False
    )
    async def voteskip(self, inter: disnake.AppCmdInter):

        try:
            bot = inter.music_bot
            guild = inter.music_guild
        except AttributeError:
            bot = inter.bot
            guild = inter.guild

        player: LavalinkPlayer = bot.music.players[inter.guild_id]

        embed = disnake.Embed()

        if inter.author.id in player.votes:
            raise GenericError("**You have already voted to skip the current song.**")

        embed.colour = self.bot.get_color(guild.me)

        txt = [
            f"voted to skip the current song (votes: {len(player.votes) + 1}/{self.bot.config['VOTE_SKIP_AMOUNT']}).",
            f"{inter.author.mention} voted to skip the current song (votes: {len(player.votes) + 1}/{self.bot.config['VOTE_SKIP_AMOUNT']}).",
        ]

        if len(player.votes) < self.bot.config.get('VOTE_SKIP_AMOUNT', 3):
            embed.description = txt
            player.votes.add(inter.author.id)
            await self.interaction_message(inter, txt, emoji="✋")
            return

        await self.interaction_message(inter, txt, emoji="✋")
        await player.track_end()
        await player.process_next()

    volume_cd = commands.CooldownMapping.from_cooldown(1, 7, commands.BucketType.member)
    volume_mc = commands.MaxConcurrency(1, per=commands.BucketType.member, wait=False)

    @is_dj()
    @has_source()
    @check_voice()
    @pool_command(name="volume", description="Adjust music volume.", aliases=["vol", "v"], only_voiced=True,
                  cooldown=volume_cd, max_concurrency=volume_mc, usage="{prefix}{cmd} [level]\nEx: {prefix}{cmd} 50")
    async def volume_legacy(self, ctx: CustomContext, level: int):

        if not 4 < level < 151:
            raise GenericError("**Invalid volume! Choose between 5 and 150.**", self_delete=7)

        await self.volume.callback(self=self, inter=ctx, value=int(level))

    @is_dj()
    @has_source()
    @check_voice()
    @commands.slash_command(description=f"{desc_prefix}Adjust music volume.", extras={"only_voiced": True},
                            cooldown=volume_cd, max_concurrency=volume_mc, dm_permission=False)
    async def volume(
            self,
            inter: disnake.AppCmdInter, *,
            value: int = commands.Param(name="level", description="level between 5 and 150", min_value=5.0, max_value=150.0)
    ):

        try:
            bot = inter.music_bot
            guild = inter.music_guild
        except AttributeError:
            bot = inter.bot
            guild = inter.guild

        player: LavalinkPlayer = bot.music.players[inter.guild_id]

        embed = disnake.Embed(color=disnake.Colour.red())

        if value is None:

            view = VolumeInteraction(inter)

            embed.colour = self.bot.get_color(guild.me)
            embed.description = "**Select the volume level below:**"

            try:
                if bot.user.id != self.bot.user.id:
                    embed.set_footer(text=f"Via: {bot.user.display_name}", icon_url=bot.user.display_avatar.url)
            except AttributeError:
                pass

            await inter.send(embed=embed, ephemeral=await self.is_request_channel(inter), view=view)
            await view.wait()
            if view.volume is None:
                return

            value = view.volume

        elif not 4 < value < 151:
            raise GenericError("The volume should be between **5** and **150**.")

        await player.set_volume(value)

        txt = [f"adjusted the volume to **{value}%**", f"🔊 **⠂{inter.author.mention} adjusted the volume to {value}%**"]
        await self.interaction_message(inter, txt, emoji="🔊")

    pause_resume_cd = commands.CooldownMapping.from_cooldown(2, 7, commands.BucketType.member)
    pause_resume_mc =commands.MaxConcurrency(1, per=commands.BucketType.member, wait=False)

    @is_dj()
    @has_source()
    @check_voice()
    @pool_command(name="pause", aliases=["pausar"], description="Pause the music.", only_voiced=True,
                  cooldown=pause_resume_cd, max_concurrency=pause_resume_mc)
    async def pause_legacy(self, ctx: CustomContext):
        await self.pause.callback(self=self, inter=ctx)

    @is_dj()
    @has_source()
    @check_voice()
    @commands.slash_command(
        description=f"{desc_prefix}Pause the music.", extras={"only_voiced": True},
        cooldown=pause_resume_cd, max_concurrency=pause_resume_mc, dm_permission=False
    )
    async def pause(self, inter: disnake.AppCmdInter):

        try:
            bot = inter.music_bot
        except AttributeError:
            bot = inter.bot

        player: LavalinkPlayer = bot.music.players[inter.guild_id]

        if player.paused:
            raise GenericError("**The music is already paused.**")

        await player.set_pause(True)

        txt = ["paused the music.", f"⏸️ **⠂{inter.author.mention} paused the music.**"]

        await self.interaction_message(inter, txt, rpc_update=True, emoji="⏸️")
        await player.update_stage_topic()

    @is_dj()
    @has_source()
    @check_voice()
    @pool_command(name="resume", aliases=["unpause"], description="Resume/Unpause the music.", only_voiced=True,
                  cooldown=pause_resume_cd, max_concurrency=pause_resume_mc)
    async def resume_legacy(self, ctx: CustomContext):
        await self.resume.callback(self=self, inter=ctx)

    @is_dj()
    @has_source()
    @check_voice()
    @commands.slash_command(
        description=f"{desc_prefix}Resume/Unpause the music.", dm_permission=False,
        extras={"only_voiced": True}, cooldown=pause_resume_cd, max_concurrency=pause_resume_mc
    )
    async def resume(self, inter: disnake.AppCmdInter):

        try:
            bot = inter.music_bot
        except AttributeError:
            bot = inter.bot

        player: LavalinkPlayer = bot.music.players[inter.guild_id]

        if not player.paused:
            raise GenericError("**The music is not paused.**")

        await player.set_pause(False)

        txt = ["resumed the music.", f"▶️ **⠂{inter.author.mention} unpaused the music.**"]
        await self.interaction_message(inter, txt, rpc_update=True, emoji="▶️")
        await player.update_stage_topic()

    seek_cd = commands.CooldownMapping.from_cooldown(2, 10, commands.BucketType.member)
    seek_mc =commands.MaxConcurrency(1, per=commands.BucketType.member, wait=False)

    @check_stage_topic()
    @is_dj()
    @check_queue_loading()
    @has_source()
    @check_voice()
    @pool_command(name="seek", aliases=["sk"], description="Skip/Resume the music to a specific time.",
                  only_voiced=True, cooldown=seek_cd, max_concurrency=seek_mc,
                  usage="{prefix}{cmd} [time]\n"
                        "Ex 1: {prefix}{cmd} 10 (time 0:10)\n"
                        "Ex 2: {prefix}{cmd} 1:45 (time 1:45)")
    async def seek_legacy(self, ctx: CustomContext, *, position: str):
        await self.seek.callback(self=self, inter=ctx, position=position)

    @check_stage_topic()
    @is_dj()
    @check_queue_loading()
    @has_source()
    @check_voice()
    @commands.slash_command(
        description=f"{desc_prefix}Skip/Resume the music to a specific time.",
        extras={"only_voiced": True}, cooldown=seek_cd, max_concurrency=seek_mc, dm_permission=False
    )
    async def seek(
            self,
            inter: disnake.AppCmdInter,
            position: str = commands.Param(name="time", description="Time to skip/resume (ex: 1:45 / 40 / 0:30)")
    ):

        try:
            bot = inter.music_bot
        except AttributeError:
            bot = inter.bot

        player: LavalinkPlayer = bot.music.players[inter.guild_id]

        if player.current.is_stream:
            raise GenericError("**You cannot use this command on a livestream.**")

        position = position.split(" | ")[0].replace(" ", ":")

        seconds = string_to_seconds(position)

        if seconds is None:
            raise GenericError(
                "**You used an invalid time! Use seconds (1 or 2 digits) or in the format (minutes):(seconds)**")

        milliseconds = seconds * 1000

        if milliseconds < 0:
            milliseconds = 0

        if milliseconds > player.position:

            emoji = "⏩"

            txt = [
                f"skipped the music to: `{time_format(milliseconds)}`",
                f"{emoji} **⠂{inter.author.mention} skipped the music to:** `{time_format(milliseconds)}`"
            ]

        else:

            emoji = "⏪"

            txt = [
                f"resumed the music to: `{time_format(milliseconds)}`",
                f"{emoji} **⠂{inter.author.mention} resumed the music to:** `{time_format(milliseconds)}`"
            ]

        await player.seek(milliseconds)

        if player.paused:
            await player.set_pause(False)

        await self.interaction_message(inter, txt, emoji=emoji)

        await asyncio.sleep(2)
        await player.update_stage_topic()
        await player.process_rpc()

    @seek.autocomplete("time")
    async def seek_suggestions(self, inter: disnake.Interaction, query: str):

        try:
            if not inter.author.voice:
                return
        except AttributeError:
            pass

        if query:
            return [time_format(string_to_seconds(query)*1000)]

        try:
            await check_pool_bots(inter, only_voiced=True)
            bot = inter.music_bot
        except:
            return

        try:
            player: LavalinkPlayer = bot.music.players[inter.guild_id]
        except KeyError:
            return

        if not player.current or player.current.is_stream:
            return

        seeks = []

        if player.current.duration >= 90000:
            times = [int(n * 0.5 * 10) for n in range(20)]
        else:
            times = [int(n * 1 * 10) for n in range(20)]

        for p in times:
            percent = percentage(p, player.current.duration)
            seeks.append(f"{time_format(percent)} | {p}%")

        return seeks

    loop_cd = commands.CooldownMapping.from_cooldown(3, 5, commands.BucketType.member)
    loop_mc =commands.MaxConcurrency(1, per=commands.BucketType.member, wait=False)

    @is_dj()
    @has_source()
    @check_voice()
    @pool_command(
        description=f"Select repeat mode between: current song / queue / disable / quantity (using numbers).",
        only_voiced=True, cooldown=loop_cd, max_concurrency=loop_mc,
        usage="{prefix}{cmd} <quantity|mode>\nEx 1: {prefix}{cmd} 1\nEx 2: {prefix}{cmd} queue")
    async def loop(self, ctx: CustomContext, mode: str = None):

        if not mode:

            embed = disnake.Embed(
                description="**Select a loop mode:**",
                color=self.bot.get_color(ctx.guild.me)
            )

            msg = await ctx.send(
                ctx.author.mention,
                embed=embed,
                components=[
                    disnake.ui.Select(
                        placeholder="Select an option:",
                        custom_id="loop_mode_legacy",
                        options=[
                            disnake.SelectOption(label="Current Song", value="current"),
                            disnake.SelectOption(label="Player Queue", value="queue"),
                            disnake.SelectOption(label="Disable Loop", value="off")
                        ]
                    )
                ]
            )

            try:
                select: disnake.MessageInteraction = await self.bot.wait_for(
                    "dropdown", timeout=30,
                    check=lambda i: i.message.id == msg.id and i.author == ctx.author
                )
            except asyncio.TimeoutError:
                embed.description = "Selection time expired!"
                try:
                    await msg.edit(embed=embed, view=None)
                except:
                    pass
                return

            mode = select.data.values[0]
            ctx.store_message = msg

        if mode.isdigit():

            if len(mode) > 2 or int(mode) > 10:
                raise GenericError(f"**Invalid quantity: {mode}**\n"
                                   "`Maximum allowed quantity: 10`")

            await self.loop_amount.callback(self=self, inter=ctx, value=int(mode))
            return

        if mode not in ('current', 'queue', 'off'):
            raise GenericError("Invalid mode! Choose between: current/queue/off")

        await self.loop_mode.callback(self=self, inter=ctx, mode=mode)

    @is_dj()
    @has_source()
    @check_voice()
    @commands.slash_command(
        description=f"{desc_prefix}Select loop mode between: current / queue or off.",
        extras={"only_voiced": True}, cooldown=loop_cd, max_concurrency=loop_mc, dm_permission=False
    )
    async def loop_mode(
            self,
            inter: disnake.AppCmdInter,
            mode: str = commands.Param(
                name="mode",
                choices=[
                    disnake.OptionChoice(
                        disnake.Localized("Current", data={disnake.Locale.pt_BR: "Música Atual"}), "current"
                    ),
                    disnake.OptionChoice(
                        disnake.Localized("Queue", data={disnake.Locale.pt_BR: "Fila"}), "queue"
                    ),
                    disnake.OptionChoice(
                        disnake.Localized("Off", data={disnake.Locale.pt_BR: "Desativar"}), "off"
                    ),
                ]
            )
    ):

        try:
            bot = inter.music_bot
        except AttributeError:
            bot = inter.bot

        player: LavalinkPlayer = bot.music.players[inter.guild_id]

        if mode == player.loop:
            raise GenericError("**The selected loop mode is already active...**")

        if mode == 'off':
            mode = False
            player.current.info["extra"]["track_loops"] = 0
            emoji = "⭕"
            txt = ['disabled loop.', f"{emoji} **⠂{inter.author.mention} disabled loop.**"]

        elif mode == "current":
            player.current.info["extra"]["track_loops"] = 0
            emoji = "🔂"
            txt = ["enabled loop for the current song.",
                   f"{emoji} **⠂{inter.author.mention} enabled loop for the current song.**"]

        else:  # queue
            emoji = "🔁"
            txt = ["enabled loop for the queue.", f"{emoji} **⠂{inter.author.mention} enabled loop for the queue.**"]

        player.loop = mode

        bot.loop.create_task(player.process_rpc())

        await self.interaction_message(inter, txt, emoji=emoji)

    @is_dj()
    @has_source()
    @check_voice()
    @commands.slash_command(
        description=f"{desc_prefix}Set the number of loops for the current song.",
        extras={"only_voiced": True}, cooldown=loop_cd, max_concurrency=loop_mc, dm_permission=False
    )
    async def loop_amount(
            self,
            inter: disnake.AppCmdInter,
            value: int = commands.Param(name="value", description="number of loops.")
    ):

        try:
            bot = inter.music_bot
        except AttributeError:
            bot = inter.bot

        player: LavalinkPlayer = bot.music.players[inter.guild_id]

        player.current.info["extra"]["track_loops"] = value

        txt = [
            f"set the number of loops for the song "
            f"[`{(fix_characters(player.current.title, 25))}`]({player.current.uri or player.current.search_uri}) to **{value}**.",
            f"🔄 **⠂{inter.author.mention} set the number of loops for the song to [{value}]:**\n"
            f"╰[`{player.current.title}`]({player.current.uri or player.current.search_uri})"
        ]

        await self.interaction_message(inter, txt, rpc_update=True, emoji="🔄")

    remove_mc = commands.MaxConcurrency(1, per=commands.BucketType.guild, wait=False)

    @is_dj()
    @has_player()
    @check_voice()
    @pool_command(name="remove", aliases=["r", "del"], description="Remove a specific song from the queue.",
                  only_voiced=True, max_concurrency=remove_mc, extras={"flags": case_sensitive_args},
                  usage="{prefix}{cmd} [name]\nEx: {prefix}{cmd} sekai")
    async def remove_legacy(self, ctx: CustomContext, *, flags: str = ""):

        args, unknown = ctx.command.extras['flags'].parse_known_args(flags.split())

        if not unknown:
            raise GenericError("**You did not add the name of the song.**")

        await self.remove.callback(self=self, inter=ctx, query=" ".join(unknown), case_sensitive=args.casesensitive)

    @is_dj()
    @has_player()
    @check_voice()
    @commands.slash_command(
        description=f"{desc_prefix}Remove a specific song from the queue.",
        extras={"only_voiced": True}, max_concurrency=remove_mc, dm_permission=False
    )
    async def remove(
            self,
            inter: disnake.AppCmdInter,
            query: str = commands.Param(name="name", description="Full song name."),
            case_sensitive: bool = commands.Param(
                name="exact_name", default=False,
                description="Search for songs with the exact phrase in the song name instead of searching word by word.",

            )
    ):

        try:
            bot = inter.music_bot
        except AttributeError:
            bot = inter.bot

        try:
            index = queue_track_index(inter, bot, query, case_sensitive=case_sensitive)[0][0]
        except IndexError:
            raise GenericError(f"**There are no songs in the queue with the name: {query}**")

        player: LavalinkPlayer = bot.music.players[inter.guild_id]

        track = player.queue[index]

        player.queue.remove(track)

        txt = [
            f"removed the song [`{(fix_characters(track.title, 25))}`]({track.uri or track.search_uri}) from the queue.",
            f"♻️ **⠂{inter.author.mention} removed the song from the queue:**\n╰[`{track.title}`]({track.uri or track.search_uri})"
        ]

        await self.interaction_message(inter, txt, emoji="♻️")

        await player.update_message()

    queue_manipulation_cd = commands.CooldownMapping.from_cooldown(2, 15, commands.BucketType.guild)

    @is_dj()
    @has_player()
    @check_voice()
    @pool_command(name="readd", aliases=["readicionar", "rdd"], only_voiced=True, cooldown=queue_manipulation_cd,
                  max_concurrency=remove_mc, description="Re-add the played songs to the queue.")
    async def readd_legacy(self, ctx: CustomContext):
        await self.readd_songs.callback(self=self, inter=ctx)

    @is_dj()
    @has_player()
    @check_voice()
    @commands.slash_command(
        description=f"{desc_prefix}Re-add the played songs to the queue.", dm_permission=False,
        extras={"only_voiced": True}, cooldown=queue_manipulation_cd, max_concurrency=remove_mc
    )
    async def readd_songs(self, inter: disnake.AppCmdInter):

        try:
            bot = inter.music_bot
        except AttributeError:
            bot = inter.bot

        player: LavalinkPlayer = bot.music.players[inter.guild_id]

        if not player.played and not player.failed_tracks:
            raise GenericError("**There are no played songs.**")

        qsize = len(player.played) + len(player.failed_tracks)

        player.played.reverse()
        player.failed_tracks.reverse()
        player.queue.extend(player.failed_tracks)
        player.queue.extend(player.played)
        player.played.clear()
        player.failed_tracks.clear()

        txt = [
            f"re-added [{qsize}] played song(s) to the queue.",
            f"🎶 **⠂{inter.author.mention} re-added {qsize} song(s) to the queue.**"
        ]

        await self.interaction_message(inter, txt, emoji="🎶")

        await player.update_message()

        if not player.current:
            await player.process_next()
        else:
            await player.update_message()

    @is_dj()
    @has_player()
    @check_voice()
    @pool_command(name="rotate", aliases=["rt", "rotacionar"], only_voiced=True,
                  description="Rotate the queue to the specified song.",
                  cooldown=queue_manipulation_cd, max_concurrency=remove_mc, extras={"flags": case_sensitive_args},
                  usage="{prefix}{cmd} [name]\nEx: {prefix}{cmd} sekai")
    async def rotate_legacy(self, ctx: CustomContext, *, flags: str = ""):

        args, unknown = ctx.command.extras['flags'].parse_known_args(flags.split())

        if not unknown:
            raise GenericError("**You did not add the name of the song.**")

        await self.rotate.callback(self=self, inter=ctx, query=" ".join(unknown), case_sensitive=args.casesensitive)

    @is_dj()
    @check_queue_loading()
    @has_player()
    @check_voice()
    @commands.slash_command(
        description=f"{desc_prefix}Rotate the queue to the specified song.", dm_permission=False,
        extras={"only_voiced": True}, cooldown=queue_manipulation_cd, max_concurrency=remove_mc
    )
    async def rotate(
            self,
            inter: disnake.AppCmdInter,
            query: str = commands.Param(name="name", description="Full name of the song."),
            case_sensitive: bool = commands.Param(
                name="exact_name", default=False,
                description="Search for songs with the exact phrase in the song name instead of searching word by word.",
            )
    ):

        try:
            bot = inter.music_bot
        except AttributeError:
            bot = inter.bot

        index = queue_track_index(inter, bot, query, case_sensitive=case_sensitive)

        if not index:
            raise GenericError(f"**There are no songs in the queue with the name: {query}**")

        index = index[0][0]

        player: LavalinkPlayer = bot.music.players[inter.guild_id]

        track = (player.queue + player.queue_autoplay)[index]

        if index <= 0:
            raise GenericError(f"**The song **[`{track.title}`]({track.uri or track.search_uri}) is already next in the queue.")

        if track.autoplay:
            player.queue_autoplay.rotate(0 - (index - len(player.queue)))
        else:
            player.queue.rotate(0 - (index))

        txt = [
            f"rotated the queue to the song [`{(fix_characters(track.title, limit=25))}`]({track.uri or track.search_uri}).",
            f"🔃 **⠂{inter.author.mention} rotated the queue to the song:**\n╰[`{track.title}`]({track.uri or track.search_uri})."
        ]

        if isinstance(inter, disnake.MessageInteraction):
            player.set_command_log(text=f"{inter.author.mention} " + txt[0], emoji="🔃")
        else:
            await self.interaction_message(inter, txt, emoji="🔃")

        await player.update_message()

    song_request_thread_cd = commands.CooldownMapping.from_cooldown(1, 120, commands.BucketType.guild)

    @is_dj()
    @has_player()
    @check_voice()
    @commands.bot_has_guild_permissions(manage_threads=True)
    @pool_command(name="songrequestthread", aliases=["songrequest", "srt"], only_voiced=True,
                  description="Create a temporary thread/conversation for song requests")
    async def song_request_thread_legacy(self, ctx: CustomContext):

        await self.song_request_thread.callback(self=self, inter=ctx)

    @is_dj()
    @has_player()
    @check_voice()
    @commands.slash_command(extras={"only_voiced": True}, cooldown=song_request_thread_cd, dm_permission=False,
                            description=f"{desc_prefix}Create a temporary thread/conversation for song requests")
    async def song_request_thread(self, inter: disnake.AppCmdInter):

        try:
            bot = inter.music_bot
            guild = inter.music_guild
        except AttributeError:
            bot = inter.bot
            guild = inter.guild

        if not self.bot.intents.message_content:
            raise GenericError("**I currently do not have the message-content intent to check "
                               "the content of messages**")

        player: LavalinkPlayer = bot.music.players[guild.id]

        if player.static:
            raise GenericError("**You cannot use this command with a configured song request channel.**")

        if player.has_thread:
            raise GenericError("**There is already an active thread in the player.**")

        if not isinstance(player.text_channel, disnake.TextChannel):
            raise GenericError("**The player-controller is active in a channel incompatible with "
                               "thread/conversation creation.**")

        if not player.controller_mode:
            raise GenericError("**The current skin/appearance is not compatible with the song request "
                               "system via thread/conversation\n\n"
                               "Note:** `This system requires a skin that uses buttons.`")

        if not player.text_channel.permissions_for(guild.me).send_messages:
            raise GenericError(f"**{bot.user.mention} does not have permission to send messages in the channel {player.text_channel.mention}.**")

        if not player.text_channel.permissions_for(guild.me).create_public_threads:
            raise GenericError(f"**{bot.user.mention} does not have permission to create public threads.**")

        if not [m for m in player.guild.me.voice.channel.members if not m.bot and
                player.text_channel.permissions_for(m).send_messages_in_threads]:
            raise GenericError(f"**There are no members in the channel <#{player.channel_id}> with permission to send messages "
                               f"in threads in the channel {player.text_channel.mention}**")

        await inter.response.defer(ephemeral=True)

        thread = await player.message.create_thread(name=f"{bot.user.name} temp. song-request", auto_archive_duration=10080)

        txt = [
            "Enabled the temporary thread/conversation system for song requests.",
            f"💬 **⠂{inter.author.mention} created a [thread/conversation]({thread.jump_url}) temporary for song requests.**"
        ]

        await self.interaction_message(inter, txt, emoji="💬", defered=True, force=True)

    nightcore_cd = commands.CooldownMapping.from_cooldown(1, 7, commands.BucketType.guild)
    nightcore_mc = commands.MaxConcurrency(1, per=commands.BucketType.guild, wait=False)

    @is_dj()
    @has_source()
    @check_voice()
    @pool_command(name="nightcore", aliases=["nc"], only_voiced=True, cooldown=nightcore_cd, max_concurrency=nightcore_mc,
                  description="Enable/Disable the nightcore effect (Accelerated music with higher pitch).")
    async def nightcore_legacy(self, ctx: CustomContext):

        await self.nightcore.callback(self=self, inter=ctx)

    @is_dj()
    @has_source()
    @check_voice()
    @commands.slash_command(
        description=f"{desc_prefix}Enable/Disable the nightcore effect (Accelerated music with higher pitch).",
        extras={"only_voiced": True}, cooldown=nightcore_cd, max_concurrency=nightcore_mc, dm_permission=False,
    )
    async def nightcore(self, inter: disnake.AppCmdInter):

        try:
            bot = inter.music_bot
        except AttributeError:
            bot = inter.bot

        player: LavalinkPlayer = bot.music.players[inter.guild_id]

        player.nightcore = not player.nightcore

        if player.nightcore:
            await player.set_timescale(pitch=1.2, speed=1.1)
            txt = "enabled"
        else:
            await player.set_timescale(enabled=False)
            await player.update_filters()
            txt = "disabled"

        txt = [f"{txt} the nightcore effect.", f"🇳 **⠂{inter.author.mention} {txt} the nightcore effect.**"]

        await self.interaction_message(inter, txt, emoji="🇳")


    np_cd = commands.CooldownMapping.from_cooldown(1, 5, commands.BucketType.member)
    np_mc = commands.MaxConcurrency(1, per=commands.BucketType.member, wait=False)

    @has_source()
    @check_voice()
    @pool_command(name="nowplaying", aliases=["np", "npl", "current", "tocando", "playing"], only_voiced=True,
                 description="Display information about the currently playing song.", cooldown=np_cd,
                  max_concurrency=np_mc)
    async def now_playing_legacy(self, ctx: CustomContext):
        await self.now_playing.callback(self=self, inter=ctx)

    @has_source()
    @check_voice()
    @commands.slash_command(description=f"{desc_prefix}Display information about the currently playing song.",
                            extras={"only_voiced": True}, dm_permission=False, cooldown=np_cd, max_concurrency=np_mc)
    async def now_playing(self, inter: disnake.AppCmdInter):

        try:
            bot = inter.music_bot
            guild = inter.music_guild
        except AttributeError:
            bot = inter.bot
            guild = inter.guild

        player: LavalinkPlayer = bot.music.players[guild.id]

        txt = f"### [{player.current.title}]({player.current.uri or player.current.search_uri})\n"

        if player.current.is_stream:
            txt += "> `🔴` **⠂Live streaming**\n"
        else:
            progress = ProgressBar(
                player.position,
                player.current.duration,
                bar_count=24
            )

            txt += f"```ansi\n[34;1m[{time_format(player.position)}] {('=' * progress.start)}[0m🔴️[36;1m{'-' * progress.end} " \
                       f"[{time_format(player.current.duration)}][0m```\n"

        txt += f"> `👤` **⠂Uploader/Artist(s):** `{player.current.authors_md}`\n"

        if player.current.album_name:
            txt += f"> `💽` **⠂Album:** [`{fix_characters(player.current.album_name, limit=20)}`]({player.current.album_url})\n"

        if not player.current.autoplay:
            txt += f"> `✋` **⠂Requested by:** <@{player.current.requester}>\n"
        else:
            try:
                mode = f" [`Recommendation`]({player.current.info['extra']['related']['uri']})"
            except:
                mode = "`Recommendation`"
            txt += f"> `👍` **⠂Added via:** {mode}\n"

        if player.current.playlist_name:
            txt += f"> `📑` **⠂Playlist:** [`{fix_characters(player.current.playlist_name, limit=20)}`]({player.current.playlist_url})\n"

<<<<<<< HEAD
        if player.queue or player.queue_autoplay:
            txt += "### 🎶 ⠂Next songs:\n" + "\n".join(f"> `{n+1}) [{time_format(t.duration) if not t.is_stream else '🔴 Live'}]` [`{fix_characters(t.title, 30)}`]({t.uri})" for n, t in enumerate(itertools.islice(player.queue + player.queue_autoplay, 5)))
=======
        try:
            txt += f"> `*️⃣` **⠂Canal de voz:** {player.guild.me.voice.channel.mention}\n"
        except AttributeError:
            pass

        txt += f"> `🔊` **⠂Volume:** `{player.volume}%`\n"
>>>>>>> 4cd8cae7

        components = [disnake.ui.Button(custom_id=f"np_{inter.author.id}", label="Update", emoji="🔄")]

        if player.queue or player.queue_autoplay:
            txt += f"### 🎶 ⠂Próximas músicas ({(qsize:=len(player.queue + player.queue_autoplay))}):\n" + ("\n> `" + ("-"*38) + "`\n").join(
                f"> `{n+1})` [`{fix_characters(t.title, limit=38)}`]({t.uri})\n" \
                f"> `⏲️ {time_format(t.duration) if not t.is_stream else '🔴 Ao vivo'}`" + (f" - `Repetições: {t.track_loops}`" if t.track_loops else "") + \
                f" **|** " + (f"`✋` <@{t.requester}>" if not t.autoplay else f"`👍⠂Recomendada`") for n, t in enumerate(itertools.islice(player.queue + player.queue_autoplay, 3))
            )

            if qsize > 3:
                components.append(disnake.ui.Button(custom_id=PlayerControls.queue, label="Ver lista completa",
                                                    emoji="<:music_queue:703761160679194734>"))

        if player.static:
            if player.message:
                components.append(disnake.ui.Button(url=player.message.jump_url, label="Go to player-controller", emoji="🔳"))
            elif player.text_channel:
                txt += f"\n\n`Access the player-controller on the channel:` {player.text_channel.mention}"

        embed = disnake.Embed(description=txt, color=self.bot.get_color(guild.me))

        embed.set_author(name="⠂Playing now:" if not player.paused else "⠂Current music:",
                         icon_url=music_source_image(player.current.info["sourceName"]))

        embed.set_thumbnail(url=player.current.thumb)

        try:
            if bot.user.id != self.bot.user.id:
                embed.set_footer(text=f"Via: {bot.user.display_name}", icon_url=bot.user.display_avatar.url)
        except AttributeError:
            pass

        if isinstance(inter, disnake.MessageInteraction):
            await inter.response.edit_message(embed=embed, components=components)
        else:
            await inter.send(embed=embed, ephemeral=True, components=components)

    @commands.Cog.listener("on_button_click")
    async def reload_np(self, inter: disnake.MessageInteraction):

        if not inter.data.custom_id.startswith("np_"):
            return

        if inter.data.custom_id != f"np_{inter.author.id}":
            await inter.send("You cannot click on this button...", ephemeral=True)
            return

        try:
            await check_cmd(self.now_playing_legacy, inter)
            await self.now_playing_legacy(inter)
        except Exception as e:
            self.bot.dispatch('interaction_player_error', inter, e)


    controller_cd = commands.CooldownMapping.from_cooldown(1, 10, commands.BucketType.member)
    controller_mc = commands.MaxConcurrency(1, per=commands.BucketType.member, wait=False)

    @has_source()
    @check_voice()
    @pool_command(name="controller", aliases=["ctl"], only_voiced=True, cooldown=controller_cd,
                  max_concurrency=controller_mc, description="Send player controller to a specific/current channel.")
    async def controller_legacy(self, ctx: CustomContext):
        await self.controller.callback(self=self, inter=ctx)

    @has_source()
    @check_voice()
    @commands.slash_command(description=f"{desc_prefix}Send Player controller to a specific/current channel.",
                            extras={"only_voiced": True}, cooldown=controller_cd, max_concurrency=controller_mc,
                            dm_permission=False)
    async def controller(self, inter: disnake.AppCmdInter):

        try:
            bot = inter.music_bot
            guild = inter.music_guild
            channel = bot.get_channel(inter.channel.id)
        except AttributeError:
            bot = inter.bot
            guild = inter.guild
            channel = inter.channel

        player: LavalinkPlayer = bot.music.players[guild.id]

        if player.static:
            raise GenericError("This command cannot be used in Pinned Player mode.")

        if player.has_thread:
            raise GenericError("**This command cannot be used with an active conversation in the "
                               f"[message]({player.message.jump_url}) of the player.**")

        if not inter.response.is_done():
            await inter.response.defer(ephemeral=True)

        if channel != player.text_channel:

            await is_dj().predicate(inter)

            try:

                player.set_command_log(
                    text=f"{inter.author.mention} moved the player-controller to the channel {inter.channel.mention}.",
                    emoji="💠"
                )

                embed = disnake.Embed(
                    description=f"💠 **⠂{inter.author.mention} moved the player-controller to the channel:** {channel.mention}",
                    color=self.bot.get_color(guild.me)
                )

                try:
                    if bot.user.id != self.bot.user.id:
                        embed.set_footer(text=f"Via: {bot.user.display_name}", icon_url=bot.user.display_avatar.url)
                except AttributeError:
                    pass

                await player.text_channel.send(embed=embed)

            except:
                pass

        await player.destroy_message()

        player.text_channel = channel

        await player.invoke_np()

        if not isinstance(inter, CustomContext):
            await inter.edit_original_message("**Player successfully sent!**")

    @is_dj()
    @has_player()
    @check_voice()
    @commands.user_command(name=disnake.Localized("Add DJ", data={disnake.Locale.pt_BR: "Adicionar DJ"}),
                           extras={"only_voiced": True}, dm_permission=False)
    async def adddj_u(self, inter: disnake.UserCommandInteraction):
        await self.add_dj(interaction=inter, user=inter.target)

    @is_dj()
    @has_player()
    @check_voice()
    @pool_command(name="adddj", aliases=["adj"], only_voiced=True,
                  description="Add a member to the DJ list of the current Player session.",
                  usage="{prefix}{cmd} [id|name|@user]\nEx: {prefix}{cmd} @member")
    async def add_dj_legacy(self, ctx: CustomContext, user: disnake.Member):
        await self.add_dj.callback(self=self, inter=ctx, user=user)

    @is_dj()
    @has_player()
    @check_voice()
    @commands.slash_command(
        description=f"{desc_prefix}Add a member to the DJ list of the current Player session.",
        extras={"only_voiced": True}, dm_permission=False
    )
    async def add_dj(
            self,
            inter: disnake.AppCmdInter, *,
            user: disnake.User = commands.Param(name="member", description="Member to be added.")
    ):

        error_text = None

        try:
            bot = inter.music_bot
            guild = inter.music_guild
            channel = bot.get_channel(inter.channel.id)
        except AttributeError:
            bot = inter.bot
            guild = inter.guild
            channel = inter.channel

        player: LavalinkPlayer = bot.music.players[guild.id]

        user = guild.get_member(user.id)

        if user.bot:
            error_text = "**You cannot add a bot to the DJ list.**"
        elif user == inter.author:
            error_text = "**You cannot add yourself to the DJ list.**"
        elif user.guild_permissions.manage_channels:
            error_text = f"You cannot add member {user.mention} to the DJ list (they have **manage channels** permission)."
        elif user.id == player.player_creator:
            error_text = f"**Member {user.mention} is the creator of the player...**"
        elif user.id in player.dj:
            error_text = f"**Member {user.mention} is already in the DJ list**"

        if error_text:
            raise GenericError(error_text)

        player.dj.add(user.id)

        text = [f"added {user.mention} to the DJ list.",
                f"🎧 **⠂{inter.author.mention} added {user.mention} to the DJ list.**"]

        if (player.static and channel == player.text_channel) or isinstance(inter.application_command,
                                                                            commands.InvokableApplicationCommand):
            await inter.send(f"{user.mention} added to the DJ list!{player.controller_link}")

        await self.interaction_message(inter, txt=text, emoji="🎧")

    @is_dj()
    @has_player()
    @check_voice()
    @commands.slash_command(
        description=f"{desc_prefix}Remove a member from the DJ list of the current Player session.",
        extras={"only_voiced": True}, dm_permission=False
    )
    async def remove_dj(
            self,
            inter: disnake.AppCmdInter, *,
            user: disnake.User = commands.Param(name="member", description="Member to be removed.")
    ):

        try:
            bot = inter.music_bot
            guild = inter.music_guild
            channel = bot.get_channel(inter.channel.id)
        except AttributeError:
            bot = inter.bot
            guild = inter.guild
            channel = inter.channel

        player: LavalinkPlayer = bot.music.players[guild.id]

        user = guild.get_member(user.id)

        if user.id == player.player_creator:
            if inter.author.guild_permissions.manage_guild:
                player.player_creator = None
            else:
                raise GenericError(f"**The member {user.mention} is the creator of the player.**")

        elif user.id not in player.dj:
            GenericError(f"The member {user.mention} is not in the DJ list")

        else:
            player.dj.remove(user.id)

        text = [f"removed {user.mention} from the DJ list.",
                f"🎧 **⠂{inter.author.mention} removed {user.mention} from the DJ list.**"]

        if (player.static and channel == player.text_channel) or isinstance(inter.application_command,
                                                                            commands.InvokableApplicationCommand):
            await inter.send(f"{user.mention} added to the DJ list!{player.controller_link}")

        await self.interaction_message(inter, txt=text, emoji="🎧")

    @is_dj()
    @has_player()
    @check_voice()
    @pool_command(name="stop", aliases=["leave", "parar"], only_voiced=True,
                  description="Stop the player and disconnect me from the voice channel.")
    async def stop_legacy(self, ctx: CustomContext):
        await self.stop.callback(self=self, inter=ctx)

    @is_dj()
    @has_player()
    @check_voice()
    @commands.slash_command(
        description=f"{desc_prefix}Stop the player and disconnect me from the voice channel.",
        extras={"only_voiced": True}, dm_permission=False
    )
    async def stop(self, inter: disnake.AppCmdInter):

        try:
            bot = inter.music_bot
            guild = inter.music_guild
            inter_destroy = inter if bot.user.id == self.bot.user.id else None
        except AttributeError:
            bot = inter.bot
            guild = inter.guild
            inter_destroy = inter

        player: LavalinkPlayer = bot.music.players[inter.guild_id]
        player.command_log = f"{inter.author.mention} **stopped the player!**"

        if isinstance(inter, disnake.MessageInteraction):
            await player.destroy(inter=inter_destroy)
        else:

            embed = disnake.Embed(
                color=self.bot.get_color(guild.me),
                description=f"🛑 **⠂{inter.author.mention} stopped the player.**"
            )

            try:
                if bot.user.id != self.bot.user.id:
                    embed.set_footer(text=f"Via: {bot.user.display_name}", icon_url=bot.user.display_avatar.url)
            except AttributeError:
                pass

            await inter.send(
                embed=embed,
                components=song_request_buttons if inter.guild else [],
                ephemeral=player.static and player.text_channel.id == inter.channel_id
            )
            await player.destroy()

    @check_queue_loading()
    @has_player()
    @check_voice()
    @pool_command(
        name="savequeue", aliases=["sq", "svq"],
        only_voiced=True, cooldown=queue_manipulation_cd, max_concurrency=remove_mc,
        description="Experimental: Save the current song and queue to reuse them at any time."
    )
    async def savequeue_legacy(self, ctx: CustomContext):
        await self.save_queue.callback(self=self, inter=ctx)

    @check_queue_loading()
    @has_player()
    @check_voice()
    @commands.slash_command(
        description=f"{desc_prefix}Experimental: Save the current song and queue to reuse them at any time.",
        extras={"only_voiced": True}, dm_permission=False, cooldown=queue_manipulation_cd, max_concurrency=remove_mc
    )
    async def save_queue(self, inter: disnake.AppCmdInter):

        try:
            bot = inter.music_bot
            guild = inter.music_guild
        except AttributeError:
            bot = inter.bot
            guild = bot.get_guild(inter.guild_id)

        player: LavalinkPlayer = bot.music.players[inter.guild_id]

        tracks = []

        if player.current:
            player.current.info["id"] = player.current.id
            if player.current.playlist:
                player.current.info["playlist"] = {"name": player.current.playlist_name, "url": player.current.playlist_url}
            tracks.append(player.current.info)

        for t in player.queue:
            t.info["id"] = t.id
            if t.playlist:
                t.info["playlist"] = {"name": t.playlist_name, "url": t.playlist_url}
            tracks.append(t.info)

        if len(tracks) < 3:
            raise GenericError(f"**You need to have at least 3 songs to save (current and/or in the queue)**")

        if not os.path.isdir(f"./local_database/saved_queues_v1/users"):
            os.makedirs(f"./local_database/saved_queues_v1/users")

        async with aiofiles.open(f"./local_database/saved_queues_v1/users/{inter.author.id}.pkl", "wb") as f:
            await f.write(
                zlib.compress(
                    pickle.dumps(
                        {
                            "tracks": tracks, "created_at": disnake.utils.utcnow(), "guild_id": inter.guild_id
                        }
                    )
                )
            )

        await inter.response.defer(ephemeral=True)

        global_data = await self.bot.get_global_data(guild.id, db_name=DBModel.guilds)

        try:
            slashcmd = f"</play:" + str(self.bot.pool.controller_bot.get_global_command_named("play", cmd_type=disnake.ApplicationCommandType.chat_input).id) + ">"
        except AttributeError:
            slashcmd = "/play"

        embed = disnake.Embed(
            color=bot.get_color(guild.me),
            description=f"### {inter.author.mention}: The queue has been successfully saved!!\n"
                        f"**Saved songs:** `{len(tracks)}`\n"
                        "### How to use?\n"
                        f"* Using the {slashcmd} command (selecting from the search autocomplete)\n"
                        "* Clicking on the favorite play button/select/integration of the player.\n"
                        f"* Using the {global_data['prefix'] or self.bot.default_prefix}{self.play_legacy.name} "
                        "command without including a name or link of a song/video."
        )

        embed.set_footer(text="Note: This is a very experimental feature, the saved queue may undergo changes or be "
                              "removed in future updates")

        if isinstance(inter, CustomContext):
            await inter.reply(embed=embed)
        else:
            await inter.edit_original_response(embed=embed)


    @has_player()
    @check_voice()
    @commands.slash_command(name="queue", extras={"only_voiced": True}, dm_permission=False)
    async def q(self, inter):
        pass

    @is_dj()
    @has_player()
    @check_voice()
    @pool_command(name="shuffle", aliases=["sf", "shf", "sff", "misturar"], only_voiced=True,
                  description="Shuffle the queue", cooldown=queue_manipulation_cd, max_concurrency=remove_mc)
    async def shuffle_legacy(self, ctx: CustomContext):
        await self.shuffle_.callback(self, inter=ctx)

    @is_dj()
    @q.sub_command(
        name="shuffle",
        description=f"{desc_prefix}Shuffle the queue",
        extras={"only_voiced": True}, cooldown=queue_manipulation_cd, max_concurrency=remove_mc)
    async def shuffle_(self, inter: disnake.AppCmdInter):

        try:
            bot = inter.music_bot
        except AttributeError:
            bot = inter.bot

        player: LavalinkPlayer = bot.music.players[inter.guild_id]

        if len(player.queue) < 3:
            raise GenericError("**The queue must have at least 3 songs to be shuffled.**")

        shuffle(player.queue)

        await self.interaction_message(
            inter,
            ["shuffled the queue.",
             f"🔀 **⠂{inter.author.mention} shuffled the queue.**"],
            emoji="🔀"
        )

    @is_dj()
    @has_player()
    @check_voice()
    @pool_command(name="reverse", aliases=["invert", "inverter", "rv"], only_voiced=True,
                  description="Reverse the order of songs in the queue", cooldown=queue_manipulation_cd, max_concurrency=remove_mc)
    async def reverse_legacy(self, ctx: CustomContext):
        await self.reverse.callback(self=self, inter=ctx)

    @is_dj()
    @q.sub_command(
        description=f"{desc_prefix}Reverse the order of songs in the queue",
        extras={"only_voiced": True}, cooldown=queue_manipulation_cd, max_concurrency=remove_mc
    )
    async def reverse(self, inter: disnake.AppCmdInter):

        try:
            bot = inter.music_bot
        except AttributeError:
            bot = inter.bot

        player: LavalinkPlayer = bot.music.players[inter.guild_id]

        if len(player.queue) < 2:
            raise GenericError("**The queue must have at least 2 songs to reverse the order.**")

        player.queue.reverse()
        await self.interaction_message(
            inter,
            txt=["reversed the order of songs in the queue.",
                 f"🔄 **⠂{inter.author.mention} reversed the order of songs in the queue.**"],
            emoji="🔄"
        )

    queue_show_mc = commands.MaxConcurrency(1, per=commands.BucketType.member, wait=False)

    @check_voice()
    @has_player()
    @check_voice()
    @pool_command(name="queue", aliases=["q", "fila"], description="Display the songs in the queue.",
                  only_voiced=True, max_concurrency=queue_show_mc)
    async def queue_show_legacy(self, ctx: CustomContext):
        await self.display.callback(self=self, inter=ctx)

    @commands.max_concurrency(1, commands.BucketType.member)
    @q.sub_command(
        description=f"{desc_prefix}Display the songs in the queue.", max_concurrency=queue_show_mc
    )
    async def display(self, inter: disnake.AppCmdInter):

        try:
            bot = inter.music_bot
        except AttributeError:
            bot = inter.bot

        player: LavalinkPlayer = bot.music.players[inter.guild_id]

        if not player.queue and not player.queue_autoplay:
            raise GenericError("**There are no songs in the queue.**")

        view = QueueInteraction(bot, inter.author)
        embed = view.embed

        try:
            if bot.user.id != self.bot.user.id:
                embed.set_footer(text=f"Via: {bot.user.display_name}", icon_url=bot.user.display_avatar.url)
        except AttributeError:
            pass

        await inter.response.defer(ephemeral=True)

        kwargs = {
            "embed": embed,
            "view": view
        }

        try:
            func = inter.followup.send
            kwargs["ephemeral"] = True
        except AttributeError:
            try:
                func = inter.edit_original_message
            except AttributeError:
                func = inter.send
                kwargs["ephemeral"] = True

        view.message = await func(**kwargs)

        await view.wait()

    adv_queue_flags = CommandArgparse()

    adv_queue_flags.add_argument('-songtitle', '-name', '-title', '-songname', nargs='+',
                                 help="include songs with the specified name.\nEx: -name NCS", default=[])
    adv_queue_flags.add_argument('-uploader', '-author', '-artist', nargs='+', default=[],
                                 help="Remove songs with the specified uploader/author/artist name.\nEx: -uploader sekai")
    adv_queue_flags.add_argument('-member', '-user', '-u', nargs='+', default=[],
                                 help="Remove songs requested by the specified user.\nEx: -user @user")
    adv_queue_flags.add_argument('-duplicates', '-dupes', '-duplicate', action='store_true',
                                 help="Remove duplicate songs.")
    adv_queue_flags.add_argument('-playlist', '-list', '-pl', nargs='+', default=[],
                                 help="Remove songs with the specified playlist name.\nEx: -playlist myplaylist")
    adv_queue_flags.add_argument('-minimaltime', '-mintime', '-min', '-minduration', '-minduration', default=None,
                                 help="Remove songs with the specified minimum duration.\nEx: -min 1:23.")
    adv_queue_flags.add_argument('-maxduration', '-maxtime', '-max', default=None,
                                 help="Remove songs with the specified maximum duration.\nEx: -max 1:23.")
    adv_queue_flags.add_argument('-amount', '-counter', '-count', '-c', type=int, default=None,
                                 help="Specify a number of songs to remove with the specified name.\nEx: -amount 5")
    adv_queue_flags.add_argument('-startposition', '-startpos', '-start', type=int, default=0,
                                 help="Remove songs starting from a specified position in the queue.\nEx: -start 10")
    adv_queue_flags.add_argument('-endposition', '-endpos', '-end', type=int, default=0,
                                 help="Remove songs from the queue until a specified position in the queue.\nEx: -end 15")
    adv_queue_flags.add_argument('-absentmembers', '-absent', '-abs', action='store_true',
                                 help="Remove songs added by members who have left the channel")

    clear_flags = CommandArgparse(parents=[adv_queue_flags])

    @is_dj()
    @has_player()
    @check_voice()
    @pool_command(name="clear", aliases=["limpar", "clearqueue"], description="Clear the music queue.",
                  only_voiced=True,
                  extras={"flags": clear_flags}, cooldown=queue_manipulation_cd, max_concurrency=remove_mc)
    async def clear_legacy(self, ctx: CustomContext, *, flags: str = ""):

        args, unknown = ctx.command.extras['flags'].parse_known_args(flags.split())

        await self.clear.callback(
            self=self, inter=ctx,
            song_name=" ".join(args.songtitle + unknown),
            song_author=" ".join(args.uploader),
            user=await commands.MemberConverter().convert(ctx, " ".join(args.member)) if args.member else None,
            duplicates=args.duplicates,
            playlist=" ".join(args.playlist),
            min_duration=args.minimaltime,
            max_duration=args.maxduration,
            amount=args.amount,
            range_start=args.startposition,
            range_end=args.endposition,
            absent_members=args.absentmembers
        )

    @check_queue_loading()
    @is_dj()
    @has_player()
    @check_voice()
    @q.sub_command(
        name="clear",
        description=f"{desc_prefix}Clean the music queue.",
        extras={"only_voiced": True}, cooldown=queue_manipulation_cd, max_concurrency=remove_mc
    )
    async def clear(
            self,
            inter: disnake.AppCmdInter,
            song_name: str = commands.Param(name="song_name", description="Include the name of the song.",
                                            default=None),
            song_author: str = commands.Param(name="song_author",
                                              description="Include the name of the song author/artist/uploader.", default=None),
            user: disnake.Member = commands.Param(name='user',
                                                  description="Include songs requested by the selected user.",
                                                  default=None),
            duplicates: bool = commands.Param(name="duplicates", description="Include duplicate songs",
                                              default=False),
            playlist: str = commands.Param(description="Include the name of the playlist.", default=None),
            min_duration: str = commands.Param(name="min_duration",
                                               description="Include songs with duration above/equal to (ex. 1:23).",
                                               default=None),
            max_duration: str = commands.Param(name="max_duration",
                                               description="Include songs with specified maximum duration (ex. 1:45).",
                                               default=None),
            amount: int = commands.Param(name="amount", description="Number of songs to clear.",
                                         min_value=0, max_value=99, default=None),
            range_start: int = commands.Param(name="range_start",
                                              description="Include songs from the queue starting from a specific position.",
                                              min_value=1.0, max_value=500.0, default=0),
            range_end: int = commands.Param(name="range_end",
                                            description="Include songs from the queue until a specific position.",
                                            min_value=1.0, max_value=500.0, default=0),
            absent_members: bool = commands.Param(name="absent_members",
                                                  description="Include songs added by members outside the channel",
                                                  default=False)
    ):

        if min_duration and max_duration:
            raise GenericError(
                "You must choose only one of the options: **min_duration** or **max_duration**.")

        try:
            bot = inter.music_bot
        except AttributeError:
            bot = inter.bot

        player: LavalinkPlayer = bot.music.players[inter.guild_id]

        if not player.queue:
            raise GenericError("**There are no songs in the queue.**")

        if amount is None:
            amount = 0

        filters = []
        final_filters = set()

        txt = []
        playlist_hyperlink = set()

        tracklist = []

        if song_name:
            song_name = song_name.replace("️", "")
            filters.append('song_name')
        if song_author:
            song_author = song_author.replace("️", "")
            filters.append('song_author')
        if user:
            filters.append('user')
        if playlist:
            playlist = playlist.replace("️", "")
            filters.append('playlist')
        if min_duration:
            filters.append('time_below')
            min_duration = string_to_seconds(min_duration) * 1000
        if max_duration:
            filters.append('time_above')
            max_duration = string_to_seconds(max_duration) * 1000
        if absent_members:
            filters.append('absent_members')
        if duplicates:
            filters.append('duplicates')

        if not filters and not range_start and not range_end:
            player.queue.clear()
            txt = ['cleared the music queue.', f'♻️ **⠂{inter.author.mention} cleared the music queue.**']

        else:

            if range_start > 0 and range_end > 0:

                if range_start >= range_end:
                    raise GenericError("**The end position must be greater than the start position!**")

                song_list = list(player.queue)[range_start - 1: -(range_end - 1)]
                txt.append(f"**Start position of the queue:** `{range_start}`\n"
                           f"**End position of the queue:** `{range_end}`")

            elif range_start > 0:
                song_list = list(player.queue)[range_start - 1:]
                txt.append(f"**Start position of the queue:** `{range_start}`")
            elif range_end > 0:
                song_list = list(player.queue)[:-(range_end - 1)]
                txt.append(f"**End position of the queue:** `{range_end}`")
            else:
                song_list = list(player.queue)

            deleted_tracks = 0

            duplicated_titles = set()

            amount_counter = int(amount) if amount > 0 else 0

            for t in song_list:

                if amount and amount_counter < 1:
                    break

                temp_filter = list(filters)

                if 'duplicates' in temp_filter:
                    if (title:=f"{t.author} - {t.title}".lower()) in duplicated_titles:
                        temp_filter.remove('duplicates')
                        final_filters.add('duplicates')
                    else:
                        duplicated_titles.add(title)

                if 'time_below' in temp_filter and t.duration >= min_duration:
                    temp_filter.remove('time_below')
                    final_filters.add('time_below')

                elif 'time_above' in temp_filter and t.duration <= max_duration:
                    temp_filter.remove('time_above')
                    final_filters.add('time_above')

                if 'song_name' in temp_filter:

                    title = t.title.replace("️", "").lower().split()

                    query_words = song_name.lower().split()

                    word_count = 0

                    for query_word in song_name.lower().split():
                        for title_word in title:
                            if query_word in title_word:
                                title.remove(title_word)
                                word_count += 1
                                break

                    if word_count == len(query_words):
                        temp_filter.remove('song_name')
                        final_filters.add('song_name')

                if 'song_author' in temp_filter and song_author.lower() in t.author.replace("️", "").lower():
                    temp_filter.remove('song_author')
                    final_filters.add('song_author')

                if 'user' in temp_filter and user.id == t.requester:
                    temp_filter.remove('user')
                    final_filters.add('user')

                elif 'absent_members' in temp_filter and t.requester not in player.guild.me.voice.channel.voice_states:
                    temp_filter.remove('absent_members')
                    final_filters.add('absent_members')

                playlist_link = None

                if 'playlist' in temp_filter:
                    if playlist == t.playlist_name.replace("️", "") or (isinstance(inter, CustomContext) and playlist.lower() in t.playlist_name.replace("️", "").lower()):
                        playlist_link = f"[`{fix_characters(t.playlist_name)}`]({t.playlist_url})"
                        temp_filter.remove('playlist')
                        final_filters.add('playlist')

                if not temp_filter:
                    tracklist.append(t)
                    player.queue.remove(t)
                    deleted_tracks += 1
                    if playlist_link:
                        playlist_hyperlink.add(playlist_link)

                    if amount:
                        amount_counter -= 1

            duplicated_titles.clear()

            if not deleted_tracks:
                await inter.send("No songs found!", ephemeral=True)
                return

            try:
                final_filters.remove("song_name")
                txt.append(f"**Includes name:** `{fix_characters(song_name)}`")
            except:
                pass

            try:
                final_filters.remove("song_author")
                txt.append(f"**Includes uploader/artist name:** `{fix_characters(song_author)}`")
            except:
                pass

            try:
                final_filters.remove("user")
                txt.append(f"**Requested by member:** {user.mention}")
            except:
                pass

            try:
                final_filters.remove("playlist")
                txt.append(f"**Playlist:** {' | '.join(playlist_hyperlink)}")
            except:
                pass

            try:
                final_filters.remove("time_below")
                txt.append(f"**With initial/equal duration:** `{time_format(min_duration)}`")
            except:
                pass

            try:
                final_filters.remove("time_above")
                txt.append(f"**With maximum duration:** `{time_format(max_duration)}`")
            except:
                pass

            try:
                final_filters.remove("duplicates")
                txt.append(f"**Duplicate songs**")
            except:
                pass

            try:
                final_filters.remove("absent_members")
                txt.append("`Songs requested by members who have left the channel.`")
            except:
                pass

            msg_txt = f"### ♻️ ⠂{inter.author.mention} removed {deleted_tracks} song(s) from the queue:\n" + "\n".join(f"[`{fix_characters(t.title, 45)}`]({t.uri})" for t in tracklist[:7])

            if (trackcount:=(len(tracklist) - 7)) > 0:
                msg_txt += f"\n`and {trackcount} more song(s).`"

            msg_txt += f"\n### ✅ ⠂Filter(s) used:\n" + '\n'.join(txt)

            txt = [f"removed {deleted_tracks} song(s) from the queue via clear.", msg_txt]

        try:
            kwargs = {"thumb": tracklist[0].thumb}
        except IndexError:
            kwargs = {}

        await self.interaction_message(inter, txt, emoji="♻️", **kwargs)


    move_queue_flags = CommandArgparse(parents=[adv_queue_flags])
    move_queue_flags.add_argument('-position', '-pos',
                           help="Specify a destination position (optional).\nEx: -pos 1",
                           type=int, default=None)
    move_queue_flags.add_argument('-casesensitive', '-cs',  action='store_true',
                           help="Search for songs with the exact phrase in the song name instead of searching word by word.")

    @check_queue_loading()
    @is_dj()
    @has_player()
    @check_voice()
    @pool_command(name="move", aliases=["movequeue", "moveadv", "moveadvanced", "moveq", "mq", "mv", "mover"],
                  description="Move songs from the queue.", only_voiced=True,
                  extras={"flags": move_queue_flags}, cooldown=queue_manipulation_cd, max_concurrency=remove_mc)
    async def move_legacy(self, ctx: CustomContext, position: Optional[int] = None, *, flags: str = ""):

        args, unknown = ctx.command.extras['flags'].parse_known_args(flags.split())

        if args.position:
            if position:
                unknown.insert(0, str(position))
            position = args.position

        if position is None:
            position = 1

        await self.do_move(
            inter=ctx,
            position=position,
            song_name=" ".join(unknown + args.songtitle),
            song_author=" ".join(args.uploader),
            user=await commands.MemberConverter().convert(ctx, " ".join(args.member)) if args.member else None,
            duplicates=args.duplicates,
            playlist=" ".join(args.playlist),
            min_duration=args.minimaltime,
            max_duration=args.maxduration,
            amount=args.amount,
            range_start=args.startposition,
            range_end=args.endposition,
            absent_members=args.absentmembers
        )

    @check_queue_loading()
    @is_dj()
    @has_player()
    @check_voice()
    @commands.slash_command(
        name="move",
        description=f"{desc_prefix}Move songs from the queue.",
        extras={"only_voiced": True}, cooldown=queue_manipulation_cd, max_concurrency=remove_mc
    )
    async def move(
            self,
            inter: disnake.AppCmdInter,
            position: int = commands.Param(name="position", description="Optional: Destination position in the queue.", min_value=1,
                                           max_value=999, default=1),
            song_name: str = commands.Param(name="song_name", description="Include any name that appears in the song.",
                                            default=None),
            song_author: str = commands.Param(name="song_author",
                                              description="Include any name that appears in the song's author/artist/uploader.",
                                              default=None),
            user: disnake.Member = commands.Param(name='user',
                                                  description="Include songs requested by the selected user.",
                                                  default=None),
            duplicates: bool = commands.Param(name="duplicates", description="Include duplicate songs",
                                              default=False),
            playlist: str = commands.Param(description="Include any name that appears in the playlist.", default=None),
            min_duration: str = commands.Param(name="min_duration",
                                               description="Include songs with duration above/equal to (ex. 1:23).",
                                               default=None),
            max_duration: str = commands.Param(name="max_duration",
                                               description="Include songs with specified maximum duration (ex. 1:45).",
                                               default=None),
            amount: int = commands.Param(name="amount", description="Optional: Number of songs to move.",
                                         min_value=0, max_value=99, default=None),
            range_start: int = commands.Param(name="range_start",
                                              description="Include songs in the queue starting from a specific position "
                                                          "in the queue.",
                                              min_value=1.0, max_value=500.0, default=0),
            range_end: int = commands.Param(name="range_end",
                                            description="Include songs in the queue up to a specific position in the queue.",
                                            min_value=1.0, max_value=500.0, default=0),
            absent_members: bool = commands.Param(name="absent_members",
                                                  description="Include songs added by members outside the channel",
                                                  default=False),
    ):

        await self.do_move(
            inter=inter, position=position, song_name=song_name, song_author=song_author, user=user,
            duplicates=duplicates, playlist=playlist, min_duration=min_duration, max_duration=max_duration,
            amount=amount, range_start=range_start, range_end=range_end, absent_members=absent_members
        )

    async def do_move(
            self, inter: Union[disnake.AppCmdInter, CustomContext], position: int = 1, song_name: str = None,
            song_author: str = None, user: disnake.Member = None, duplicates: bool = False, playlist: str = None,
            min_duration: str = None, max_duration: str = None, amount: int = None, range_start: int = 0,
            range_end: int = 0, absent_members: bool = False, case_sensitive=False
    ):

        if min_duration and max_duration:
            raise GenericError(
                "You must choose only one of the options: **min_duration** or **max_duration**.")

        try:
            bot = inter.music_bot
        except AttributeError:
            bot = inter.bot

        player: LavalinkPlayer = bot.music.players[inter.guild_id]

        if not player.queue:
            raise GenericError("**There are no songs in the queue.**")

        filters = []
        final_filters = set()

        txt = []
        playlist_hyperlink = set()

        tracklist = []

        if song_name:
            song_name = song_name.replace("️", "")
            filters.append('song_name')
        if song_author:
            song_author = song_author.replace("️", "")
            filters.append('song_author')
        if user:
            filters.append('user')
        if playlist:
            playlist = playlist.replace("️", "")
            filters.append('playlist')
        if min_duration:
            filters.append('time_below')
            min_duration = string_to_seconds(min_duration) * 1000
        if max_duration:
            filters.append('time_above')
            max_duration = string_to_seconds(max_duration) * 1000
        if absent_members:
            filters.append('absent_members')
        if duplicates:
            filters.append('duplicates')

        if not filters and not range_start and not range_end:
            raise GenericError("**You must use at least one option to move**")

        indexes = None

        try:
            has_id = song_name.split(" || ID > ")[1]
        except:
            has_id = isinstance(inter, CustomContext)

        if range_start > 0 and range_end > 0:

            if range_start >= range_end:
                raise GenericError("**The end position must be greater than the start position!**")

            song_list = list(player.queue)[range_start - 1: -(range_end - 1)]
            txt.append(f"**Start position of the queue:** `{range_start}`\n"
                       f"**End position of the queue:** `{range_end}`")

        elif range_start > 0:
            song_list = list(player.queue)[range_start - 1:]
            txt.append(f"**Start position of the queue:** `{range_start}`")
        elif range_end > 0:
            song_list = list(player.queue)[:-(range_end - 1)]
            txt.append(f"**End position of the queue:** `{range_end}`")
        elif song_name and has_id and filters == ["song_name"] and amount is None:
            indexes = queue_track_index(inter, bot, song_name, match_count=1, case_sensitive=case_sensitive)
            for index, track in reversed(indexes):
                player.queue.remove(track)
                tracklist.append(track)
            song_list = []

        else:
            song_list = list(player.queue)

        if not tracklist:

            if amount is None:
                amount = 0

            duplicated_titles = set()

            amount_counter = int(amount) if amount > 0 else 0

            for t in song_list:

                if amount and amount_counter < 1:
                    break

                temp_filter = list(filters)

                if 'duplicates' in temp_filter:
                    if (title := f"{t.author} - {t.title}".lower()) in duplicated_titles:
                        temp_filter.remove('duplicates')
                        final_filters.add('duplicates')
                    else:
                        duplicated_titles.add(title)

                if 'time_below' in temp_filter and t.duration >= min_duration:
                    temp_filter.remove('time_below')
                    final_filters.add('time_below')

                elif 'time_above' in temp_filter and t.duration <= max_duration:
                    temp_filter.remove('time_above')
                    final_filters.add('time_above')

                if 'song_name' in temp_filter:

                    title = t.title.replace("️", "").lower().split()

                    query_words = song_name.lower().split()

                    word_count = 0

                    for query_word in song_name.lower().split():
                        for title_word in title:
                            if query_word in title_word:
                                title.remove(title_word)
                                word_count += 1
                                break

                    if word_count == len(query_words):
                        temp_filter.remove('song_name')
                        final_filters.add('song_name')

                if 'song_author' in temp_filter and song_author.lower() in t.author.replace("️", "").lower():
                    temp_filter.remove('song_author')
                    final_filters.add('song_author')

                if 'user' in temp_filter and user.id == t.requester:
                    temp_filter.remove('user')
                    final_filters.add('user')

                elif 'absent_members' in temp_filter and t.requester not in player.guild.me.voice.channel.voice_states:
                    temp_filter.remove('absent_members')
                    final_filters.add('absent_members')

                playlist_link = None

                if 'playlist' in temp_filter:
                    if playlist == t.playlist_name.replace("️", "") or (isinstance(inter, CustomContext) and playlist.lower() in t.playlist_name.replace("️", "").lower()):
                        playlist_link = f"[`{fix_characters(t.playlist_name)}`]({t.playlist_url})"
                        temp_filter.remove('playlist')
                        final_filters.add('playlist')

                if not temp_filter:

                    track = player.queue[player.queue.index(t)]
                    player.queue.remove(t)
                    tracklist.append(track)
                    if playlist_link:
                        playlist_hyperlink.add(playlist_link)

                    if amount:
                        amount_counter -= 1

            duplicated_titles.clear()

        if not tracklist:
            raise GenericError("No songs found with the selected filters!")

        for t in reversed(tracklist):
            player.queue.insert(position-1, t)

        try:
            final_filters.remove("song_name")
            txt.append(f"**Includes name:** `{fix_characters(song_name)}`")
        except:
            pass

        try:
            final_filters.remove("song_author")
            txt.append(f"**Includes uploader/artist name:** `{fix_characters(song_author)}`")
        except:
            pass

        try:
            final_filters.remove("user")
            txt.append(f"**Requested by member:** {user.mention}")
        except:
            pass

        try:
            final_filters.remove("playlist")
            txt.append(f"**Playlist:** {' | '.join(playlist_hyperlink)}")
        except:
            pass

        try:
            final_filters.remove("time_below")
            txt.append(f"**With initial/equal duration:** `{time_format(min_duration)}`")
        except:
            pass

        try:
            final_filters.remove("time_above")
            txt.append(f"**With maximum duration:** `{time_format(max_duration)}`")
        except:
            pass

        try:
            final_filters.remove("duplicates")
            txt.append(f"**Duplicate songs**")
        except:
            pass

        try:
            final_filters.remove("absent_members")
            txt.append("`Songs requested by members who have left the channel.`")
        except:
            pass

        if indexes:
            track = tracklist[0]
            txt = [
                f"moved the song [`{fix_characters(track.title, limit=25)}`]({track.uri or track.search_uri}) to position **[{position}]** in the queue.",
                f"↪️ **⠂{inter.author.mention} moved a song to position [{position}]:**\n"
                f"╰[`{fix_characters(track.title, limit=43)}`]({track.uri or track.search_uri})"
            ]

            await self.interaction_message(inter, txt, emoji="↪️")

        else:

            moved_tracks = len(tracklist)

            moved_tracks_txt = moved_tracks if moved_tracks == 1 else f"[{position}-{position+moved_tracks-1}]"

            msg_txt = f"### ↪️ ⠂{inter.author.mention} moved {moved_tracks} track(s) to position {moved_tracks_txt} in the queue:\n" + "\n".join(f"`{position+n}.` [`{fix_characters(t.title, 45)}`]({t.uri})" for n, t in enumerate(tracklist[:7]))

            if (track_extra:=(moved_tracks - 7)) > 0:
                msg_txt += f"\n`and {track_extra} more track(s).`"

            msg_txt += f"\n### ✅ ⠂Filter(s) used:\n" + '\n'.join(txt)

            txt = [f"moved {moved_tracks} track(s) to position **[{position}]** in the queue.", msg_txt]

            await self.interaction_message(inter, txt, emoji="↪️", force=True, thumb=tracklist[0].thumb)

    @move.autocomplete("playlist")
    @clear.autocomplete("playlist")
    async def queue_playlist(self, inter: disnake.Interaction, query: str):

        try:
            if not inter.author.voice:
                return
        except:
            pass

        try:
            await check_pool_bots(inter, only_voiced=True)
            bot = inter.music_bot
        except:
            traceback.print_exc()
            return

        try:
            player = bot.music.players[inter.guild_id]
        except KeyError:
            return

        return list(set([track.playlist_name for track in player.queue if track.playlist_name and
                         query.lower() in track.playlist_name.lower()]))[:20]

    @rotate.autocomplete("name")
    @move.autocomplete("song_name")
    @skip.autocomplete("name")
    @skipto.autocomplete("name")
    @remove.autocomplete("name")
    async def queue_tracks(self, inter: disnake.AppCmdInter, query: str):

        try:
            if not inter.author.voice:
                return
        except AttributeError:
            pass

        try:
            if not await check_pool_bots(inter, only_voiced=True):
                return
        except PoolException:
            pass
        except:
            return

        try:
            player: LavalinkPlayer = inter.music_bot.music.players[inter.guild_id]
        except KeyError:
            return

        results = []

        count = 0

        for track in player.queue + player.queue_autoplay:

            if count == 20:
                break

            title = track.title.lower().split()

            query_words = query.lower().split()

            word_count = 0

            for query_word in query.lower().split():
                for title_word in title:
                    if query_word in title_word:
                        title.remove(title_word)
                        word_count += 1
                        break

            if word_count == len(query_words):
                results.append(f"{track.title[:81]} || ID > {track.unique_id}")
                count += 1

        return results or [f"{track.title[:81]} || ID > {track.unique_id}" for n, track in enumerate(player.queue + player.queue_autoplay)
                           if query.lower() in track.title.lower()][:20]

    @move.autocomplete("song_author")
    @clear.autocomplete("song_author")
    async def queue_author(self, inter: disnake.Interaction, query: str):

        try:
            await check_pool_bots(inter, only_voiced=True)
            bot = inter.music_bot
        except:
            return

        if not inter.author.voice:
            return

        try:
            player = bot.music.players[inter.guild_id]
        except KeyError:
            return

        if not query:
            return list(set([track.authors_string for track in player.queue]))[:20]
        else:
            return list(set([track.authors_string for track in player.queue if query.lower() in track.authors_string.lower()]))[:20]

    restrict_cd = commands.CooldownMapping.from_cooldown(2, 7, commands.BucketType.member)
    restrict_mc =commands.MaxConcurrency(1, per=commands.BucketType.member, wait=False)

    @is_dj()
    @has_player()
    @check_voice()
    @pool_command(name="restrictmode", aliases=["rstc", "restrict", "restrito", "modorestrito"], only_voiced=True, cooldown=restrict_cd, max_concurrency=restrict_mc,
                  description="Enable/Disable restricted mode for commands that require DJ/Staff.")
    async def restrict_mode_legacy(self, ctx: CustomContext):

        await self.restrict_mode.callback(self=self, inter=ctx)

    @is_dj()
    @has_player()
    @check_voice()
    @commands.slash_command(
        description=f"{desc_prefix}Enable/Disable restricted mode for commands that require DJ/Staff.",
        extras={"only_voiced": True}, cooldown=restrict_cd, max_concurrency=restrict_mc, dm_permission=False)
    async def restrict_mode(self, inter: disnake.AppCmdInter):

        try:
            bot = inter.music_bot
        except AttributeError:
            bot = inter.bot

        player: LavalinkPlayer = bot.music.players[inter.guild_id]

        player.restrict_mode = not player.restrict_mode

        msg = ["activated", "🔐"] if player.restrict_mode else ["disabled", "🔓"]

        text = [
            f"{msg[0]} the restricted mode of player commands (which requires DJ/Staff).",
            f"{msg[1]} **⠂{inter.author.mention} {msg[0]} the restricted mode of player commands (which requires DJ/Staff).**"
        ]

        await self.interaction_message(inter, text, emoji=msg[1])

    nonstop_cd = commands.CooldownMapping.from_cooldown(2, 15, commands.BucketType.member)
    nonstop_mc =commands.MaxConcurrency(1, per=commands.BucketType.member, wait=False)

    @has_player()
    @check_voice()
    @commands.has_guild_permissions(manage_guild=True)
    @pool_command(name="247", aliases=["nonstop"], only_voiced=True, cooldown=nonstop_cd, max_concurrency=nonstop_mc,
                  description="Toggle 24/7 mode of the Player (In testing).")
    async def nonstop_legacy(self, ctx: CustomContext):
        await self.nonstop.callback(self=self, inter=ctx)

    @has_player()
    @check_voice()
    @commands.slash_command(
        name="247",
        description=f"{desc_prefix}Toggle 24/7 mode of the Player (In testing).",
        default_member_permissions=disnake.Permissions(manage_guild=True), dm_permission=False,
        extras={"only_voiced": True}, cooldown=nonstop_cd, max_concurrency=nonstop_mc
    )
    async def nonstop(self, inter: disnake.AppCmdInter):

        try:
            bot = inter.music_bot
        except AttributeError:
            bot = inter.bot

        player: LavalinkPlayer = bot.music.players[inter.guild_id]

        player.keep_connected = not player.keep_connected

        msg = ["activated", "♾️"] if player.keep_connected else ["deactivated", "❌"]

        text = [
            f"{msg[0]} the 24/7 (continuous) mode of the player.",
            f"{msg[1]} **⠂{inter.author.mention} {msg[0]} the 24/7 (continuous) mode of the player.**"
        ]

        if not len(player.queue):
            player.queue.extend(player.played)
            player.played.clear()

        await player.process_save_queue()

        if player.current:
            await self.interaction_message(inter, txt=text, emoji=msg[1])
            return

        await self.interaction_message(inter, text)

        await player.process_next()

    autoplay_cd = commands.CooldownMapping.from_cooldown(2, 15, commands.BucketType.member)
    autoplay_mc = commands.MaxConcurrency(1, per=commands.BucketType.member, wait=False)

    @has_player()
    @check_voice()
    @pool_command(name="autoplay", aliases=["ap", "aplay"], only_voiced=True, cooldown=autoplay_cd, max_concurrency=autoplay_mc,
                  description="Toggle autoplay at the end of the queue.")
    async def autoplay_legacy(self, ctx: CustomContext):
        await self.autoplay.callback(self=self, inter=ctx)

    @has_player()
    @check_voice()
    @commands.slash_command(
        name="autoplay",
        description=f"{desc_prefix}Toggle autoplay at the end of the queue.",
        extras={"only_voiced": True}, cooldown=autoplay_cd, max_concurrency=autoplay_mc, dm_permission=False
    )
    async def autoplay(self, inter: disnake.AppCmdInter):

        try:
            bot = inter.music_bot
        except AttributeError:
            bot = inter.bot

        player: LavalinkPlayer = bot.music.players[inter.guild_id]

        player.autoplay = not player.autoplay

        msg = ["enabled", "🔄"] if player.autoplay else ["disabled", "❌"]

        text = [f"{msg[0]} autoplay.",
                f"{msg[1]} **⠂{inter.author.mention} {msg[0]} autoplay.**"]

        if player.current:
            await self.interaction_message(inter, txt=text, emoji=msg[1])
            return

        await self.interaction_message(inter, text)

        await player.process_next()

    @check_voice()
    @has_player()
    @is_dj()
    @commands.cooldown(1, 10, commands.BucketType.guild)
    @commands.slash_command(
        description=f"{desc_prefix}Migrate the Player to another music server.", dm_permission=False
    )
    async def change_node(
            self,
            inter: disnake.AppCmdInter,
            node: str = commands.Param(name="server", description="Music server")
    ):

        try:
            bot = inter.music_bot
        except AttributeError:
            bot = inter.bot

        if node not in bot.music.nodes:
            raise GenericError(f"The music server **{node}** was not found.")

        player: LavalinkPlayer = bot.music.players[inter.guild_id]

        if node == player.node.identifier:
            raise GenericError(f"The player is already on the music server **{node}**.")

        await player.change_node(node)

        await self.interaction_message(
            inter,
            [f"Migrated the player to the music server **{node}**",
             f"**The player has been migrated to the music server:** `{node}`"],
            emoji="🌎"
        )

    @search.autocomplete("server")
    @play.autocomplete("server")
    @change_node.autocomplete("server")
    async def node_suggestions(self, inter: disnake.Interaction, query: str):

        try:
            await check_pool_bots(inter)
            bot = inter.music_bot
        except GenericError:
            return
        except:
            bot = inter.bot

        try:
            node = bot.music.players[inter.guild_id].node
        except KeyError:
            node = None

        if not query:
            return [n.identifier for n in bot.music.nodes.values() if
                    n != node and n.available and n.is_available]

        return [n.identifier for n in bot.music.nodes.values() if n != node
                and query.lower() in n.identifier.lower() and n.available and n.is_available]

    @commands.command(aliases=["puptime"], description="View information about how long the player has been active on the server.")
    @commands.cooldown(1, 5, commands.BucketType.guild)
    async def playeruptime(self, ctx: CustomContext):

        uptime_info = []
        for bot in self.bot.pool.bots:
            try:
                player = bot.music.players[ctx.guild.id]
                uptime_info.append(f"**Bot:** {bot.user.mention}\n"
                            f"**Uptime:** <t:{player.uptime}:R>\n"
                            f"**Channel:** {player.guild.me.voice.channel.mention}")
            except KeyError:
                continue

        if not uptime_info:
            raise GenericError("**There are no active players on the server.**")

        await ctx.reply(
            embed=disnake.Embed(
                title="**Player Uptime:**",
                description="\n-----\n".join(uptime_info),
                color=self.bot.get_color(ctx.guild.me)
            ), fail_if_not_exists=False
        )

    fav_import_export_cd = commands.CooldownMapping.from_cooldown(1, 15, commands.BucketType.member)
    fav_cd = commands.CooldownMapping.from_cooldown(3, 15, commands.BucketType.member)

    @commands.command(name="favmanager", aliases=["favs", "favoritos", "fvmgr", "favlist",
                                                  "integrations", "integrationmanager", "itg", "itgmgr", "itglist", "integrationlist",
                                                  "serverplaylist", "spl", "svp", "svpl"],
                      description="Manage your favorites/integrations and server links.", cooldown=fav_cd)
    async def fav_manager_legacy(self, ctx: CustomContext):
        await self.fav_manager.callback(self=self, inter=ctx)

    @commands.max_concurrency(1, commands.BucketType.member, wait=False)
    @commands.slash_command(
        description=f"{desc_prefix}Manage your favorites/integrations and server links.",
        cooldown=fav_cd, dm_permission=False)
    async def fav_manager(self, inter: disnake.AppCmdInter):

        bot = self.bot

        mode = ViewMode.fav_manager

        guild_data = None
        interaction = None

        if isinstance(inter, CustomContext):
            prefix = inter.clean_prefix

            if inter.invoked_with in ("serverplaylist", "spl", "svp", "svpl") and inter.author.guild_permissions.manage_guild:

                interaction, bot = await select_bot_pool(inter, return_new=True)

                mode = ViewMode.guild_fav_manager

                await interaction.response.defer(ephemeral=True)

                inter, guild_data = await get_inter_guild_data(inter, bot)

            elif inter.invoked_with in ("integrations", "integrationmanager", "itg", "itgmgr", "itglist", "integrationlist"):
                mode = ViewMode.integrations_manager

        else:
            try:
                global_data = inter.global_guild_data
            except AttributeError:
                global_data = await bot.get_global_data(inter.guild_id, db_name=DBModel.guilds)
                try:
                    inter.global_guild_data = global_data
                except:
                    pass
            prefix = global_data['prefix'] or bot.default_prefix

        if not interaction:
            interaction = inter

        if not interaction.response.is_done():
            await inter.response.defer(ephemeral=True)

        try:
            user_data = inter.global_user_data
        except AttributeError:
            user_data = await bot.get_global_data(inter.author.id, db_name=DBModel.users)
            try:
                inter.global_user_data = user_data
            except:
                pass

        view = FavMenuView(bot=bot, ctx=inter, data=user_data, prefix=prefix, mode=mode)
        view.guild_data = guild_data

        embed = view.build_embed()

        if not embed:
            await inter.send("**This feature is not supported at the moment...**\n\n"
                             "`Spotify and YTDL support are not enabled.`", ephemeral=True)
            return

        if isinstance(inter, CustomContext):
            try:
                view.message = inter.store_message
                await inter.store_message.edit(embed=embed, view=view)
            except:
                view.message = await inter.send(embed=embed, view=view)
        else:
            try:
                await inter.edit_original_message(embed=embed, view=view)
            except:
                await inter.response.edit_message(embed=embed, view=view)

        await view.wait()

    @commands.Cog.listener("on_message_delete")
    async def player_message_delete(self, message: disnake.Message):

        if not message.guild:
            return

        try:

            player: LavalinkPlayer = self.bot.music.players[message.guild.id]

            if message.id != player.message.id:
                return

        except (AttributeError, KeyError):
            return

        thread = self.bot.get_channel(message.id)

        if not thread:
            return

        player.message = None
        await thread.edit(archived=True, locked=True, name=f"archived: {thread.name}")

    @commands.Cog.listener('on_ready')
    async def resume_players_ready(self):

        if not self.bot.bot_ready:
            return

        for guild_id in list(self.bot.music.players):

            try:

                player: LavalinkPlayer = self.bot.music.players[guild_id]

                try:
                    channel_id = player.guild.me.voice.channel.id
                except AttributeError:
                    channel_id = player.channel_id

                vc = self.bot.get_channel(channel_id) or player.last_channel

                try:
                    player.guild.voice_client.cleanup()
                except:
                    pass

                if not vc:
                    print(
                        f"{self.bot.user} - {player.guild.name} [{guild_id}] - Player finalizado por falta de canal de voz")
                    try:
                        await player.destroy()
                    except:
                        traceback.print_exc()
                    continue

                await player.connect(vc.id)

                if not player.is_paused and not player.is_playing:
                    await player.process_next()
                print(f"{self.bot.user} - {player.guild.name} [{guild_id}] - Player Reconectado no canal de voz")
            except:
                traceback.print_exc()

    async def is_request_channel(self, ctx: Union[disnake.AppCmdInter, disnake.MessageInteraction, CustomContext], *,
                                 data: dict = None, ignore_thread=False) -> bool:

        if isinstance(ctx, (CustomContext, disnake.MessageInteraction)):
            return True

        try:
            bot = ctx.music_bot
            channel_ctx = bot.get_channel(ctx.channel_id)
        except AttributeError:
            bot = ctx.bot
            channel_ctx = ctx.channel

        if not self.bot.check_bot_forum_post(channel_ctx):
            return True

        try:
            player: LavalinkPlayer = bot.music.players[ctx.guild_id]

            if not player.static:
                return False

            if isinstance(channel_ctx, disnake.Thread) and player.text_channel == channel_ctx.parent:
                return not ignore_thread

            return player.text_channel == channel_ctx

        except KeyError:

            try:
                guild_data = ctx.guild_data
            except AttributeError:
                guild_data = data or await bot.get_data(ctx.guild_id, db_name=DBModel.guilds)

            try:
                channel = bot.get_channel(int(guild_data["player_controller"]["channel"]))
            except:
                channel = None

            if not channel:
                return False

            if isinstance(channel_ctx, disnake.Thread) and channel == channel_ctx.parent:
                return not ignore_thread

            return channel.id == channel_ctx.id

    async def check_channel(
            self,
            guild_data: dict,
            inter: Union[disnake.AppCmdInter, CustomContext],
            channel: Union[disnake.TextChannel, disnake.VoiceChannel, disnake.Thread],
            guild: disnake.Guild,
            bot: BotCore
    ):

        static_player = guild_data['player_controller']

        warn_message = None
        message: Optional[disnake.Message] = None

        try:
            channel_db = bot.get_channel(int(static_player['channel'])) or await bot.fetch_channel(
                int(static_player['channel']))
        except (TypeError, disnake.NotFound):
            channel_db = None
        except disnake.Forbidden:
            channel_db = bot.get_channel(inter.channel_id)
            warn_message = f"I don't have permission to access the channel <#{static_player['channel']}>, the player will be used in traditional mode."
            static_player["channel"] = None

        if not channel_db or channel_db.guild.id != inter.guild_id:
            await self.reset_controller_db(inter.guild_id, guild_data, inter)

        else:

            if channel_db.id != channel.id:

                try:
                    if isinstance(channel_db, disnake.Thread):

                        if not channel_db.parent:
                            await self.reset_controller_db(inter.guild_id, guild_data, inter)
                            channel_db = None

                        else:
                            if channel_db.owner != bot.user.id:

                                if not isinstance(channel_db.parent, disnake.ForumChannel):
                                    await self.reset_controller_db(inter.guild_id, guild_data, inter)
                                    channel_db = None
                                else:

                                    thread = None

                                    for t in channel_db.parent.threads:

                                        if t.owner_id == bot.user.id:
                                            try:
                                                message = await t.fetch_message(t.id)
                                            except disnake.NotFound:
                                                continue
                                            if not message or message.author.id != bot.user.id:
                                                continue
                                            thread = t
                                            break

                                    if not thread and guild.me.guild_permissions.read_message_history:
                                        async for t in channel_db.parent.archived_threads(limit=100):
                                            if t.owner_id == bot.user.id:
                                                try:
                                                    message = await t.fetch_message(t.id)
                                                except disnake.NotFound:
                                                    continue
                                                if not message or message.author.id != bot.user.id:
                                                    continue
                                                thread = t
                                                break

                                    if not thread:
                                        thread_wmessage = await channel_db.parent.create_thread(
                                            name=f"{bot.user} song-request",
                                            content="Post to request music.",
                                            auto_archive_duration=10080,
                                            slowmode_delay=5,
                                        )
                                        channel_db = thread_wmessage.thread
                                        message = thread_wmessage.message
                                    else:
                                        channel_db = thread

                            thread_kw = {}

                            if channel_db.locked and channel_db.permissions_for(guild.me).manage_threads:
                                thread_kw.update({"locked": False, "archived": False})

                            elif channel_db.archived and channel_db.owner_id == bot.user.id:
                                thread_kw["archived"] = False

                            if thread_kw:
                                await channel_db.edit(**thread_kw)

                            elif isinstance(channel.parent, disnake.ForumChannel):
                                warn_message = f"**{bot.user.mention} does not have permission to manage topics " \
                                                f"to unarchive/unlock the topic: {channel_db.mention}**"

                except AttributeError:
                    pass

                if channel_db:

                    channel_db_perms = channel_db.permissions_for(guild.me)

                    channel = bot.get_channel(inter.channel.id)

                    if isinstance(channel, disnake.Thread):
                        send_message_perm = getattr(channel_db, "parent", channel_db).permissions_for(channel.guild.me).send_messages_in_threads
                    else:
                        send_message_perm = channel_db.permissions_for(channel.guild.me).send_messages

                    if not send_message_perm:
                        raise GenericError(
                            f"**{bot.user.mention} does not have permission to send messages in channel <#{static_player['channel']}>**\n"
                            "If you want to reset the music request channel configuration, use the /reset or /setup command again..."
                        )

                    if not channel_db_perms.embed_links:
                        raise GenericError(
                            f"**{bot.user.mention} does not have permission to attach links/embeds in channel <#{static_player['channel']}>**\n"
                            "If you want to reset the music request channel configuration, use the /reset or /setup command again..."
                        )

        return channel_db, warn_message, message

    async def process_player_interaction(
            self,
            interaction: Union[disnake.MessageInteraction, disnake.ModalInteraction],
            command: Optional[disnake.AppCmdInter],
            kwargs: dict
    ):

        if not command:
            raise GenericError("Command not found/implemented.")

        await check_cmd(command, interaction)

        await command(interaction, **kwargs)

        try:
            player: LavalinkPlayer = self.bot.music.players[interaction.guild_id]
            player.interaction_cooldown = True
            await asyncio.sleep(1)
            player.interaction_cooldown = False
            await command._max_concurrency.release(interaction)
        except (KeyError, AttributeError):
            pass

    @commands.Cog.listener("on_dropdown")
    async def guild_pin(self, interaction: disnake.MessageInteraction):

        if not self.bot.bot_ready:
            await interaction.send("I am still initializing...\nPlease wait a little longer...", ephemeral=True)
            return

        if interaction.data.custom_id != "player_guild_pin":
            return

        if not interaction.data.values:
            await interaction.response.defer()
            return

        if not interaction.user.voice:
            await interaction.send("You must join a voice channel to use this.", ephemeral=True)
            return

        await interaction.response.defer(ephemeral=True)

        guild_data = await self.bot.get_data(interaction.guild_id, db_name=DBModel.guilds)

        try:
            query = interaction.data.values[0]
        except KeyError:
            await interaction.send("**The selected item was not found in the database...**", ephemeral=True)
            await send_idle_embed(interaction.message, bot=self.bot, guild_data=guild_data, force=True)
            return

        kwargs = {
            "query": f"> pin: {query}",
            "position": 0,
            "options": False,
            "manual_selection": True,
            "source": "ytsearch",
            "repeat_amount": 0,
            "server": None,
            "force_play": "no"
        }

        try:
            await self.play.callback(self=self, inter=interaction, **kwargs)
        except Exception as e:
            self.bot.dispatch('interaction_player_error', interaction, e)

    @commands.Cog.listener("on_dropdown")
    async def player_dropdown_event(self, interaction: disnake.MessageInteraction):

        if not interaction.data.custom_id.startswith("musicplayer_dropdown_"):
            return

        if not interaction.values:
            await interaction.response.defer()
            return

        await self.player_controller(interaction, interaction.values[0])

    @commands.Cog.listener("on_button_click")
    async def player_button_event(self, interaction: disnake.MessageInteraction):

        if not interaction.data.custom_id.startswith("musicplayer_"):
            return

        await self.player_controller(interaction, interaction.data.custom_id)

    async def check_stage_title(self, inter, bot: BotCore, player: LavalinkPlayer):

        time_limit = 30 if isinstance(player.guild.me.voice.channel, disnake.VoiceChannel) else 120

        if player.stage_title_event and (time_:=int((disnake.utils.utcnow() - player.start_time).total_seconds())) < time_limit and not (await bot.is_owner(inter.author)):
            raise GenericError(
                f"**You will have to wait {time_format((time_limit - time_) * 1000, use_names=True)} to use this function "
                f"with the automatic announcement of the active stage...**"
            )

    async def player_controller(self, interaction: disnake.MessageInteraction, control: str, **kwargs):

<<<<<<< HEAD
        if not self.bot.bot_ready:
            await interaction.send("I am still initializing...", ephemeral=True)
=======
        if not self.bot.bot_ready and not not self.bot.is_closed():
            await interaction.send("Ainda estou inicializando...", ephemeral=True)
>>>>>>> 4cd8cae7
            return

        if not interaction.guild_id:
            await interaction.response.edit_message(components=None)
            return

        cmd_kwargs = {}

        cmd: Optional[disnake.AppCmdInter] = None

        if control in (
                PlayerControls.embed_forceplay,
                PlayerControls.embed_enqueue_track,
                PlayerControls.embed_enqueue_playlist,
        ):

            try:
                try:
                    if not (url:=interaction.message.embeds[0].author.url):
                        return
                except:
                    return

                try:
                    await self.player_interaction_concurrency.acquire(interaction)
                except:
                    raise GenericError("There is a song being processed at the moment...")

                bot: Optional[BotCore] = None
                player: Optional[LavalinkPlayer] = None
                channel: Union[disnake.TextChannel, disnake.VoiceChannel, disnake.StageChannel, disnake.Thread] = None
                author: Optional[disnake.Member] = None

                for b in sorted(self.bot.pool.bots, key=lambda b: b.identifier, reverse=True):

                    try:
                        p = b.music.players[interaction.guild_id]
                    except KeyError:
                        if c := b.get_channel(interaction.channel_id):
                            bot = b
                            channel = c
                            author = c.guild.get_member(interaction.author.id)
                        continue

                    if p.guild.me.voice and interaction.author.id in p.guild.me.voice.channel.voice_states:

                        if p.locked:
                            raise GenericError(
                                "**It is not possible to perform this action with the music processing in progress "
                                "(please wait a few seconds and try again).**")

                        player = p
                        bot = b
                        channel = player.text_channel
                        author = channel.guild.get_member(interaction.author.id)
                        break

                if not channel:
                    raise GenericError("There are no bots available at the moment.")

                if not author.voice:
                    raise GenericError("You must join a voice channel to use this button...")

                try:
                    node = player.node
                except:
                    node: Optional[wavelink.Node] = None

                try:
                    interaction.author = author
                except AttributeError:
                    pass

                if PlayerControls.embed_forceplay:
                    await check_player_perm(inter=interaction, bot=bot, channel=channel)

                vc_id: int = author.voice.channel.id

                can_connect(channel=author.voice.channel, guild=channel.guild)

                await interaction.response.defer()

                if control == PlayerControls.embed_enqueue_playlist:

                    if (retry_after := self.bot.pool.enqueue_playlist_embed_cooldown.get_bucket(interaction).update_rate_limit()):
                        raise GenericError(
                            f"**You will have to wait {int(retry_after)} second(s) to add a playlist to the current player.**")

                    if not player:
                        player = await self.create_player(inter=interaction, bot=bot, guild=channel.guild,
                                                          channel=channel, node=node)

                    await self.check_player_queue(interaction.author, bot, interaction.guild_id)
                    result, node = await self.get_tracks(url, author, source=False, node=player.node, bot=bot)
                    result = await self.check_player_queue(interaction.author, bot, interaction.guild_id, tracks=result)
                    player.queue.extend(result.tracks)
                    await interaction.send(f"{interaction.author.mention}, the playlist [`{result.name}`](<{url}>) was successfully added!{player.controller_link}", ephemeral=True)
                    if not player.is_connected:
                        await player.connect(vc_id)
                    if not player.current:
                        await player.process_next()

                else:

                    track: Optional[LavalinkTrack, PartialTrack] = None
                    seek_status = False

                    if player:

                        if control == PlayerControls.embed_forceplay and player.current and (player.current.uri.startswith(url) or url.startswith(player.current.uri)):
                            await self.check_stage_title(inter=interaction, bot=bot, player=player)
                            await player.seek(0)
                            player.set_command_log("Returned to the beginning of the song.", emoji="⏪")
                            await asyncio.sleep(3)
                            await player.update_stage_topic()
                            await asyncio.sleep(7)
                            seek_status = True

                        else:

                            for t in list(player.queue):
                                if t.uri.startswith(url) or url.startswith(t.uri):
                                    track = t
                                    player.queue.remove(t)
                                    break

                            if not track:
                                for t in list(player.played):
                                    if t.uri.startswith(url) or url.startswith(t.uri):
                                        track = t
                                        player.played.remove(t)
                                        break

                                if not track:

                                    for t in list(player.failed_tracks):
                                        if t.uri.startswith(url) or url.startswith(t.uri):
                                            track = t
                                            player.failed_tracks.remove(t)
                                            break

                    if not seek_status:

                        if not track:

                            if (retry_after := self.bot.pool.enqueue_track_embed_cooldown.get_bucket(interaction).update_rate_limit()):
                                raise GenericError(
                                    f"**You will have to wait {int(retry_after)} second(s) to add a new song to the queue.**")

                            if control == PlayerControls.embed_enqueue_track:
                                await self.check_player_queue(interaction.author, bot, interaction.guild_id)

                            result, node = await self.get_tracks(url, author, source=False, node=node, bot=bot)

                            try:
                                track = result.tracks[0]
                            except:
                                track = result[0]

                        if control == PlayerControls.embed_enqueue_track:

                            if not player:
                                player = await self.create_player(inter=interaction, bot=bot, guild=channel.guild,
                                                                  channel=channel, node=node)
                            await self.check_player_queue(interaction.author, bot, interaction.guild_id)
                            player.queue.append(track)
                            player.update = True
                            await interaction.send(f"{author.mention}, the song [`{track.title}`](<{track.uri}>) has been added to the queue.{player.controller_link}", ephemeral=True)
                            if not player.is_connected:
                                await player.connect(vc_id)
                            if not player.current:
                                await player.process_next()

                        else:
                            if not player:
                                player = await self.create_player(inter=interaction, bot=bot, guild=channel.guild,
                                                                  channel=channel, node=node)
                            else:
                                await self.check_stage_title(inter=interaction, bot=bot, player=player)
                            player.queue.insert(0, track)
                            if not player.is_connected:
                                await player.connect(vc_id)
                            await self.process_music(inter=interaction, player=player, force_play="yes")

            except Exception as e:
                self.bot.dispatch('interaction_player_error', interaction, e)
                if not isinstance(e, GenericError):
                    await asyncio.sleep(5)
            try:
                await self.player_interaction_concurrency.release(interaction)
            except:
                pass
            return

        if control == PlayerControls.embed_add_fav:

            try:
                embed = interaction.message.embeds[0]
            except IndexError:
                await interaction.send("The message embed was removed....", ephemeral=True)
                return

            if (retry_after := self.bot.pool.add_fav_embed_cooldown.get_bucket(interaction).update_rate_limit()):
                await interaction.send(
                    f"**You will have to wait {int(retry_after)} second(s) to add a new favorite.**",
                    ephemeral=True)
                return

            await interaction.response.defer()

            user_data = await self.bot.get_global_data(interaction.author.id, db_name=DBModel.users)

            if self.bot.config["MAX_USER_FAVS"] > 0 and not (await self.bot.is_owner(interaction.author)):

                if (current_favs_size := len(user_data["fav_links"])) > self.bot.config["MAX_USER_FAVS"]:
                    await interaction.edit_original_message(f"The number of items in your Favorites exceeds "
                                                            f"the maximum allowed amount ({self.bot.config['MAX_USER_FAVS']}).")
                    return

                if (current_favs_size + (user_favs := len(user_data["fav_links"]))) > self.bot.config["MAX_USER_FAVS"]:
                    await interaction.edit_original_message(
                        "You don't have enough space to add all your favorites...\n"
                        f"Current limit: {self.bot.config['MAX_USER_FAVS']}\n"
                        f"Number of saved favorites: {user_favs}\n"
                        f"You need: {(current_favs_size + user_favs) - self.bot.config['MAX_USER_FAVS']}")
                    return

            fav_name = embed.author.name[1:]

            user_data["fav_links"][fav_name] = embed.author.url

            await self.bot.update_global_data(interaction.author.id, user_data, db_name=DBModel.users)

            global_data = await self.bot.get_global_data(interaction.guild_id, db_name=DBModel.guilds)

            try:
                cmd = f"</play:" + str(self.bot.pool.controller_bot.get_global_command_named("play",
                                                                                             cmd_type=disnake.ApplicationCommandType.chat_input).id) + ">"
            except AttributeError:
                cmd = "/play"

            try:
                interaction.message.embeds[0].fields[0].value = f"{interaction.author.mention} " + \
                                                                interaction.message.embeds[0].fields[0].value.replace(
                                                                    interaction.author.mention, "")
            except IndexError:
                interaction.message.embeds[0].add_field(name="**Members who favorited the link:**",
                                                        value=interaction.author.mention)

            await interaction.send(embed=disnake.Embed(
                description=f"[`{fav_name}`](<{embed.author.url}>) **has been added to your Favorites!**\n\n"
                            "**How to use?**\n"
                            f"* Using the command {cmd} (selecting the favorite from the autocomplete search)\n"
                            "* Clicking on the play favorite/integration button/select in the player.\n"
                            f"* Using the command {global_data['prefix'] or self.bot.default_prefix}{self.play_legacy.name} without including a name or link of a song/video.\n"


            ).set_footer(text=f"If you want to see all your Favorites, use the command {global_data['prefix'] or self.bot.default_prefix}{self.fav_manager_legacy.name}"), ephemeral=True)

            if not interaction.message.flags.ephemeral:
                if not interaction.guild:
                    await (await interaction.original_response()).edit(embed=interaction.message.embeds[0])
                else:
                    await interaction.message.edit(embed=interaction.message.embeds[0])
            return

        if not interaction.guild:
            await interaction.response.edit_message(components=None)
            return

        try:

            if control == "musicplayer_request_channel":
                cmd = self.bot.get_slash_command("setup")
                cmd_kwargs = {"target": interaction.channel}
                await self.process_player_interaction(interaction, cmd, cmd_kwargs)
                return

            if control == PlayerControls.fav_manager:

                if str(interaction.user.id) not in interaction.message.content:
                    await interaction.send("You cannot interact here!", ephemeral=True)
                    return

                cmd = self.bot.pool.controller_bot.get_slash_command("fav_manager")
                await self.process_player_interaction(interaction, cmd, cmd_kwargs)
                return

            if control == PlayerControls.integration_manager:

                if str(interaction.user.id) not in interaction.message.content:
                    await interaction.send("You cannot interact here!", ephemeral=True)
                    return

                cmd = self.bot.pool.controller_bot.get_slash_command("integrations")
                await self.process_player_interaction(interaction, cmd, cmd_kwargs)
                return

            if control == PlayerControls.add_song:

                if not interaction.user.voice:
                    raise GenericError("**You must join a voice channel to use this button.**")

                await interaction.response.send_modal(
                    title="Request a song",
                    custom_id=f"modal_add_song" + (f"_{interaction.message.id}" if interaction.message.thread else ""),
                    components=[
                        disnake.ui.TextInput(
                            style=disnake.TextInputStyle.short,
                            label="Name/Link for the song",
                            placeholder="youtube/spotify/soundcloud/...",
                            custom_id="song_input",
                            max_length=150,
                            required=True
                        ),
                        disnake.ui.TextInput(
                            style=disnake.TextInputStyle.short,
                            label="Queue position",
                            placeholder="Enter a number, or leave it blank to add the song at the end",
                            custom_id="song_position",
                            max_length=3,
                            required=False
                        ),
                    ]
                )

                return

            if control == PlayerControls.enqueue_fav:

                if not interaction.user.voice:
                    raise GenericError("**You must join a voice channel to use this button.**")

                cmd_kwargs = {
                    "query": kwargs.get("query", ""),
                    "position": 0,
                    "options": False,
                    "source": None,
                    "repeat_amount": 0,
                    "server": None,
                    "force_play": "no"
                }

                cmd_kwargs["manual_selection"] = not cmd_kwargs["query"]

                cmd = self.bot.get_slash_command("play")

            else:

                try:
                    player: LavalinkPlayer = self.bot.music.players[interaction.guild_id]
                except KeyError:
                    await interaction.send("There is no active player in the server...", ephemeral=True)
                    await send_idle_embed(interaction.message, bot=self.bot)
                    return

                if interaction.message != player.message:
                    if control != PlayerControls.queue:
                        return

                if player.interaction_cooldown:
                    raise GenericError("The player is on cooldown, please try again later.")

                try:
                    vc = player.guild.me.voice.channel
                except AttributeError:
                    await player.destroy(force=True)
                    return

                if control == PlayerControls.help_button:
                    embed = disnake.Embed(
                        description="📘 **BUTTON INFORMATION** 📘\n\n"
                                    "⏯️ `= Pause/Resume the music.`\n"
                                    "⏮️ `= Go back to the previously played music.`\n"
                                    "⏭️ `= Skip to the next music.`\n"
                                    "🔀 `= Shuffle the queue.`\n"
                                    "🎶 `= Add music/playlist/favorite.`\n"
                                    "⏹️ `= Stop the player and disconnect me from the channel.`\n"
                                    "📑 `= Display the music queue.`\n"
                                    "🛠️ `= Change some player settings:`\n"
                                    "`volume / nightcore effect / repeat / restricted mode.`\n",
                        color=self.bot.get_color(interaction.guild.me)
                    )

                    await interaction.response.send_message(embed=embed, ephemeral=True)
                    return

                if not interaction.author.voice or interaction.author.voice.channel != vc:
                    raise GenericError(f"You must be in the <#{vc.id}> channel to use the player buttons.")

                if control == PlayerControls.miniqueue:
                    await is_dj().predicate(interaction)
                    player.mini_queue_enabled = not player.mini_queue_enabled
                    player.set_command_log(
                        emoji="📑",
                        text=f"{interaction.author.mention} {'enabled' if player.mini_queue_enabled else 'disabled'} "
                             f"the player's mini queue."
                    )
                    await player.invoke_np(interaction=interaction)
                    return

                try:
                    await self.player_interaction_concurrency.acquire(interaction)
                except commands.MaxConcurrencyReached:
                    raise GenericError(
                        "**You have an ongoing interaction!**\n`If it's a hidden message, avoid clicking \"Dismiss message\".`")

                if control == PlayerControls.add_favorite:

                    if not player.current:
                        await interaction.send("**There is no music playing currently....**", ephemeral=True)
                        return

                    choices = {}
                    msg = ""

                    if player.current.uri:
                        choices["Track"] = {
                            "name": player.current.title,
                            "url": player.current.uri,
                            "emoji": "🎵"
                        }
                        msg += f"**Music:** [`{player.current.title}`]({player.current.uri})\n"

                    if player.current.album_url:
                        choices["Album"] = {
                            "name": player.current.album_name,
                            "url": player.current.album_url,
                            "emoji": "💽"
                        }
                        msg += f"**Album:** [`{player.current.album_name}`]({player.current.album_url})\n"

                    if player.current.playlist_url:
                        choices["Playlist"] = {
                            "name": player.current.playlist_name,
                            "url": player.current.playlist_url,
                            "emoji": "<:music_queue:703761160679194734>"
                        }
                        msg += f"**Playlist:** [`{player.current.playlist_name}`]({player.current.playlist_url})\n"

                    if not choices:
                        try:
                            await self.player_interaction_concurrency.release(interaction)
                        except:
                            pass
                        await interaction.send(
                            embed=disnake.Embed(
                                color=self.bot.get_color(interaction.guild.me),
                                description="### There are no items to favorite in the current song."
                            ), ephemeral=True
                        )
                        return

                    if len(choices) == 1:
                        select_type, info = list(choices.items())[0]

                    else:
                        view = SelectInteraction(
                            user=interaction.author, timeout=30,
                            opts=[disnake.SelectOption(label=k, description=v["name"][:50], emoji=v["emoji"]) for k,v in choices.items()]
                        )

                        await interaction.send(
                            embed=disnake.Embed(
                                color=self.bot.get_color(interaction.guild.me),
                                description=f"### Select an item from the current music to add to your favorites:"
                                            f"\n\n{msg}"
                            ), view=view, ephemeral=True
                        )

                        await view.wait()

                        select_interaction = view.inter

                        if not select_interaction or view.selected is False:
                            try:
                                await self.player_interaction_concurrency.release(interaction)
                            except:
                                pass
                            await interaction.edit_original_message(
                                embed=disnake.Embed(
                                    color=self.bot.get_color(interaction.guild.me),
                                    description="### Operation canceled!"
                                ), view=None
                            )
                            return

                        interaction = select_interaction

                        select_type = view.selected
                        info = choices[select_type]

                    await interaction.response.defer()

                    user_data = await self.bot.get_global_data(interaction.author.id, db_name=DBModel.users)

                    if self.bot.config["MAX_USER_FAVS"] > 0 and not (await self.bot.is_owner(interaction.author)):

                        if len(user_data["fav_links"]) >= self.bot.config["MAX_USER_FAVS"]:
                            await interaction.edit_original_message(
                                embed=disnake.Embed(
                                    color=self.bot.get_color(interaction.guild.me),
                                    description="You don't have enough space to add all your favorites to your file...\n"
                                                f"Current limit: {self.bot.config['MAX_USER_FAVS']}"
                                ), view=None)
                            return

                    user_data["fav_links"][fix_characters(info["name"], self.bot.config["USER_FAV_MAX_URL_LENGTH"])] = info["url"]

                    await self.bot.update_global_data(interaction.author.id, user_data, db_name=DBModel.users)

                    self.bot.dispatch("fav_add", interaction.user, user_data, f"[`{info['name']}`]({info['url']})")

                    global_data = await self.bot.get_global_data(interaction.author.id, db_name=DBModel.guilds)

                    try:
                        slashcmd = f"</play:" + str(self.bot.pool.controller_bot.get_global_command_named("play", cmd_type=disnake.ApplicationCommandType.chat_input).id) + ">"
                    except AttributeError:
                        slashcmd = "/play"

                    await interaction.edit_original_response(
                        embed=disnake.Embed(
                            color=self.bot.get_color(interaction.guild.me),
                            description="### Item added/edited successfully to your favorites:\n\n"
                                        f"**{select_type}:** [`{info['name']}`]({info['url']})\n\n"
                                        f"### How to use?\n"
                                        f"* Using the command {slashcmd} (in the autocomplete search)\n"
                                        f"* Clicking on the favorite/play button/select of the player integration.\n"
                                        f"* Using the command {global_data['prefix'] or self.bot.default_prefix}{self.play_legacy.name} without including a name or link of a music/video."
                        ), view=None
                    )

                    try:
                        await self.player_interaction_concurrency.release(interaction)
                    except:
                        pass

                    return

                if control == PlayerControls.lyrics:
                    if not player.current:
                        try:
                            await self.player_interaction_concurrency.release(interaction)
                        except:
                            pass
                        await interaction.send("**I'm not currently playing anything...**", ephemeral=True)
                        return

                    if not player.current.ytid:
                        try:
                            await self.player_interaction_concurrency.release(interaction)
                        except:
                            pass
                        await interaction.send("Currently only YouTube music is supported.", ephemeral=True)
                        return

                    not_found_msg = "No lyrics available for the current song..."

                    await interaction.response.defer(ephemeral=True, with_message=True)

                    if player.current.info["extra"].get("lyrics") is None:
                        player.current.info["extra"]["lyrics"] = await player.node.fetch_ytm_lyrics(player.current.ytid)
                    elif not player.current.info["extra"]["lyrics"]:
                        try:
                            await self.player_interaction_concurrency.release(interaction)
                        except:
                            pass
                        await interaction.edit_original_message(f"**{not_found_msg}**")
                        return

                    if not player.current.info["extra"]["lyrics"]:
                        try:
                            await self.player_interaction_concurrency.release(interaction)
                        except:
                            pass
                        player.current.info["extra"]["lyrics"] = {}
                        await interaction.edit_original_message(f"**{not_found_msg}**")
                        return

                    player.current.info["extra"]["lyrics"]["track"]["albumArt"] = player.current.info["extra"]["lyrics"]["track"]["albumArt"][:-1]

                    try:
                        lyrics_string = "\n".join([d['line'] for d in  player.current.info["extra"]["lyrics"]['lines']])
                    except KeyError:
                        lyrics_string = player.current.info["extra"]["lyrics"]["text"]

                    try:
                        await self.player_interaction_concurrency.release(interaction)
                    except:
                        pass

                    await interaction.edit_original_message(
                        embed=disnake.Embed(
                            description=f"### Song Lyrics: [{player.current.title}]({player.current.uri})\n{lyrics_string}",
                            color=self.bot.get_color(player.guild.me)
                        )
                    )
                    return

                if control == PlayerControls.volume:
                    cmd_kwargs = {"value": None}

                elif control == PlayerControls.queue:
                    cmd = self.bot.get_slash_command("queue").children.get("display")

                elif control == PlayerControls.shuffle:
                    cmd = self.bot.get_slash_command("queue").children.get("shuffle")

                elif control == PlayerControls.seek_to_start:
                    cmd = self.bot.get_slash_command("seek")
                    cmd_kwargs = {"position": "0"}

                elif control == PlayerControls.pause_resume:
                    control = PlayerControls.pause if not player.paused else PlayerControls.resume

                elif control == PlayerControls.loop_mode:

                    if player.loop == "current":
                        cmd_kwargs['mode'] = 'queue'
                    elif player.loop == "queue":
                        cmd_kwargs['mode'] = 'off'
                    else:
                        cmd_kwargs['mode'] = 'current'

                elif control == PlayerControls.skip:
                    cmd_kwargs = {"query": None, "play_only": "no"}

            if not cmd:
                cmd = self.bot.get_slash_command(control[12:])

            await self.process_player_interaction(
                interaction=interaction,
                command=cmd,
                kwargs=cmd_kwargs
            )

            try:
                await self.player_interaction_concurrency.release(interaction)
            except:
                pass

        except Exception as e:
            try:
                await self.player_interaction_concurrency.release(interaction)
            except:
                pass
            self.bot.dispatch('interaction_player_error', interaction, e)

    @commands.Cog.listener("on_modal_submit")
    async def song_request_modal(self, inter: disnake.ModalInteraction):

        if inter.custom_id.startswith("modal_add_song"):

            try:

                query = inter.text_values["song_input"]
                position = inter.text_values["song_position"]

                if position:
                    if not position.isdigit():
                        raise GenericError("**The position in the queue must be a number.**")
                    position = int(position)

                    if position < 1:
                        raise GenericError("**The position in the queue must be 1 or higher.**")

                kwargs = {
                    "query": query,
                    "position": position or 0,
                    "options": False,
                    "manual_selection": True,
                    "source": None,
                    "repeat_amount": 0,
                    "server": None,
                    "force_play": "no",
                }

                await self.process_player_interaction(
                    interaction=inter,
                    command=self.bot.get_slash_command("play"),
                    kwargs=kwargs,
                )
            except Exception as e:
                self.bot.dispatch('interaction_player_error', inter, e)

    async def delete_message(self, message: disnake.Message, delay: int = None, ignore=False):

        if ignore:
            return

        try:
            is_forum = isinstance(message.channel.parent, disnake.ForumChannel)
        except AttributeError:
            is_forum = False

        if message.is_system() and is_forum:
            return

        if message.channel.permissions_for(message.guild.me).manage_messages or message.author.id == self.bot.user.id:

            try:
                await message.delete(delay=delay)
            except:
                traceback.print_exc()

    @commands.Cog.listener("on_song_request")
    async def song_requests(self, ctx: Optional[CustomContext], message: disnake.Message):

        if ctx.command or message.mentions:
            return

        if message.author.bot and not isinstance(message.channel, disnake.StageChannel):
            return

        try:
            data = await self.bot.get_data(message.guild.id, db_name=DBModel.guilds)
        except AttributeError:
            return

        player: Optional[LavalinkPlayer] = self.bot.music.players.get(message.guild.id)

        if player and isinstance(message.channel, disnake.Thread) and not player.static:

            try:
                if player.text_channel.id != message.id:
                    return
            except AttributeError:
                return

            if not player.controller_mode:
                return

            text_channel = message.channel

        else:

            static_player = data['player_controller']

            channel_id = static_player['channel']

            if not channel_id:
                return

            if isinstance(message.channel, disnake.Thread):
                if isinstance(message.channel.parent, disnake.TextChannel):
                    if str(message.channel.parent.id) != channel_id:
                        return
                elif str(message.channel.id) != channel_id:
                    return
            elif str(message.channel.id) != channel_id:
                return

            text_channel = self.bot.get_channel(int(channel_id)) or await self.bot.fetch_channel(int(channel_id))

            if not text_channel:
                await self.reset_controller_db(message.guild.id, data)
                return

            if isinstance(text_channel, disnake.Thread):
                send_message_perm = text_channel.parent.permissions_for(message.guild.me).send_messages_in_threads
            else:
                send_message_perm = text_channel.permissions_for(message.guild.me).send_messages

            if not send_message_perm:
                return

            if not self.bot.intents.message_content:

                if self.song_request_cooldown.get_bucket(message).update_rate_limit():
                    return

                await message.channel.send(
                    message.author.mention,
                    embed=disnake.Embed(
                        description="Unfortunately, I cannot check the content of your message...\n"
                                    "Try adding music using **/play** or click on one of the buttons below:",
                        color=self.bot.get_color(message.guild.me)
                    ),
                    components=song_request_buttons, delete_after=20
                )
                return

        if message.content.startswith("/") or message.is_system():
            await self.delete_message(message)
            return

        try:
            if isinstance(message.channel, disnake.Thread):

                if isinstance(message.channel.parent, disnake.ForumChannel):

                    if data['player_controller']["channel"] != str(message.channel.id):
                        return
                    if message.is_system():
                        await self.delete_message(message, ignore=data['player_controller']['purge_mode'] != SongRequestPurgeMode.on_message)

        except AttributeError:
            pass

        msg = None
        error = None
        has_exception = None

        try:
            if message.author.bot:
                if message.is_system() and not isinstance(message.channel, disnake.Thread):
                    await self.delete_message(message, ignore=data['player_controller']['purge_mode'] != SongRequestPurgeMode.on_message)
                if message.author.id == self.bot.user.id:
                    await self.delete_message(message, delay=15, ignore=data['player_controller']['purge_mode'] != SongRequestPurgeMode.on_message)
                return

            if not message.content:

                if message.type == disnake.MessageType.thread_starter_message:
                    return

                if message.is_system():
                    await self.delete_message(message)
                    return

                try:
                    attachment = message.attachments[0]
                except IndexError:
                    await message.channel.send(f"{message.author.mention} you must send a link/name of the song.")
                    return

                else:

                    if attachment.size > 18000000:
                        await message.channel.send(f"{message.author.mention} the file you sent must be smaller than 18mb.")
                        return

                    if attachment.content_type not in self.audio_formats:
                        await message.channel.send(f"{message.author.mention} the file you sent must be an audio file.")
                        return

                    message.content = attachment.url

            try:
                await self.song_request_concurrency.acquire(message)
            except:

                await message.channel.send(
                    f"{message.author.mention} you must wait for your previous song request to load...",
                )

                await self.delete_message(message, ignore=data['player_controller']['purge_mode'] != SongRequestPurgeMode.on_message)
                return

            message.content = message.content.strip("<>")

            urls = URL_REG.findall(message.content)

            if not urls:
                source = self.bot.config["DEFAULT_SEARCH_PROVIDER"]

            else:
                source = False
                message.content = urls[0]

                if "&list=" in message.content:

                    view = SelectInteraction(
                        user=message.author,
                        opts=[
                            disnake.SelectOption(label="Music", emoji="🎵",
                                                 description="Load only the music from the link.", value="music"),
                            disnake.SelectOption(label="Playlist", emoji="🎶",
                                                 description="Load playlist with the current music.", value="playlist"),
                        ], timeout=30)

                    embed = disnake.Embed(
                        description="**The link contains a video with a playlist.**\n"
                                    f'Select an option within <t:{int((disnake.utils.utcnow() + datetime.timedelta(seconds=30)).timestamp())}:R> to proceed.',
                        color=self.bot.get_color(message.guild.me)
                    )

                    msg = await message.channel.send(message.author.mention, embed=embed, view=view)

                    await view.wait()

                    try:
                        await view.inter.response.defer()
                    except:
                        pass

                    if view.selected == "music":
                        message.content = YOUTUBE_VIDEO_REG.match(message.content).group()

            await self.parse_song_request(message, text_channel, data, response=msg, source=source)

        except GenericError as e:
            error = f"{message.author.mention}. {e}"

        except Exception as e:
            try:
                error_msg, full_error_msg, kill_process, components, mention_author = parse_error(ctx, e)
            except:
                has_exception = e
            else:
                if not error_msg:
                    has_exception = e
                    error = f"{message.author.mention} **an error occurred while trying to get results for your search:** ```py\n{error_msg}```"
                else:
                    error = f"{message.author.mention}. {error_msg}"

        if error:

            await self.delete_message(message, ignore=data['player_controller']['purge_mode'] != SongRequestPurgeMode.on_message)

            try:
                if msg:
                    await msg.edit(content=error, embed=None, view=None)
                else:
                    await message.channel.send(error, delete_after=9)
            except:
                traceback.print_exc()

        await self.song_request_concurrency.release(message)

        if has_exception and self.bot.config["AUTO_ERROR_REPORT_WEBHOOK"]:

            cog = self.bot.get_cog("ErrorHandler")

            if not cog:
                return

            max_concurrency = cog.webhook_max_concurrency

            await max_concurrency.acquire(message)

            try:
                try:
                    error_msg, full_error_msg, kill_process, components, mention_author = parse_error(message, has_exception)
                except:
                    full_error_msg = has_exception

                embed = disnake.Embed(
                    title="An error occurred in a server (song-request):",
                    timestamp=disnake.utils.utcnow(),
                    description=f"```py\n{repr(has_exception)[:2030].replace(self.bot.http.token, 'mytoken')}```"
                )

                embed.set_footer(
                    text=f"{message.author} [{message.author.id}]",
                    icon_url=message.author.display_avatar.with_static_format("png").url
                )

                embed.add_field(
                    name="Server:", inline=False,
                    value=f"```\n{disnake.utils.escape_markdown(ctx.guild.name)}\nID: {ctx.guild.id}```"
                )

                embed.add_field(
                    name="Music request content:", inline=False,
                    value=f"```\n{message.content}```"
                )

                embed.add_field(
                    name="Text channel:", inline=False,
                    value=f"```\n{disnake.utils.escape_markdown(ctx.channel.name)}\nID: {ctx.channel.id}```"
                )

                if vc := ctx.author.voice:
                    embed.add_field(
                        name="Voice channel (user):", inline=False,
                        value=f"```\n{disnake.utils.escape_markdown(vc.channel.name)}" +
                              (f" ({len(vc.channel.voice_states)}/{vc.channel.user_limit})"
                               if vc.channel.user_limit else "") + f"\nID: {vc.channel.id}```"
                    )

                if vcbot := ctx.guild.me.voice:
                    if vcbot.channel != vc.channel:
                        embed.add_field(
                            name="Voice channel (bot):", inline=False,
                            value=f"{vc.channel.name}" +
                                  (f" ({len(vc.channel.voice_states)}/{vc.channel.user_limit})"
                                   if vc.channel.user_limit else "") + f"\nID: {vc.channel.id}```"
                        )

                if ctx.guild.icon:
                    embed.set_thumbnail(url=ctx.guild.icon.with_static_format("png").url)

                await cog.send_webhook(
                    embed=embed,
                    file=string_to_file(full_error_msg, "error_traceback_songrequest.txt")
                )

            except:
                traceback.print_exc()

            await asyncio.sleep(20)

            try:
                await max_concurrency.release(message)
            except:
                pass


    async def process_music(
            self, inter: Union[disnake.Message, disnake.MessageInteraction, disnake.AppCmdInter, CustomContext, disnake.ModalInteraction],
            player: LavalinkPlayer, force_play: str = "no", ephemeral=True, log_text = "", emoji="",
            warn_message: str = "", user_data: dict = None, reg_query: str = None
    ):

        if not player.current:
            if warn_message:
                player.set_command_log(emoji="⚠️", text=warn_message)
            await player.process_next()
        elif force_play == "yes":
            player.set_command_log(
                emoji="▶️",
                text=f"{inter.author.mention} Added the current song to play immediately."
            )
            await player.track_end()
            await player.process_next()
        #elif player.current.autoplay:
        #    player.set_command_log(text=log_text, emoji=emoji)
        #    await player.track_end()
        #    await player.process_next()
        else:
            if ephemeral:
                player.set_command_log(text=log_text, emoji=emoji)
            player.update = True

        if reg_query is not None:

            if not user_data:
                user_data = await self.bot.get_global_data(inter.author.id, db_name=DBModel.users)

            try:
                user_data["last_tracks"].remove(reg_query)
            except:
                pass

            if len(user_data["last_tracks"]) > 6:
                user_data["last_tracks"].pop(0)

            user_data["last_tracks"].append(reg_query)

            await self.bot.update_global_data(inter.author.id, user_data, db_name=DBModel.users)

    async def create_player(
            self,
            inter: Union[disnake.Message, disnake.MessageInteraction, disnake.AppCmdInter, CustomContext, disnake.ModalInteraction],
            bot: BotCore, guild: disnake.Guild, guild_data: dict = None, channel = None, message_inter = None,
            node: wavelink.Node = None, modal_message_id: int = None
    ):

        if not guild_data:
            inter, guild_data = await get_inter_guild_data(inter, bot)

        skin = guild_data["player_controller"]["skin"]
        static_skin = guild_data["player_controller"]["static_skin"]
        static_player = guild_data["player_controller"]

        if not channel:
            channel = bot.get_channel(getattr(inter, 'channel_id', inter.channel.id))

        if not node:
            node = await self.get_best_node(bot)

        try:
            global_data = inter.global_guild_data
        except AttributeError:
            global_data = await bot.get_global_data(guild.id, db_name=DBModel.guilds)
            try:
                inter.global_guild_data = global_data
            except:
                pass

        if global_data["global_skin"]:
            skin = global_data["player_skin"] or skin
            static_skin = global_data["player_skin_static"] or guild_data["player_controller"]["static_skin"]

        try:
            invite = global_data["listen_along_invites"][str(inter.channel.id)]
        except KeyError:
            invite = None

        else:

            try:
                invite = (await bot.fetch_invite(invite)).url
            except disnake.NotFound:
                invite = None
            except Exception:
                traceback.print_exc()
                invite = ""

            if invite is None:
                print(
                    f'{"-" * 15}\n'
                    f'Removing invite: {invite} \n'
                    f'Server: {inter.guild.name} [{inter.guild_id}]\n'
                    f'Channel: {inter.channel.name} [{inter.channel.id}]\n'
                    f'{"-" * 15}'
                )
                del global_data["listen_along_invites"][str(inter.channel.id)]
                await self.bot.update_global_data(inter.guild_id, global_data, db_name=DBModel.guilds)

        for n, s in global_data["custom_skins"].items():
            if isinstance(s, str):
                global_data["custom_skins"][n] = pickle.loads(b64decode(s))

        for n, s in global_data["custom_skins_static"].items():
            if isinstance(s, str):
                global_data["custom_skins_static"][n] = pickle.loads(b64decode(s))

        try:
            guild_id =inter.guild.id
        except AttributeError:
            guild_id = inter.guild_id

        player: LavalinkPlayer = bot.music.get_player(
            guild_id=guild_id,
            cls=LavalinkPlayer,
            player_creator=inter.author.id,
            guild=guild,
            channel=channel,
            last_message_id=guild_data['player_controller']['message_id'],
            node_id=node.identifier,
            static=bool(static_player['channel']),
            skin=bot.check_skin(skin),
            skin_static=bot.check_static_skin(static_skin),
            custom_skin_data=global_data["custom_skins"],
            custom_skin_static_data=global_data["custom_skins_static"],
            extra_hints=self.extra_hints,
            restrict_mode=guild_data['enable_restrict_mode'],
            listen_along_invite=invite,
            volume=int(guild_data['default_player_volume']),
            autoplay=guild_data["autoplay"],
            prefix=global_data["prefix"] or bot.default_prefix,
            purge_mode=guild_data['player_controller']['purge_mode'],
            stage_title_template=global_data['voice_channel_status'],
        )

        if static_player['channel']:

            try:
                static_channel = bot.get_channel(int(static_player['channel'])) or await bot.fetch_channel(
                    int(static_player['channel']))
            except disnake.NotFound:
                await self.reset_controller_db(inter.guild_id, guild_data, inter)
                player.static = False
                static_channel = None

            allowed_channel = None

            for ch in (static_channel, channel):

                if not ch: continue

                if isinstance(ch, disnake.Thread):
                    channel_check = ch.parent
                else:
                    channel_check = ch

                bot_perms = channel_check.permissions_for(guild.me)

                if bot_perms.read_message_history:
                    allowed_channel = ch
                    break

                elif bot_perms.manage_permissions:
                    overwrites = {
                        guild.me: disnake.PermissionOverwrite(
                            embed_links=True,
                            send_messages=True,
                            send_messages_in_threads=True,
                            read_messages=True,
                            create_public_threads=True,
                            read_message_history=True,
                            manage_messages=True,
                            manage_channels=True,
                            attach_files=True,
                        )
                    }

                    await channel_check.edit(overwrites=overwrites)
                    allowed_channel = ch
                    break

            player.text_channel = allowed_channel

            if not player.message and player.text_channel:
                try:
                    player.message = await player.text_channel.fetch_message(int(static_player['message_id']))
                except TypeError:
                    player.message = None
                except Exception:
                    traceback.print_exc()
                    if hasattr(player.text_channel, 'parent') and isinstance(player.text_channel.parent, disnake.ForumChannel) and str(
                            player.text_channel.id) == static_player['message_id']:
                        pass
                    elif player.static:
                        player.text_channel = None

        if not player.static and player.text_channel:

            if message_inter:
                player.message = message_inter
            elif modal_message_id:
                try:
                    player.message = await inter.channel.fetch_message(modal_message_id)
                except:
                    pass

            if not player.has_thread:
                player.message = None
            else:
                await self.thread_song_request(message_inter.thread, reopen=True, bot=bot)

        return player


    async def parse_song_request(self, message: disnake.Message, text_channel, data, *, response=None, attachment: disnake.Attachment=None, source=None):

        if not message.author.voice:
            raise GenericError("You must join a voice channel to request a song.")

        can_connect(
            channel=message.author.voice.channel,
            guild=message.guild,
            check_other_bots_in_vc=data["check_other_bots_in_vc"],
            bot=self.bot
        )

        try:
            if message.guild.me.voice.channel != message.author.voice.channel:
                raise GenericError(
                    f"You must join the channel <#{message.guild.me.voice.channel.id}> to request a song.")
        except AttributeError:
            pass

        tracks, node = await self.get_tracks(message.content, message.author, source=source)
        tracks = await self.check_player_queue(message.author, self.bot, message.guild.id, tracks)

        try:
            message_id = int(data['player_controller']['message_id'])
        except TypeError:
            message_id = None

        try:
            player = self.bot.music.players[message.guild.id]
            destroy_message = True
        except KeyError:
            destroy_message = False
            player = await self.create_player(inter=message, bot=self.bot, guild=message.guild, channel=text_channel,
                                              node=node, guild_data=data)

        if not player.message:
            try:
                cached_message = await text_channel.fetch_message(message_id)
            except:
                cached_message = await send_idle_embed(message, bot=self.bot, guild_data=data)
                data['player_controller']['message_id'] = str(cached_message.id)
                await self.bot.update_data(message.guild.id, data, db_name=DBModel.guilds)

            player.message = cached_message

        embed = disnake.Embed(color=self.bot.get_color(message.guild.me))

        try:
            components = [disnake.ui.Button(emoji="🎛️", label="Player-controller", url=player.message.jump_url)]
        except AttributeError:
            components = []

        if not isinstance(tracks, list):
            player.queue.extend(tracks.tracks)
            if (isinstance(message.channel, disnake.Thread) and
                    (not isinstance(message.channel.parent, disnake.ForumChannel) or
                     data['player_controller']['purge_mode'] != SongRequestPurgeMode.on_message)):
                embed.description = f"✋ **⠂ Requested by:** {message.author.mention}\n" \
                                    f"🎼 **⠂ Track(s):** `[{len(tracks.tracks)}]`"
                embed.set_thumbnail(url=tracks.tracks[0].thumb)
                embed.set_author(name="⠂" + fix_characters(tracks.tracks[0].playlist_name, 35), url=message.content,
                                 icon_url=music_source_image(tracks.tracks[0].info["sourceName"]))

                try:
                    embed.description += f"\n🔊 **⠂ Voice channel:** {message.author.voice.channel.mention}"
                except AttributeError:
                    pass

                try:
                    self.bot.pool.enqueue_playlist_embed_cooldown.get_bucket(message).update_rate_limit()
                except:
                    pass

                components.extend(
                    [
                        disnake.ui.Button(emoji="💗", label="Favorite", custom_id=PlayerControls.embed_add_fav),
                        disnake.ui.Button(emoji="<:add_music:588172015760965654>", label="Add to queue",custom_id=PlayerControls.embed_enqueue_playlist)
                    ]
                )

                if response:
                    await response.edit(content=None, embed=embed, components=components)
                else:
                    await message.reply(embed=embed, fail_if_not_exists=False, mention_author=False)

            elif data['player_controller']['purge_mode'] != SongRequestPurgeMode.on_message:

                txt = f"> 🎼 **⠂** [`{fix_characters(tracks.tracks[0].playlist_name, 35)}`](<{message.content}>) `[{len(tracks.tracks)} track(s)]` {message.author.mention}"

                try:
                    txt += f" `|` {message.author.voice.channel.mention}"
                except AttributeError:
                    pass

                if response:
                    await response.edit(content=txt, embed=None, components=components)
                else:
                    await message.reply(txt, components=components, allowed_mentions=disnake.AllowedMentions(users=False, everyone=False, roles=False), fail_if_not_exists=False, mention_author=False)

            else:
                player.set_command_log(
                    text=f"{message.author.mention} added the playlist [`{fix_characters(tracks.data['playlistInfo']['name'], 20)}`]"
                         f"({tracks.tracks[0].playlist_url}) `({len(tracks.tracks)})`.",
                    emoji="🎶"
                )
                if destroy_message:
                    await self.delete_message(message)

        else:
            track = tracks[0]

            if track.info.get("sourceName") == "http":

                if track.title == "Unknown title":
                    if attachment:
                        track.info["title"] = attachment.filename
                    else:
                        track.info["title"] = track.uri.split("/")[-1]
                    track.title = track.info["title"]

                track.uri = ""

            player.queue.append(track)
            if (isinstance(message.channel, disnake.Thread) and
                    (not isinstance(message.channel.parent, disnake.ForumChannel) or
                     data['player_controller']['purge_mode'] != SongRequestPurgeMode.on_message)):
                embed.description = f"💠 **⠂ Uploader:** `{track.author}`\n" \
                                    f"✋ **⠂ Requested by:** {message.author.mention}\n" \
                                    f"⏰ **⠂ Duration:** `{time_format(track.duration) if not track.is_stream else '🔴 Livestream'}`"

                try:
                    embed.description += f"\n🔊 **⠂ Voice channel:** {message.author.voice.channel.mention}"
                except AttributeError:
                    pass

                try:
                    self.bot.pool.enqueue_track_embed_cooldown.get_bucket(message).update_rate_limit()
                except:
                    pass

                components.extend(
                    [
                        disnake.ui.Button(emoji="💗", label="Favorite", custom_id=PlayerControls.embed_add_fav),
                        disnake.ui.Button(emoji="<:play:914841137938829402>", label="Play", custom_id=PlayerControls.embed_forceplay),
                        disnake.ui.Button(emoji="<:add_music:588172015760965654>", label="Add to queue",
                                          custom_id=PlayerControls.embed_enqueue_track)
                    ]
                )

                embed.set_thumbnail(url=track.thumb)
                embed.set_author(name=fix_characters(track.title, 35), url=track.uri or track.search_uri, icon_url=music_source_image(track.info["sourceName"]))
                if response:
                    await response.edit(content=None, embed=embed, components=components)
                else:
                    await message.reply(embed=embed, fail_if_not_exists=False, mention_author=False, components=components)

            elif data['player_controller']['purge_mode'] != SongRequestPurgeMode.on_message:

                txt = f"> 🎵 **⠂** [`{fix_characters(track.title, 35)}`](<{track.uri}>) `[{time_format(track.duration) if not track.is_stream else '🔴 Livestream'}]` {message.author.mention}"

                try:
                    txt += f" `|` {message.author.voice.channel.mention}"
                except AttributeError:
                    pass

                if response:
                    await response.edit(content=txt, embed=None, components=components)
                else:
                    await message.reply(txt, components=components, allowed_mentions=disnake.AllowedMentions(users=False, everyone=False, roles=False), fail_if_not_exists=False, mention_author=False)

            else:
                duration = time_format(tracks[0].duration) if not tracks[0].is_stream else '🔴 Livestream'
                player.set_command_log(
                    text=f"{message.author.mention} added [`{fix_characters(tracks[0].title, 20)}`]({tracks[0].uri or tracks[0].search_uri}) `({duration})`.",
                    emoji="🎵"
                )
                if destroy_message:
                    await self.delete_message(message, ignore=data['player_controller']['purge_mode'] != SongRequestPurgeMode.on_message)

        if not player.is_connected:
            await self.do_connect(
                message,
                channel=message.author.voice.channel,
                check_other_bots_in_vc=data["check_other_bots_in_vc"]
            )

        if not player.current:
            await player.process_next()
        else:
            await player.update_message()

        await asyncio.sleep(1)

    async def cog_check(self, ctx: CustomContext) -> bool:

        return await check_requester_channel(ctx)

    def cog_unload(self):
        try:
            self.error_report_task.cancel()
        except:
            pass


    async def interaction_message(self, inter: Union[disnake.Interaction, CustomContext], txt, emoji: str = "✅",
                                  rpc_update: bool = False, data: dict = None, store_embed: bool = False, force=False,
                                  defered=False, thumb=None):

        try:
            txt, txt_ephemeral = txt
        except:
            txt_ephemeral = False

        try:
            bot = inter.music_bot
            guild = inter.music_guild
        except AttributeError:
            bot = inter.bot
            guild = inter.guild

        player: LavalinkPlayer = bot.music.players[inter.guild_id]

        component_interaction = isinstance(inter, disnake.MessageInteraction)

        ephemeral = await self.is_request_channel(inter, data=data)

        if ephemeral:
            player.set_command_log(text=f"{inter.author.mention} {txt}", emoji=emoji)
            player.update = True

        await player.update_message(interaction=inter if (bot.user.id == self.bot.user.id and component_interaction) \
            else False, rpc_update=rpc_update, force=force)

        if isinstance(inter, CustomContext):
            embed = disnake.Embed(color=self.bot.get_color(guild.me),
                                  description=f"{txt_ephemeral or txt}{player.controller_link}")

            if thumb:
                embed.set_thumbnail(url=thumb)

            try:
                if bot.user.id != self.bot.user.id:
                    embed.set_footer(text=f"Via: {bot.user.display_name}", icon_url=bot.user.display_avatar.url)
            except AttributeError:
                pass

            if store_embed and not player.controller_mode and len(player.queue) > 0:
                player.temp_embed = embed

            else:
                try:
                    await inter.store_message.edit(embed=embed, view=None, content=None)
                except AttributeError:
                    await inter.send(embed=embed)

        elif not component_interaction:

            embed = disnake.Embed(
                color=self.bot.get_color(guild.me),
                description=(txt_ephemeral or f"{inter.author.mention} **{txt}**") + player.controller_link
            )

            if thumb:
                embed.set_thumbnail(url=thumb)

            try:
                if bot.user.id != self.bot.user.id:
                    embed.set_footer(text=f"Via: {bot.user.display_name}", icon_url=bot.user.display_avatar.url)
            except AttributeError:
                pass

            if not inter.response.is_done():
                await inter.send(embed=embed, ephemeral=ephemeral)

            elif defered:
                await inter.edit_original_response(embed=embed)

    async def process_nodes(self, data: dict, start_local: bool = False):

        await self.bot.wait_until_ready()

        if str(self.bot.user.id) in self.bot.config["INTERACTION_BOTS_CONTROLLER"]:
            return

        for k, v in data.items():
            self.bot.loop.create_task(self.connect_node(v))

        if start_local:
            self.connect_local_lavalink()

    @commands.Cog.listener("on_wavelink_node_connection_closed")
    async def node_connection_closed(self, node: wavelink.Node):

        retries = 0
        backoff = 7

        print(f"{self.bot.user} - [{node.identifier} / v{node.version}] Connection lost - reconnecting in {int(backoff)} seconds.")

        for player in list(node.players.values()):

            try:
                player._new_node_task.cancel()
            except:
                pass

            player._new_node_task = player.bot.loop.create_task(player._wait_for_new_node())

        await asyncio.sleep(2)

        while True:

            if node.is_available:
                return

            if self.bot.config["LAVALINK_RECONNECT_RETRIES"] and retries == self.bot.config["LAVALINK_RECONNECT_RETRIES"]:
                print(f"{self.bot.user} - [{node.identifier}] All reconnection attempts have failed...")
                return

            await self.bot.wait_until_ready()

            error = None

            try:
                async with self.bot.session.get(f"{node.rest_uri}/v4/info", timeout=45, headers=node.headers) as r:
                    if r.status == 200:
                        node.version = 4
                        node.info = await r.json()
                    elif r.status != 404:
                        raise Exception(f"{self.bot.user} - [{r.status}]: {await r.text()}"[:300])
                    else:
                        node.version = 3
                    await node.connect()
                    return
            except Exception as e:
                error = repr(e)

            backoff *= 1.5
            print(
                f'{self.bot.user} - Failed to reconnect to server [{node.identifier}] new attempt in {int(backoff)}'
                f' seconds. Error: {error}'[:300])
            await asyncio.sleep(backoff)
            retries += 1

    @commands.Cog.listener("on_wavelink_node_ready")
    async def node_ready(self, node: wavelink.Node):
        print(f'{self.bot.user} - Music server: [{node.identifier} / v{node.version}] is ready for use!')
        retries = 25
        while retries > 0:

            if not node._websocket.is_connected:
                return

            if not node.stats:
                await asyncio.sleep(5)
                retries -= 1
                continue

            if node.stats.uptime < 600000:
                node.open()
            return

    async def connect_node(self, data: dict):

        if data["identifier"] in self.bot.music.nodes:
            node = self.bot.music.nodes[data['identifier']]
            if not node.is_connected:
                await node.connect()
            return

        data = deepcopy(data)

        data['rest_uri'] = ("https" if data.get('secure') else "http") + f"://{data['host']}:{data['port']}"
        data['user_agent'] = self.bot.pool.current_useragent
        search = data.pop("search", True)
        node_website = data.pop('website', '')
        region = data.pop('region', 'us_central')
        heartbeat = int(data.pop('heartbeat', 30))
        search_providers = data.pop("search_providers", [self.bot.pool.config["DEFAULT_SEARCH_PROVIDER"]] + [s for s in ("ytsearch", "scsearch") if s != self.bot.pool.config["DEFAULT_SEARCH_PROVIDER"]])
        retry_403 = data.pop('retry_403', False)
        info = None

        try:
            max_retries = int(data.pop('retries'))
        except (TypeError, KeyError):
            max_retries = 0

        headers = {'Authorization': data['password']}

        if max_retries:

            backoff = 9
            retries = 1
            exception = None

            print(f"{self.bot.user} - Starting music server: {data['identifier']}")

            while not self.bot.is_closed():
                if retries >= max_retries:
                    print(
                        f"{self.bot.user} - All attempts to connect to server [{data['identifier']}] failed.\n"
                        f"Cause: {repr(exception)}")
                    return
                else:
                    await asyncio.sleep(backoff)
                    try:
                        async with self.bot.session.get(f"{data['rest_uri']}/v4/info", timeout=45, headers=headers) as r:
                            if r.status == 200:
                                info = await r.json()
                                data["version"] = 4
                            elif r.status != 404:
                                raise Exception(f"{self.bot.user} - [{r.status}]: {await r.text()}"[:300])
                            break
                    except Exception as e:
                        exception = e
                        if data["identifier"] != "LOCAL":
                            print(f'{self.bot.user} - Failed to connect to server [{data["identifier"]}], '
                                  f'new attempt [{retries}/{max_retries}] in {backoff} seconds.')
                        backoff += 2
                        retries += 1
                        continue

        else:
            try:
                async with self.bot.session.get(f"{data['rest_uri']}/v4/info", timeout=45, headers=headers) as r:
                    if r.status == 200:
                        data["version"] = 4
                        info = await r.json()
                    elif r.status != 404:
                        raise Exception(f"{self.bot.user} - [{r.status}]: {await r.text()}"[:300])
            except Exception as e:
                print(f"Failed to connect to server {data['identifier']}: {repr(e)}"[:300])
                return

        data["identifier"] = data["identifier"].replace(" ", "_")
        node = await self.bot.music.initiate_node(auto_reconnect=False, region=region, heartbeat=heartbeat, **data)
        node.info = info
        node.search = search
        node.website = node_website
        node.retry_403 = retry_403
        node.search_providers = search_providers

    async def get_tracks(
            self, query: str, user: disnake.Member, node: wavelink.Node = None,
            track_loops=0, use_cache=True, source=None, bot: BotCore = None):

        if not bot:
            bot = self.bot

        if not node:
            node = await self.get_best_node(bot)

        tracks = await process_spotify(self.bot, user.id, query)

        exceptions = set()

        if not tracks:

            if use_cache:
                try:
                    cached_tracks = self.bot.pool.playlist_cache[query]
                except KeyError:
                    pass
                else:

                    tracks = LavalinkPlaylist(
                        {
                            'loadType': 'PLAYLIST_LOADED',
                            'playlistInfo': {
                                'name': cached_tracks[0]["info"]["extra"]["playlist"]["name"],
                                'selectedTrack': -1
                            },
                            'tracks': cached_tracks
                        },
                        requester=user.id,
                        url=cached_tracks[0]["info"]["extra"]["playlist"]["url"]
                    )

            if not tracks:

                if node.search:
                    node_search = node
                else:
                    try:
                        node_search = \
                            sorted(
                                [n for n in bot.music.nodes.values() if n.search and n.available and n.is_available],
                                key=lambda n: len(n.players))[0]
                    except IndexError:
                        node_search = node

                if source is False:
                    providers = [node.search_providers[:1]]
                elif source:
                    providers = [s for s in (node.search_providers or [self.bot.config["DEFAULT_SEARCH_PROVIDER"]]) if s != source]
                    providers.insert(0, source)
                else:
                    source = True
                    providers = node.search_providers or [self.bot.config["DEFAULT_SEARCH_PROVIDER"]]

                for search_provider in providers:

                    search_query = f"{search_provider}:{query}" if source else query

                    try:
                        tracks = await node_search.get_tracks(
                            search_query, track_cls=LavalinkTrack, playlist_cls=LavalinkPlaylist, requester=user.id
                        )
                    except ClientConnectorCertificateError:
                        node_search.available = False

                        for n in self.bot.music.nodes.values():

                            if not n.available or not n.is_available:
                                continue

                            try:
                                tracks = await n.get_tracks(
                                    search_query, track_cls=LavalinkTrack, playlist_cls=LavalinkPlaylist, requester=user.id
                                )
                                node_search = n
                                break
                            except ClientConnectorCertificateError:
                                n.available = False
                                continue

                        if not node_search:
                            raise GenericError("**There are no music servers available.**")

                    except Exception as e:
                        print(f"Failed to process search...\n{query}\n{traceback.format_exc()}")
                        exceptions.add(repr(e))

                    if tracks or not source:
                        break

        if not tracks:
            if exceptions:
                raise GenericError("**An error occurred while processing your search:** ```py\n" + "\n".join(exceptions) + "```")
            raise GenericError("**There were no results for your search.**")

        if isinstance(tracks, list):
            tracks[0].info["extra"]["track_loops"] = track_loops

        else:

            if (selected := tracks.data['playlistInfo']['selectedTrack']) > 0:
                tracks.tracks = tracks.tracks[selected:] + tracks.tracks[:selected]

        return tracks, node

    def connect_local_lavalink(self):

        if 'LOCAL' not in self.bot.music.nodes:

            localnode = {
                'host': '127.0.0.1',
                'port': os.environ.get("SERVER_PORT") or 8090,
                'password': 'youshallnotpass',
                'identifier': 'LOCAL',
                'region': 'us_central',
                'retries': 120,
                'retry_403': True,
            }

            self.bot.loop.create_task(self.connect_node(localnode))

    @commands.Cog.listener("on_thread_create")
    async def thread_song_request(self, thread: disnake.Thread, reopen: bool = False, bot: BotCore = None):

        if not bot:
            bot=self.bot

        try:
            player: LavalinkPlayer = bot.music.players[thread.guild.id]
        except KeyError:
            return

        if player.static or player.message.id != thread.id:
            return

        if not thread.parent.permissions_for(thread.guild.me).send_messages_in_threads:
            await player.text_channel.send(
                embed=disnake.Embed(
                    color=self.bot.get_color(thread.guild.me),
                    description="**I don't have permission to send messages in the current channel's threads to activate "
                                "the song-request system...**\n\n"
                                f"Messages sent in the thread {thread.mention} will be ignored."
                ), delete_after=30
            )
            return

        embed = disnake.Embed(color=bot.get_color(thread.guild.me))

        if not bot.intents.message_content:
            embed.description = "**Warning! I don't have the message_content intent enabled by my developer...\n" \
                                "The functionality to request songs here may not have the expected result...**"

        elif not player.controller_mode:
            embed.description = "**The current skin/appearance is not compatible with the song-request system " \
                               "via thread\n\n" \
                               "Note:** `This system requires a skin that uses buttons.`"

        else:
            if reopen:
                embed.description = "**The session for song requests in this thread has been reopened in the current thread.**"
            else:
                embed.description = "**This thread will be temporarily used for song requests.**\n\n" \
                                    "**Request your song here by sending its name or the link of a song/video " \
                                    "from one of the following supported platforms:** " \
                                    "```ansi\n[31;1mYoutube[0m, [33;1mSoundcloud[0m, [32;1mSpotify[0m, [34;1mTwitch[0m```"

        await thread.send(embed=embed)

    @commands.Cog.listener("on_voice_state_update")
    async def player_vc_disconnect(
            self,
            member: disnake.Member,
            before: disnake.VoiceState,
            after: disnake.VoiceState
    ):
        try:
            player: LavalinkPlayer = self.bot.music.players[member.guild.id]
        except KeyError:
            return

        if member.bot:
            # ignorar outros bots
            if player.bot.user.id == member.id and not after.channel and not player.is_closing:
                await asyncio.sleep(3)
                try:
                    player.reconnect_voice_channel_task.cancel()
                except:
                    pass
                player.reconnect_voice_channel_task = player.bot.loop.create_task(player.reconnect_voice_channel())

<<<<<<< HEAD
                vc = self.bot.get_channel(last_channel_id)

                if not vc:

                    msg = "The voice channel was deleted..."

                    if player.static:
                        player.set_command_log(msg)
                        await player.destroy()

                    else:
                        embed = disnake.Embed(
                            description=msg,
                            color=self.bot.get_color(member))
                        try:
                            self.bot.loop.create_task(self.text_channel.send(embed=embed, delete_after=7))
                        except:
                            traceback.print_exc()
                        await player.destroy()

                else:
                    while True:

                        try:
                            player = self.bot.music.players[member.guild.id]
                        except KeyError:
                            return

                        if player.guild.me.voice:
                            if isinstance(before.channel, disnake.StageChannel) \
                                    and member not in before.channel.speakers \
                                    and before.channel.permissions_for(member).manage_permissions:
                                try:
                                    await member.guild.me.edit(suppress=False)
                                except Exception:
                                    traceback.print_exc()
                            return

                        if player.is_closing:
                            return

                        if not player._new_node_task:

                            try:
                                can_connect(before.channel, player.guild, bot=player.bot)
                            except Exception as e:
                                player.set_command_log(f"The player was terminated due to an error: {e}")
                                await player.destroy()
                                return

                            try:
                                await player.connect(vc.id)
                                player.set_command_log(text="I noticed an attempt to disconnect me from the channel. "
                                                            "If you want to disconnect me, use the command/button: **stop**.",
                                                       emoji="⚠️")
                                player.update = True
                                await asyncio.sleep(5)
                                continue
                            except Exception:
                                traceback.print_exc()

                        await asyncio.sleep(30)
=======
>>>>>>> 4cd8cae7
            return

        if before.channel == after.channel:
            try:
                vc = player.guild.me.voice.channel
            except AttributeError:
                pass
            else:
                try:
                    player.members_timeout_task.cancel()
                except:
                    pass
                try:
                    check = (m for m in vc.members if not m.bot and not (m.voice.deaf or m.voice.self_deaf))
                except:
                    check = None
                player.members_timeout_task = player.bot.loop.create_task(player.members_timeout(check=bool(check)))
            return

        try:
            player.members_timeout_task.cancel()
            player.members_timeout_task = None
        except AttributeError:
            pass

        if member.id == player.bot.user.id:

            for b in self.bot.pool.bots:
                if b == player.bot:
                    continue
                try:
                    try:
                        after.channel.voice_states[b.user.id]
                    except KeyError:
                        continue
                    if before.channel.permissions_for(member.guild.me).connect:
                        await asyncio.sleep(1)
                        await player.guild.voice_client.move_to(before.channel)
                    else:
                        player.set_command_log(text="The player was terminated because I was moved to the channel "
                                                    f"{after.channel.mention} where the bot {b.user.mention} "
                                                    "was also connected, causing incompatibility with "
                                                    "my multi-voice system.", emoji="⚠️")
                        await player.destroy()
                    return
                except AttributeError:
                    pass
                except Exception:
                    traceback.print_exc()

            if member.guild.voice_client and after.channel:
                # tempfix para channel do voice_client não ser setado ao mover bot do canal.
                player.guild.voice_client.channel = after.channel
                player.last_channel = after.channel

        try:
            check = [m for m in player.guild.me.voice.channel.members if not m.bot and not (m.voice.deaf or m.voice.self_deaf)]
        except:
            check = None

        if player.stage_title_event and member.bot and not player.is_closing:

            try:
                if isinstance(before.channel, disnake.StageChannel):

                    if before.channel.instance and member not in before.channel.members:
                        try:
                            await before.channel.instance.edit(topic="automatic update disabled")
                        except:
                            traceback.print_exc()
                        player.stage_title_event = False

                else:
                    if isinstance(before.channel, disnake.VoiceChannel) and member not in before.channel.members:
                        player.stage_title_event = False
                        if player.last_stage_title:
                            self.bot.loop.create_task(player.bot.edit_voice_channel_status(status=None, channel_id=before.channel.id))
            except Exception:
                traceback.print_exc()

        if member.bot and isinstance(after.channel, disnake.StageChannel) and after.channel.permissions_for(member).manage_permissions:
            await asyncio.sleep(1.5)
            if member not in after.channel.speakers:
                try:
                    await member.guild.me.edit(suppress=False)
                except Exception:
                    traceback.print_exc()

        player.members_timeout_task = player.bot.loop.create_task(player.members_timeout(check=bool(check)))

        if check:
            try:
                player.auto_skip_track_task.cancel()
            except AttributeError:
                pass
            player.auto_skip_track_task = None

        if not member.guild.me.voice:
            await asyncio.sleep(1)
            if not player.is_closing and not player._new_node_task:
                try:
                    await player.destroy(force=True)
                except Exception:
                    traceback.print_exc()

        # rich presence stuff

        if player.auto_pause:
            return

        if player.is_closing or (member.bot and not before.channel):
            return

        channels = set()

        try:
            channels.add(before.channel.id)
        except:
            pass

        try:
            channels.add(after.channel.id)
        except:
            pass

        try:
            try:
                vc = player.guild.me.voice.channel
            except AttributeError:
                vc = player.last_channel

            if vc.id not in channels:
                return
        except AttributeError:
            pass

        if not after or before.channel != after.channel:

            try:
                vc = player.guild.me.voice.channel
            except AttributeError:
                vc = before.channel

            if vc:

                try:
                    await player.process_rpc(vc, users=[member.id], close=not player.guild.me.voice or after.channel != player.guild.me.voice.channel, wait=True)
                except AttributeError:
                    traceback.print_exc()
                    pass

                await player.process_rpc(vc, users=[m for m in vc.voice_states if (m != member.id)])

    async def reset_controller_db(self, guild_id: int, data: dict, inter: disnake.AppCmdInter = None):

        try:
            bot = inter.music_bot
        except AttributeError:
            bot = inter.bot

        data['player_controller']['channel'] = None
        data['player_controller']['message_id'] = None

        try:
            player: LavalinkPlayer = bot.music.players[guild_id]
        except KeyError:
            return

        player.static = False

        try:
            if isinstance(inter.channel.parent, disnake.TextChannel):
                player.text_channel = inter.channel.parent
            else:
                player.text_channel = inter.channel
        except AttributeError:
            player.text_channel = inter.channel

        try:
            await bot.update_data(guild_id, data, db_name=DBModel.guilds)
        except Exception:
            traceback.print_exc()

    async def get_best_node(self, bot: BotCore = None):

        if not bot:
            bot = self.bot

        try:
            return sorted(
                [n for n in bot.music.nodes.values() if n.stats and n.is_available and n.available],
                key=lambda n: n.stats.players
            )[0]

        except IndexError:
            try:
                node = bot.music.nodes['LOCAL']
            except KeyError:
                pass
            else:
                if not node._websocket.is_connected:
                    await node.connect()
                return node

            raise GenericError("**There are no music servers available.**")

    async def error_report_loop(self):

        while True:

            data = await self.error_report_queue.get()

            async with aiohttp.ClientSession() as session:
                webhook = disnake.Webhook.from_url(self.bot.config["AUTO_ERROR_REPORT_WEBHOOK"], session=session)
                await webhook.send(username=self.bot.user.display_name, avatar_url=self.bot.user.display_avatar.url, **data)

            await asyncio.sleep(15)


def setup(bot: BotCore):

    if bot.config["USE_YTDL"] and not hasattr(bot.pool, 'ytdl'):

        from yt_dlp import YoutubeDL

        bot.pool.ytdl = YoutubeDL(
            {
                'extract_flat': True,
                'quiet': True,
                'no_warnings': True,
                'lazy_playlist': True,
                'simulate': True,
                'cachedir': "./.ytdl_cache",
                'allowed_extractors': [
                    r'.*youtube.*',
                    r'.*soundcloud.*',
                ],
                'extractor_args': {
                    'youtube': {
                        'skip': [
                            'hls',
                            'dash',
                            'translated_subs'
                        ],
                        'player_skip': [
                            'js',
                            'configs',
                            'webpage'
                        ],
                        'player_client': ['android_creator'],
                        'max_comments': [0],
                    },
                    'youtubetab': {
                        "skip": ["webpage"]
                    }
                }
            }
        )

    bot.add_cog(Music(bot))<|MERGE_RESOLUTION|>--- conflicted
+++ resolved
@@ -2950,29 +2950,24 @@
         if player.current.playlist_name:
             txt += f"> `📑` **⠂Playlist:** [`{fix_characters(player.current.playlist_name, limit=20)}`]({player.current.playlist_url})\n"
 
-<<<<<<< HEAD
-        if player.queue or player.queue_autoplay:
-            txt += "### 🎶 ⠂Next songs:\n" + "\n".join(f"> `{n+1}) [{time_format(t.duration) if not t.is_stream else '🔴 Live'}]` [`{fix_characters(t.title, 30)}`]({t.uri})" for n, t in enumerate(itertools.islice(player.queue + player.queue_autoplay, 5)))
-=======
-        try:
-            txt += f"> `*️⃣` **⠂Canal de voz:** {player.guild.me.voice.channel.mention}\n"
+        try:
+            txt += f"> `*️⃣` **⠂Voice channel:** {player.guild.me.voice.channel.mention}\n"
         except AttributeError:
             pass
 
         txt += f"> `🔊` **⠂Volume:** `{player.volume}%`\n"
->>>>>>> 4cd8cae7
 
         components = [disnake.ui.Button(custom_id=f"np_{inter.author.id}", label="Update", emoji="🔄")]
 
         if player.queue or player.queue_autoplay:
-            txt += f"### 🎶 ⠂Próximas músicas ({(qsize:=len(player.queue + player.queue_autoplay))}):\n" + ("\n> `" + ("-"*38) + "`\n").join(
+            txt += f"### 🎶 ⠂Next songs ({(qsize:=len(player.queue + player.queue_autoplay))}):\n" + ("\n> `" + ("-"*38) + "`\n").join(
                 f"> `{n+1})` [`{fix_characters(t.title, limit=38)}`]({t.uri})\n" \
-                f"> `⏲️ {time_format(t.duration) if not t.is_stream else '🔴 Ao vivo'}`" + (f" - `Repetições: {t.track_loops}`" if t.track_loops else "") + \
-                f" **|** " + (f"`✋` <@{t.requester}>" if not t.autoplay else f"`👍⠂Recomendada`") for n, t in enumerate(itertools.islice(player.queue + player.queue_autoplay, 3))
+                f"> `⏲️ {time_format(t.duration) if not t.is_stream else '🔴 Live'}`" + (f" - `Repetitions: {t.track_loops}`" if t.track_loops else "") + \
+                f" **|** " + (f"`✋` <@{t.requester}>" if not t.autoplay else f"`👍⠂Recommended`") for n, t in enumerate(itertools.islice(player.queue + player.queue_autoplay, 3))
             )
 
             if qsize > 3:
-                components.append(disnake.ui.Button(custom_id=PlayerControls.queue, label="Ver lista completa",
+                components.append(disnake.ui.Button(custom_id=PlayerControls.queue, label="See full list",
                                                     emoji="<:music_queue:703761160679194734>"))
 
         if player.static:
@@ -4588,7 +4583,7 @@
 
                 if not vc:
                     print(
-                        f"{self.bot.user} - {player.guild.name} [{guild_id}] - Player finalizado por falta de canal de voz")
+                        f"{self.bot.user} - {player.guild.name} [{guild_id}] - Player terminated due to lack of voice channel")
                     try:
                         await player.destroy()
                     except:
@@ -4599,7 +4594,7 @@
 
                 if not player.is_paused and not player.is_playing:
                     await player.process_next()
-                print(f"{self.bot.user} - {player.guild.name} [{guild_id}] - Player Reconectado no canal de voz")
+                print(f"{self.bot.user} - {player.guild.name} [{guild_id}] - Player reconnected to the voice channel")
             except:
                 traceback.print_exc()
 
@@ -4877,13 +4872,8 @@
 
     async def player_controller(self, interaction: disnake.MessageInteraction, control: str, **kwargs):
 
-<<<<<<< HEAD
-        if not self.bot.bot_ready:
+        if not self.bot.bot_ready and not not self.bot.is_closed():
             await interaction.send("I am still initializing...", ephemeral=True)
-=======
-        if not self.bot.bot_ready and not not self.bot.is_closed():
-            await interaction.send("Ainda estou inicializando...", ephemeral=True)
->>>>>>> 4cd8cae7
             return
 
         if not interaction.guild_id:
@@ -6735,71 +6725,6 @@
                     pass
                 player.reconnect_voice_channel_task = player.bot.loop.create_task(player.reconnect_voice_channel())
 
-<<<<<<< HEAD
-                vc = self.bot.get_channel(last_channel_id)
-
-                if not vc:
-
-                    msg = "The voice channel was deleted..."
-
-                    if player.static:
-                        player.set_command_log(msg)
-                        await player.destroy()
-
-                    else:
-                        embed = disnake.Embed(
-                            description=msg,
-                            color=self.bot.get_color(member))
-                        try:
-                            self.bot.loop.create_task(self.text_channel.send(embed=embed, delete_after=7))
-                        except:
-                            traceback.print_exc()
-                        await player.destroy()
-
-                else:
-                    while True:
-
-                        try:
-                            player = self.bot.music.players[member.guild.id]
-                        except KeyError:
-                            return
-
-                        if player.guild.me.voice:
-                            if isinstance(before.channel, disnake.StageChannel) \
-                                    and member not in before.channel.speakers \
-                                    and before.channel.permissions_for(member).manage_permissions:
-                                try:
-                                    await member.guild.me.edit(suppress=False)
-                                except Exception:
-                                    traceback.print_exc()
-                            return
-
-                        if player.is_closing:
-                            return
-
-                        if not player._new_node_task:
-
-                            try:
-                                can_connect(before.channel, player.guild, bot=player.bot)
-                            except Exception as e:
-                                player.set_command_log(f"The player was terminated due to an error: {e}")
-                                await player.destroy()
-                                return
-
-                            try:
-                                await player.connect(vc.id)
-                                player.set_command_log(text="I noticed an attempt to disconnect me from the channel. "
-                                                            "If you want to disconnect me, use the command/button: **stop**.",
-                                                       emoji="⚠️")
-                                player.update = True
-                                await asyncio.sleep(5)
-                                continue
-                            except Exception:
-                                traceback.print_exc()
-
-                        await asyncio.sleep(30)
-=======
->>>>>>> 4cd8cae7
             return
 
         if before.channel == after.channel:
