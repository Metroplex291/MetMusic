--- conflicted
+++ resolved
@@ -6546,13 +6546,8 @@
             while not self.bot.is_closed():
                 if retries >= max_retries:
                     print(
-<<<<<<< HEAD
-                        f"{self.bot.user} - All attempts to connect to server [{data['identifier']}] failed.\n"
+                        f"❌ - {self.bot.user} - All attempts to connect to the server [{data['identifier']}] failed.\n"
                         f"Cause: {repr(exception)}")
-=======
-                        f"❌ - {self.bot.user} - Todas as tentativas de conectar ao servidor [{data['identifier']}] falharam.\n"
-                        f"Causa: {repr(exception)}")
->>>>>>> 4ef5b189
                     return
                 else:
                     await asyncio.sleep(backoff)
@@ -6567,13 +6562,8 @@
                     except Exception as e:
                         exception = e
                         if data["identifier"] != "LOCAL":
-<<<<<<< HEAD
-                            print(f'{self.bot.user} - Failed to connect to server [{data["identifier"]}], '
+                            print(f'⚠️ - {self.bot.user} - Failed to connect to the server [{data["identifier"]}], '
                                   f'new attempt [{retries}/{max_retries}] in {backoff} seconds.')
-=======
-                            print(f'⚠️ - {self.bot.user} - Falha ao conectar no servidor [{data["identifier"]}], '
-                                  f'nova tentativa [{retries}/{max_retries}] em {backoff} segundos.')
->>>>>>> 4ef5b189
                         backoff += 2
                         retries += 1
                         continue
@@ -6587,11 +6577,7 @@
                     elif r.status != 404:
                         raise Exception(f"{self.bot.user} - [{r.status}]: {await r.text()}"[:300])
             except Exception as e:
-<<<<<<< HEAD
-                print(f"Failed to connect to server {data['identifier']}: {repr(e)}"[:300])
-=======
-                print(f"❌ - {self.bot.user} - Falha ao conectar no servidor {data['identifier']}: {repr(e)}"[:300])
->>>>>>> 4ef5b189
+                print(f"❌ - {self.bot.user} - Failed to connect to the server {data['identifier']}: {repr(e)}"[:300])
                 return
 
         data["identifier"] = data["identifier"].replace(" ", "_")
