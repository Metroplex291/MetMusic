--- conflicted
+++ resolved
@@ -532,13 +532,8 @@
             source: str = commands.Param(name="source",
                                          description="Select website for music search (not links)",
                                          choices=search_sources_opts,
-<<<<<<< HEAD
-                                         default="ytsearch"),
+                                         default=None),
             repeat_amount: int = commands.Param(name="repetitions", description="Set the number of repetitions.",
-=======
-                                         default=None),
-            repeat_amount: int = commands.Param(name="repetições", description="definir quantidade de repetições.",
->>>>>>> e5832172
                                                 default=0),
             server: str = commands.Param(name="server", desc="Use a specific music server in the search.",
                                          default=None)
@@ -1032,8 +1027,8 @@
 
             embed = disnake.Embed(
                 color=self.bot.get_color(guild.me),
-                description="**Selecione um item abaixo abaixo:**\n"
-                            f'Nota: você tem apenas <t:{int((disnake.utils.utcnow() + datetime.timedelta(seconds=45)).timestamp())}:R> para escolher!'
+                description="**Select an item below:**\n"
+                            f'Note: you only have <t:{int((disnake.utils.utcnow() + datetime.timedelta(seconds=45)).timestamp())}:R> to choose!'
             )
 
             try:
@@ -1054,15 +1049,15 @@
                 pass
 
             opts = [
-                disnake.SelectOption(label="Usar favorito", value=">> [⭐ Favoritos ⭐] <<", emoji="⭐"),
-                disnake.SelectOption(label="Usar integração", value=">> [💠 Integrações 💠] <<", emoji="💠"),
+                disnake.SelectOption(label="Use favorite", value=">> [⭐ Favorites ⭐] <<", emoji="⭐"),
+                disnake.SelectOption(label="Use integration", value=">> [💠 Integrations 💠] <<", emoji="💠"),
             ]
             
             if os.path.isfile(f"./local_database/saved_queues_v1/users/{inter.author.id}.pkl"):
-                opts.append(disnake.SelectOption(label="Usar fila salva", value=">> [💾 Fila Salva 💾] <<", emoji="💾"))
+                opts.append(disnake.SelectOption(label="Use saved queue", value=">> [💾 Saved Queue 💾] <<", emoji="💾"))
 
             if user_data["last_tracks"]:
-                opts.append(disnake.SelectOption(label="Adicionar música recente", value=">> [📑 Músicas recentes 📑] <<", emoji="📑"))
+                opts.append(disnake.SelectOption(label="Add recent song", value=">> [📑 Recent songs 📑] <<", emoji="📑"))
                 
             if not guild_data:
 
@@ -1080,7 +1075,7 @@
                     guild_data = await bot.get_data(inter.guild_id, db_name=DBModel.guilds)
 
             if guild_data["player_controller"]["fav_links"]:
-                disnake.SelectOption(label="Usar favorito do servidor", value=">> [📌 Favoritos do servidor 📌] <<", emoji="📌"),
+                disnake.SelectOption(label="Use server favorite", value=">> [📌 Server favorites 📌] <<", emoji="📌"),
 
             view = SelectInteraction(user=inter.author, timeout=45, opts=opts)
 
@@ -1098,7 +1093,7 @@
 
             if not select_interaction or view.selected is False:
 
-                text = "### Tempo de seleção esgotado!" if view.selected is not False else "### Cancelado pelo usuário."
+                text = "### Selection time expired!" if view.selected is not False else "### Cancelled by the user."
 
                 try:
                     await msg.edit(embed=disnake.Embed(description=text, color=self.bot.get_color(guild.me)),
@@ -1111,7 +1106,7 @@
             if select_interaction.data.values[0] == "cancel":
                 await msg.edit(
                     embed=disnake.Embed(
-                        description="**Seleção cancelada!**",
+                        description="**Selection canceled!**",
                         color=self.bot.get_color(guild.me)
                     ),
                     components=None
@@ -1131,28 +1126,28 @@
 
         fav_opts = []
 
-        if query.startswith(">> [💠 Integrações 💠] <<"):
+        if query.startswith(">> [💠 Integrations 💠] <<"):
             query = ""
             for k, v in user_data["integration_links"].items():
-                fav_opts.append(disnake.SelectOption(label=k[5:], value=f"> itg: {k}", description="[💠 Integração 💠]", emoji=music_source_emoji_url(v)))
-
-        elif query.startswith(">> [⭐ Favoritos ⭐] <<"):
+                fav_opts.append(disnake.SelectOption(label=k[5:], value=f"> itg: {k}", description="[💠 Integration 💠]", emoji=music_source_emoji_url(v)))
+
+        elif query.startswith(">> [⭐ Favorites ⭐] <<"):
             query = ""
             for k, v in user_data["fav_links"].items():
-                fav_opts.append(disnake.SelectOption(label=k, value=f"> fav: {k}", description="[⭐ Favorito ⭐]", emoji=music_source_emoji_url(v)))
-
-        elif query.startswith(">> [📑 Músicas recentes 📑] <<"):
+                fav_opts.append(disnake.SelectOption(label=k, value=f"> fav: {k}", description="[⭐ Favorite ⭐]", emoji=music_source_emoji_url(v)))
+
+        elif query.startswith(">> [📑 Recent songs 📑] <<"):
 
             if not user_data["last_tracks"]:
-                raise GenericError("**Você não possui músicas registradas no seu histórico...**\n"
-                                   "Elas vão aparecer a medida que for adicionando músicas via busca ou link.")
+                raise GenericError("**You don't have any song in your history...**\n"
+                                   "They will appear as you add songs through search or link.")
 
             query = ""
             for i, d in enumerate(user_data["last_tracks"]):
-                fav_opts.append(disnake.SelectOption(label=d["name"], value=f"> lst: {i}", description="[📑 Músicas recentes 📑]",
+                fav_opts.append(disnake.SelectOption(label=d["name"], value=f"> lst: {i}", description="[📑 Recent songs 📑]",
                                                      emoji=music_source_emoji_url(d["url"])))
 
-        elif query.startswith(">> [📌 Favoritos do servidor 📌] <<"):
+        elif query.startswith(">> [📌 Server favorites 📌] <<"):
 
             if not guild_data:
 
@@ -1170,10 +1165,10 @@
                     guild_data = await bot.get_data(inter.guild_id, db_name=DBModel.guilds)
 
             if not guild_data["player_controller"]["fav_links"]:
-                raise GenericError("**O servidor não possui links fixos/favoritos.**")
+                raise GenericError("**The server does not have fixed/bookmarked links.**")
             
             for name, v in guild_data["player_controller"]["fav_links"].items():
-                fav_opts.append(disnake.SelectOption(label=name, value=f"> pin: {name}", description="[📌 Favorito do servidor 📌]", emoji=music_source_emoji_url(v['url'])))
+                fav_opts.append(disnake.SelectOption(label=name, value=f"> pin: {name}", description="[📌 Server favorites 📌]", emoji=music_source_emoji_url(v['url'])))
 
             is_pin = False
 
@@ -1239,11 +1234,7 @@
 
                 if not select_interaction or view.selected is False:
 
-<<<<<<< HEAD
-                    text = "### Selection time expired!" if view.selected is not False else "### Cancelled by the user."
-=======
-                    embed = disnake.Embed(description="### Tempo de seleção esgotado!" if view.selected is not False else "### Cancelado pelo usuário.", color=self.bot.get_color(guild.me))
->>>>>>> e5832172
+                    embed = disnake.Embed(description="### Selection time expired!" if view.selected is not False else "### Cancelled by the user.", color=self.bot.get_color(guild.me))
 
                     try:
                         await msg.edit(embed=embed, components=song_request_buttons)
@@ -1405,7 +1396,7 @@
 
             source = False
 
-        elif query.startswith(">> [💾 Fila Salva 💾] <<"):
+        elif query.startswith(">> [💾 Saved Queue 💾] <<"):
 
             try:
                 async with aiofiles.open(f"./local_database/saved_queues_v1/users/{inter.author.id}.pkl", 'rb') as f:
@@ -2009,9 +2000,6 @@
                 player.set_command_log(text=log_text, emoji=emoji)
             player.update = True
 
-<<<<<<< HEAD
-    @play.autocomplete("search")
-=======
         if reg_query is not None:
 
             try:
@@ -2026,18 +2014,17 @@
 
             await bot.update_global_data(inter.author.id, user_data, db_name=DBModel.users)
 
-    @play.autocomplete("busca")
->>>>>>> e5832172
+    @play.autocomplete("search")
     async def fav_add_autocomplete(self, inter: disnake.Interaction, query: str):
 
         if URL_REG.match(query):
             return [query] if len(query) < 100 else []
 
-        favs = [">> [⭐ Favoritos ⭐] <<", ">> [💠 Integrações 💠] <<", ">> [📌 Favoritos do servidor 📌] <<",
-                ">> [📑 Músicas recentes 📑] <<"]
+        favs = [">> [⭐ Favorites ⭐] <<", ">> [💠 Integrations 💠] <<", ">> [📌 Server favorites 📌] <<",
+                ">> [📑 Recent songs 📑] <<"]
 
         if os.path.isfile(f"./local_database/saved_queues_v1/users/{inter.author.id}.pkl"):
-            favs.append(">> [💾 Fila Salva 💾] <<")
+            favs.append(">> [💾 Saved Queue 💾] <<")
 
         if not inter.guild:
             try:
@@ -6022,10 +6009,7 @@
 
     @commands.Cog.listener("on_wavelink_node_ready")
     async def node_ready(self, node: wavelink.Node):
-<<<<<<< HEAD
         print(f'{self.bot.user} - Music server: [{node.identifier} / v{node.version}] is ready for use!')
-=======
-        print(f'{self.bot.user} - Servidor de música: [{node.identifier} / v{node.version}] está pronto para uso!')
         retries = 25
         while retries > 0:
 
@@ -6040,7 +6024,6 @@
             if node.stats.uptime < 600000:
                 node.open()
             return
->>>>>>> e5832172
 
     async def connect_node(self, data: dict):
 
@@ -6203,15 +6186,8 @@
                                 continue
 
                         if not node_search:
-                            raise GenericError("**Não há servidores de música disponível.**")
-
-<<<<<<< HEAD
-                    if not node_search:
-                        raise GenericError("**There are no music servers available.**")
-
-        if not tracks:
-            raise GenericError("There were no results for your search.")
-=======
+                            raise GenericError("**There are no music servers available.**")
+
                     except Exception as e:
                         exceptions.add(repr(e))
 
@@ -6220,9 +6196,8 @@
 
         if not tracks:
             if exceptions:
-                raise GenericError("**Ocorreu um erro ao processar sua busca:** ```py\n" + "\n".join(exceptions) + "```")
-            raise GenericError("**Não houve resultados para sua busca.**")
->>>>>>> e5832172
+                raise GenericError("**An error occurred while processing your search:** ```py\n" + "\n".join(exceptions) + "```")
+            raise GenericError("**There were no results for your search.**")
 
         if isinstance(tracks, list):
             tracks[0].info["extra"]["track_loops"] = track_loops
