--- conflicted
+++ resolved
@@ -610,11 +610,7 @@
     @can_send_message_check()
     @commands.bot_has_guild_permissions(send_messages=True)
     @commands.max_concurrency(1, commands.BucketType.member)
-<<<<<<< HEAD
-    @pool_command(name="play", description="Play music in a voice channel.", aliases=["p"], check_player=False,
-=======
-    @pool_command(name="play", description="Tocar música em um canal de voz.", aliases=["p"], return_first=True,
->>>>>>> 44cb9f91
+    @pool_command(name="play", description="Play music in a voice channel.", aliases=["p"], return_first=True,
                   cooldown=play_cd, max_concurrency=play_mc, extras={"flags": stage_flags},
                   usage="{prefix}{cmd} [name|link]\nEx: {prefix}{cmd} sekai - burn me down")
     async def play_legacy(self, ctx: CustomContext, *, flags: str = ""):
@@ -636,15 +632,9 @@
 
     @can_send_message_check()
     @commands.bot_has_guild_permissions(send_messages=True)
-<<<<<<< HEAD
     @pool_command(name="search", description="Search for songs and choose one from the results to play.",
-                  aliases=["sc"], check_player=False, cooldown=play_cd, max_concurrency=play_mc,
+                  aliases=["sc"], return_first=True, cooldown=play_cd, max_concurrency=play_mc,
                   usage="{prefix}{cmd} [name]\nEx: {prefix}{cmd} sekai - burn me down")
-=======
-    @pool_command(name="search", description="Pesquisar por músicas e escolher uma entre os resultados para tocar.",
-                  aliases=["sc"], return_first=True, cooldown=play_cd, max_concurrency=play_mc,
-                  usage="{prefix}{cmd} [nome]\nEx: {prefix}{cmd} sekai - burn me down")
->>>>>>> 44cb9f91
     async def search_legacy(self, ctx: CustomContext, *, query):
 
         await self.play.callback(self=self, inter=ctx, query=query, position=0, options=False, force_play="no",
@@ -653,13 +643,8 @@
     @can_send_message_check()
     @commands.slash_command(
         name="play_music_file", dm_permission=False,
-<<<<<<< HEAD
-        description=f"{desc_prefix}Play a music file in a voice channel.",
-        extras={"check_player": False}, cooldown=play_cd, max_concurrency=play_mc
-=======
-        description=f"{desc_prefix}Tocar arquivo de música em um canal de voz.",
+        description=f"{desc_prefix}Play music file in a voice channel.",
         extras={"return_first": True}, cooldown=play_cd, max_concurrency=play_mc
->>>>>>> 44cb9f91
     )
     async def play_file(
             self,
@@ -726,13 +711,8 @@
 
     @can_send_message_check()
     @commands.slash_command(
-<<<<<<< HEAD
         description=f"{desc_prefix}Play music in a voice channel.", dm_permission=False,
-        extras={"check_player": False}, cooldown=play_cd, max_concurrency=play_mc
-=======
-        description=f"{desc_prefix}Tocar música em um canal de voz.", dm_permission=False,
         extras={"return_first": True}, cooldown=play_cd, max_concurrency=play_mc
->>>>>>> 44cb9f91
     )
     async def play(
             self,
@@ -783,8 +763,8 @@
         if not inter.author.voice:
 
             if not (c for c in guild.channels if c.permissions_for(inter.author).connect):
-                raise GenericError(f"**Você não está conectado a um canal de voz, e não há canais de voz/palcos "
-                                   "disponíveis no servidor que concedam a permissão para você se conectar.**")
+                raise GenericError(f"**You are not connected to a voice channel, and there are no voice channels/stages "
+                                   "available on the server that grant permission for you to connect.**")
 
             color = self.bot.get_color(guild.me)
 
@@ -795,8 +775,8 @@
 
             msg = await func(
                 embed=disnake.Embed(
-                    description=f"**{inter.author.mention} entre em um canal de voz para tocar sua música.**\n"
-                                f"**Caso não conecte em um canal em até 25 segundos essa operação será cancelada.**",
+                    description=f"**{inter.author.mention} please join a voice channel to play your music.**\n"
+                                f"**If you don't connect to a channel within 25 seconds, this operation will be canceled.**",
                     color=color
                 )
             )
@@ -813,8 +793,8 @@
                     func = inter.edit_original_message
                 await func(
                     embed=disnake.Embed(
-                        description=f"**{inter.author.mention} operação cancelada.**\n"
-                                    f"**Você demorou para conectar em um canal de voz/palco.**", color=color
+                        description=f"**{inter.author.mention} operation canceled.**\n"
+                                    f"**You took too long to connect to a voice/stage channel.**", color=color
                     )
                 )
                 return
@@ -824,7 +804,7 @@
         else:
             channel = bot.get_channel(inter.channel.id)
             if not channel:
-                raise GenericError(f"**O canal <#{inter.channel.id}> não foi encontrado (ou foi excluido).**")
+                raise GenericError(f"**The channel <#{inter.channel.id}> was not found (or was deleted).**")
             await check_pool_bots(inter, check_player=False)
 
         if bot.user.id not in inter.author.voice.channel.voice_states and str(inter.channel.id) != guild_data['player_controller']['channel']:
@@ -867,7 +847,7 @@
 
                 newmsg = await func(
                     embed=disnake.Embed(
-                        description=f"**Escolha qual bot você deseja usar no canal {inter.author.voice.channel.mention}**",
+                        description=f"**Choose which bot you want to use in the channel {inter.author.voice.channel.mention}**",
                         color=self.bot.get_color(guild.me)), view=v
                 )
                 await v.wait()
@@ -880,7 +860,7 @@
                         func = msg.edit
                     except AttributeError:
                         func = inter.edit_original_message
-                    await func(embed=disnake.Embed(description="### Tempo esgotado...", color=self.bot.get_color(guild.me)), view=None)
+                    await func(embed=disnake.Embed(description="### Time is up...", color=self.bot.get_color(guild.me)), view=None)
                     return
 
                 if v.status is False:
@@ -888,7 +868,7 @@
                         func = msg.edit
                     except AttributeError:
                         func = inter.edit_original_message
-                    await func(embed=disnake.Embed(description="### Operação cancelada.",
+                    await func(embed=disnake.Embed(description="### Operation canceled.",
                                                    color=self.bot.get_color(guild.me)), view=None)
                     return
 
@@ -897,7 +877,7 @@
                         func = msg.edit
                     except AttributeError:
                         func = inter.edit_original_message
-                    await func(embed=disnake.Embed(description="### Você não está conectado em um canal de voz...",
+                    await func(embed=disnake.Embed(description="### You are not connected to a voice channel...",
                                                    color=self.bot.get_color(guild.me)), view=None)
                     return
 
@@ -3338,13 +3318,8 @@
 
         player: LavalinkPlayer = bot.music.players[inter.guild_id]
 
-<<<<<<< HEAD
-        if not player.queue:
+        if not player.queue and not player.queue_autoplay:
             raise GenericError("**There are no songs in the queue.**")
-=======
-        if not player.queue and not player.queue_autoplay:
-            raise GenericError("**Não há músicas na fila.**")
->>>>>>> 44cb9f91
 
         view = QueueInteraction(bot, inter.author)
         embed = view.embed
@@ -4462,42 +4437,6 @@
         player.message = None
         await thread.edit(archived=True, locked=True, name=f"archived: {thread.name}")
 
-<<<<<<< HEAD
-    @commands.Cog.listener('on_resumed')
-    async def resume_players_ready(self):
-
-        for guild_id in list(self.bot.music.players):
-
-            try:
-
-                player: LavalinkPlayer = self.bot.music.players[guild_id]
-
-                try:
-                    channel_id = player.guild.me.voice.channel.id
-                except AttributeError:
-                    channel_id = player.channel_id
-
-                vc = self.bot.get_channel(channel_id) or player.last_channel
-
-                if not vc:
-                    print(
-                        f"{self.bot.user} - {player.guild.name} [{guild_id}] - Player finished due to lack of voice channel")
-                    try:
-                        await player.destroy()
-                    except:
-                        traceback.print_exc()
-                    continue
-
-                await player.connect(vc.id)
-
-                if not player.is_paused and not player.is_playing:
-                    await player.process_next()
-                print(f"{self.bot.user} - {player.guild.name} [{guild_id}] - Player reconnected to the voice channel")
-            except:
-                traceback.print_exc()
-
-=======
->>>>>>> 44cb9f91
     async def is_request_channel(self, ctx: Union[disnake.AppCmdInter, disnake.MessageInteraction, CustomContext], *,
                                  data: dict = None, ignore_thread=False) -> bool:
 
@@ -5105,7 +5044,7 @@
             if control == PlayerControls.enqueue_fav:
 
                 if not interaction.user.voice:
-                    raise GenericError("**Você deve entrar em um canal de voz para usar esse botão.**")
+                    raise GenericError("**You must join a voice channel to use this button.**")
 
                 cmd_kwargs = {
                     "query": kwargs.get("query", ""),
@@ -6626,7 +6565,7 @@
 
                 if not vc:
 
-                    msg = "O canal de voz foi excluido..."
+                    msg = "The voice channel was deleted..."
 
                     if player.static:
                         player.set_command_log(msg)
@@ -6647,8 +6586,8 @@
                         if not player._new_node_task:
                             try:
                                 await player.connect(vc.id)
-                                player.set_command_log(text="Notei uma tentativa de me desconectar do canal. "
-                                                            "Caso queira me desconectar use o comando/botão: **stop**.",
+                                player.set_command_log(text="I noticed an attempt to disconnect me from the channel. "
+                                                            "If you want to disconnect me, use the command/button: **stop**.",
                                                        emoji="⚠️")
                                 player.update = True
                                 break
@@ -6696,10 +6635,10 @@
                         await asyncio.sleep(1)
                         await player.guild.voice_client.move_to(before.channel)
                     else:
-                        player.set_command_log(text="O player foi finalizado porque me moveram ao canal "
-                                                    f"{after.channel.mention} no qual o bot {b.user.mention} "
-                                                    "também estava conectado gerando incompatibilidade com "
-                                                    "meu sistema de multi-voice.", emoji="⚠️")
+                        player.set_command_log(text="The player was terminated because I was moved to the channel "
+                                                    f"{after.channel.mention} where the bot {b.user.mention} "
+                                                    "was also connected, causing incompatibility with "
+                                                    "my multi-voice system.", emoji="⚠️")
                         await player.destroy()
                     return
                 except AttributeError:
