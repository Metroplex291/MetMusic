# -*- coding: utf-8 -*-
import asyncio
import datetime
import json
import os.path
import pickle
import re
import traceback
import zlib
from base64 import b64decode
from copy import deepcopy
from random import shuffle
from typing import Union, Optional
from urllib.parse import urlparse, parse_qs

import aiofiles
import aiohttp
import disnake
from aiohttp import ClientConnectorCertificateError
from disnake.ext import commands

import wavelink
from utils.client import BotCore
from utils.db import DBModel
from utils.music.checks import check_voice, has_player, has_source, is_requester, is_dj, \
    can_send_message_check, check_requester_channel, can_send_message, can_connect, check_deafen, check_pool_bots, \
    check_channel_limit, check_stage_topic, check_queue_loading, check_player_perm
from utils.music.converters import time_format, fix_characters, string_to_seconds, URL_REG, \
    YOUTUBE_VIDEO_REG, google_search, percentage, music_source_image
from utils.music.errors import GenericError, MissingVoicePerms, NoVoice, PoolException, parse_error, \
    EmptyFavIntegration
from utils.music.interactions import VolumeInteraction, QueueInteraction, SelectInteraction, FavMenuView, ViewMode, \
    SetStageTitle
from utils.music.models import LavalinkPlayer, LavalinkTrack, LavalinkPlaylist, PartialTrack
from utils.music.spotify import process_spotify, spotify_regex_w_user
from utils.others import check_cmd, send_idle_embed, CustomContext, PlayerControls, queue_track_index, \
    pool_command, string_to_file, CommandArgparse, music_source_emoji_url, SongRequestPurgeMode, song_request_buttons, \
    select_bot_pool, get_inter_guild_data


class Music(commands.Cog):

    emoji = "🎶"
    name = "Music"
    desc_prefix = f"[{emoji} {name}] | "

    search_sources_opts = [
        disnake.OptionChoice("Youtube", "ytsearch"),
        disnake.OptionChoice("Youtube Music", "ytmsearch"),
        disnake.OptionChoice("Soundcloud", "scsearch"),
    ]

    playlist_opts = [
        disnake.OptionChoice("Shuffle Playlist", "shuffle"),
        disnake.OptionChoice("Reverse Playlist", "reversed"),
    ]

    sources = {
        "yt": "ytsearch",
        "y": "ytsearch",
        "ytb": "ytsearch",
        "youtube": "ytsearch",
        "ytm": "ytmsearch",
        "ytmsc": "ytmsearch",
        "ytmusic": "ytmsearch",
        "youtubemusic": "ytmsearch",
        "sc": "scsearch",
        "scd": "scsearch",
        "soundcloud": "scsearch",
    }

    audio_formats = ("audio/mpeg", "audio/ogg", "audio/mp4", "audio/aac")

    def __init__(self, bot: BotCore):

        self.bot = bot

        self.extra_hints = bot.config["EXTRA_HINTS"].split("||")

        self.song_request_concurrency = commands.MaxConcurrency(1, per=commands.BucketType.member, wait=False)

        self.player_interaction_concurrency = commands.MaxConcurrency(1, per=commands.BucketType.member, wait=False)

        self.song_request_cooldown = commands.CooldownMapping.from_cooldown(rate=1, per=300,
                                                                            type=commands.BucketType.member)

        self.music_settings_cooldown = commands.CooldownMapping.from_cooldown(rate=3, per=15,
                                                                              type=commands.BucketType.guild)

        if self.bot.config["AUTO_ERROR_REPORT_WEBHOOK"]:
            self.error_report_queue = asyncio.Queue()
            self.error_report_task = bot.loop.create_task(self.error_report_loop())
        else:
            self.error_report_queue = None

    async def update_cache(self):

        async with aiofiles.open("./playlist_cache.json", "w") as f:
            await f.write(json.dumps(self.bot.pool.playlist_cache))

    @commands.is_owner()
    @commands.command(hidden=True, aliases=["ac"])
    async def addcache(self, ctx: CustomContext, url: str):

        url = url.strip("<>")

        async with ctx.typing():
            tracks, node = await self.get_tracks(url, ctx.author, use_cache=False)

        tracks_info = []

        try:
            tracks = tracks.tracks
        except AttributeError:
            pass

        for t in tracks:
            tinfo = {"track": t.id, "info": t.info}
            tinfo["info"]["extra"]["playlist"] = {"name": t.playlist_name, "url": t.playlist_url}
            tracks_info.append(tinfo)

        self.bot.pool.playlist_cache[url] = tracks_info

        await self.update_cache()

        await ctx.send("The songs from the link were successfully added to cache.", delete_after=30)

    @commands.is_owner()
    @commands.cooldown(1, 300, commands.BucketType.default)
    @commands.command(hidden=True, aliases=["uc"])
    async def updatecache(self, ctx: CustomContext, *args):

        if "-fav" in args:
            try:
                data = ctx.global_user_data
            except AttributeError:
                data = await self.bot.get_global_data(ctx.author.id, db_name=DBModel.users)
                ctx.global_user_data = data

            self.bot.pool.playlist_cache.update({url: [] for url in data["fav_links"].values()})

        try:
            if not self.bot.pool.playlist_cache:
                raise GenericError("**Your playlist cache is empty...**")
        except KeyError:
            raise GenericError(f"**You haven't used the command yet: {ctx.prefix}{self.addcache.name}**")

        msg = None

        counter = 0

        amount = len(self.bot.pool.playlist_cache)

        txt = ""

        for url in list(self.bot.pool.playlist_cache):

            try:
                async with ctx.typing():
                    tracks, node = await self.get_tracks(url, ctx.author, use_cache=False)
            except:
                traceback.print_exc()
                tracks = None
                try:
                    del self.bot.pool.playlist_cache[url]
                except:
                    pass

            if not tracks:
                txt += f"[`❌ Failure`]({url})\n"

            else:

                tracks_info = []

                try:
                    tracks = tracks.tracks
                except AttributeError:
                    pass

                for t in tracks:
                    tinfo = {"track": t.id, "info": t.info}
                    tinfo["info"]["extra"]["playlist"] = {"name": t.playlist_name, "url": t.playlist_url}
                    tracks_info.append(tinfo)

                self.bot.pool.playlist_cache[url] = tracks_info

                txt += f"[`{tracks_info[0]['info']['extra']['playlist']['name']}`]({url})\n"

            counter += 1

            embed = disnake.Embed(
                description=txt, color=self.bot.get_color(ctx.guild.me),
                title=f"Verified Playlist: {counter}/{amount}"
            )

            if not msg:
                msg = await ctx.send(embed=embed)
            else:
                await msg.edit(embed=embed)

        await self.update_cache()

    @commands.is_owner()
    @commands.command(hidden=True, aliases=["rc"])
    async def removecache(self, ctx: CustomContext, url: str):

        try:
            del self.bot.pool.playlist_cache[url]
        except KeyError:
            raise GenericError("**There are no items saved in cache with the provided URL...**")

        await self.update_cache()

        await ctx.send("The songs from the link have been successfully removed from the cache.", delete_after=30)

    @commands.is_owner()
    @commands.command(hidden=True, aliases=["cc"])
    async def clearcache(self, ctx: CustomContext):

        try:
            self.bot.pool.playlist_cache.clear()
        except KeyError:
            raise GenericError("**You do not have any saved playlist links in cache...**")

        await self.update_cache()

        await ctx.send("The playlist cache has been successfully cleared.", delete_after=30)

    @commands.is_owner()
    @commands.command(hidden=True, aliases=["ec"])
    async def exportcache(self, ctx: CustomContext):

        await ctx.send(file=disnake.File("playlist_cache.json"))

    @commands.is_owner()
    @commands.command(hidden=True, aliases=["ic"])
    async def importcache(self, ctx: CustomContext, url: str):

        async with ctx.typing():
            async with aiohttp.ClientSession() as session:
                async with session.get(url) as r:
                    self.bot.pool.playlist_cache.update(json.loads((await r.read()).decode('utf-8')))

        await self.update_cache()

        await ctx.send("The cache file has been successfully imported!", delete_after=30)

    stage_cd = commands.CooldownMapping.from_cooldown(2, 45, commands.BucketType.guild)
    stage_mc = commands.MaxConcurrency(1, per=commands.BucketType.guild, wait=False)

    @is_dj()
    @has_source()
    @commands.has_guild_permissions(manage_guild=True)
    @pool_command(
        only_voiced=True, name="stageannounce", aliases=["stagevc", "togglestageannounce", "announce", "vcannounce",
                                                         "voicestatus", "setvcstatus", "setvoicestatus", "statusvc",
                                                         "vcstatus"],
        description="Activate the automatic announcement/status system of the channel with the name of the song.",
        cooldown=stage_cd, max_concurrency=stage_mc, extras={"exclusive_cooldown": True},
        usage="{prefix}{cmd} <placeholders>\nEx: {track.author} - {track.title}"
    )
    async def stageannounce_legacy(self, ctx: CustomContext, *, template = ""):
        await self.stage_announce.callback(self=self, inter=ctx, template=template)

    @is_dj()
    @has_source()
    @commands.slash_command(
        description=f"{desc_prefix}Enable/edit the automatic announcement/status system of the channel with the song name.",
        extras={"only_voiced": True, "exclusive_cooldown": True}, cooldown=stage_cd, max_concurrency=stage_mc,
        default_member_permissions=disnake.Permissions(manage_guild=True), dm_permission=False
    )
    async def stage_announce(
            self, inter: disnake.AppCmdInter,
            template: str = commands.Param(name="model", default="")
    ):

        if isinstance(template, commands.ParamInfo):
            template = ""

        try:
            bot = inter.music_bot
            guild = inter.music_guild
            author = guild.get_member(inter.author.id)
        except AttributeError:
            bot = inter.bot
            guild = inter.guild
            author = inter.author

        if not author.guild_permissions.manage_guild and not (await bot.is_owner(author)):
            raise GenericError("**You do not have permission to manage the server to enable/disable this system.**")

        await inter.response.defer(ephemeral=True)

        global_data = await self.bot.get_global_data(inter.guild_id, db_name=DBModel.guilds)

        if not template:
            view = SetStageTitle(ctx=inter, bot=bot, data=global_data, guild=guild)
            view.message = await inter.send(view=view, embed=view.build_embed())
            await view.wait()
        else:
            if not any(p in template for p in SetStageTitle.placeholders):
                raise GenericError(f"**You must use at least one valid placeholder:** {SetStageTitle.placeholder_text}")

            await inter.response.defer(ephemeral=True)

            player = bot.music.players[inter.guild_id]
            player.stage_title_event = True
            player.stage_title_template = template
            player.start_time = disnake.utils.utcnow()

            await player.update_stage_topic()

            await player.process_save_queue()

            player.set_command_log(text="activated automatic status", emoji="📢")

            player.update = True

            if isinstance(inter, CustomContext):
                await inter.send("**The automatic status has been successfully set!**")
            else:
                await inter.edit_original_message("**The automatic status has been successfully set!**")


    play_cd = commands.CooldownMapping.from_cooldown(3, 12, commands.BucketType.member)
    play_mc = commands.MaxConcurrency(1, per=commands.BucketType.member, wait=False)

    @check_voice()
    @can_send_message_check()
    @commands.message_command(name="add to queue", extras={"check_player": False},
                              cooldown=play_cd, max_concurrency=play_mc, dm_permission=False)
    async def message_play(self, inter: disnake.MessageCommandInteraction):

        if not inter.target.content:
            emb = disnake.Embed(description=f"There is no text in the selected [message]({inter.target.jump_url})...",
                                color=disnake.Colour.red())
            await inter.send(embed=emb, ephemeral=True)
            return

        await self.play.callback(
            self=self,
            inter=inter,
            query=inter.target.content,
            position=0,
            options="",
            manual_selection=False,
            source=None,
            repeat_amount=0,
            force_play="no",
        )

    @check_voice()
    @can_send_message_check()
    @commands.slash_command(name="search", extras={"check_player": False}, cooldown=play_cd, max_concurrency=play_mc,
                            description=f"{desc_prefix}Search for music and choose one from the results to play.",
                            dm_permission=False)
    async def search(
            self,
            inter: disnake.AppCmdInter,
            query: str = commands.Param(name="search", desc="Name or link of the music."),
            *,
            position: int = commands.Param(name="position", description=f"{desc_prefix}Place the music in a specific position",
                                           default=0),
            force_play: str = commands.Param(
                name="play_now",
                description="Play the music immediately (instead of adding it to the queue).",
                default="no",
                choices=[
                    disnake.OptionChoice(disnake.Localized("Yes", data={disnake.Locale.pt_BR: "Sim"}), "yes"),
                    disnake.OptionChoice(disnake.Localized("No", data={disnake.Locale.pt_BR: "Não"}), "no")
                ]
            ),
            options: str = commands.Param(name="options", description="Options to process playlist",
                                          choices=playlist_opts, default=False),
            source: str = commands.Param(name="source",
                                         description="Select website for music search (not links)",
                                         choices=search_sources_opts,
                                         default=None),
            repeat_amount: int = commands.Param(name="repetitions", description="Set the number of repetitions.",
                                                default=0),
            server: str = commands.Param(name="server", desc="Use a specific music server in the search.",
                                         default=None)
    ):

        await self.play.callback(
            self=self,
            inter=inter,
            query=query,
            position=position,
            force_play=force_play,
            options=options,
            manual_selection=True,
            source=source,
            repeat_amount=repeat_amount,
            server=server
        )

    @search.autocomplete("search")
    async def search_autocomplete(self, inter: disnake.Interaction, current: str):

        if not current:
            return []

        if URL_REG.match(current):
            return [current] if len(current) < 100 else []

        try:
            await check_pool_bots(inter, only_voiced=True)
            bot = inter.music_bot
        except GenericError:
            return [current[:99]]
        except:
            bot = inter.bot

        try:
            if not inter.author.voice:
                return []
        except AttributeError:
            return [current[:99]]

        return await google_search(bot, current)

    @is_dj()
    @has_player()
    @can_send_message_check()
    @commands.max_concurrency(1, commands.BucketType.guild)
    @commands.slash_command(
        extras={"only_voiced": True}, dm_permission=False,
        description=f"{desc_prefix}Connect me to a voice channel (or move me to one)."
    )
    async def connect(
            self,
            inter: disnake.AppCmdInter,
            channel: Union[disnake.VoiceChannel, disnake.StageChannel] = commands.Param(
                name="channel",
                description="Channel to connect me to"
            )
    ):
        try:
            channel = inter.music_bot.get_channel(channel.id)
        except AttributeError:
            pass

        await self.do_connect(inter, channel)

    async def do_connect(
            self,
            ctx: Union[disnake.AppCmdInter, commands.Context, disnake.Message],
            channel: Union[disnake.VoiceChannel, disnake.StageChannel] = None,
            check_other_bots_in_vc: bool = False,
            bot: BotCore = None,
            me: disnake.Member = None,
            check_pool: bool = True,
    ):

        if not channel:
            try:
                channel = ctx.music_bot.get_channel(ctx.author.voice.channel.id) or ctx.author.voice.channel
            except AttributeError:
                channel = ctx.author.voice.channel

        if not bot:
            try:
                bot = ctx.music_bot
            except AttributeError:
                try:
                    bot = ctx.bot
                except:
                    bot = self.bot

        if not me:
            try:
                me = ctx.music_guild.me
            except AttributeError:
                me = ctx.guild.me

        try:
            guild_id = ctx.guild_id
        except AttributeError:
            guild_id = ctx.guild.id

        try:
            text_channel = ctx.music_bot.get_channel(ctx.channel.id)
        except AttributeError:
            text_channel = ctx.channel

        try:
            player = bot.music.players[guild_id]
        except KeyError:
            print(f"Player debug test 20: {bot.user} | {self.bot.user}")
            raise GenericError(
                f"**The bot's player {bot.user.mention} was terminated before connecting to the voice channel "
                f"(or the player was not initialized)...\nJust in case, please try again.**"
            )

        can_connect(channel, me.guild, check_other_bots_in_vc=check_other_bots_in_vc, bot=bot)

        deafen_check = True

        if isinstance(ctx, disnake.AppCmdInter) and ctx.application_command.name == self.connect.name:

            perms = channel.permissions_for(me)

            if not perms.connect or not perms.speak:
                raise MissingVoicePerms(channel)

            await player.connect(channel.id, self_deaf=True)

            if channel != me.voice and me.voice.channel:
                txt = [
                    f"I was moved to channel <#{channel.id}>",
                    f"**Successfully moved to channel** <#{channel.id}>"
                ]

                deafen_check = False


            else:
                txt = [
                    f"I connected to channel <#{channel.id}>",
                    f"**Successfully connected to channel** <#{channel.id}>"
                ]

            await self.interaction_message(ctx, txt, emoji="🔈", rpc_update=True)

        else:
            await player.connect(channel.id, self_deaf=True)

        try:
            player.members_timeout_task.cancel()
        except:
            pass

        if deafen_check and bot.config["GUILD_DEAFEN_WARN"]:

            retries = 0

            while retries < 5:

                if me.voice:
                    break

                await asyncio.sleep(1)
                retries += 0

            if not await check_deafen(me):
                await text_channel.send(
                    embed=disnake.Embed(
                        title="Advice:",
                        description="To maintain your privacy and help me save resources, "
                                    "I recommend disabling my audio channel "
                                    "by right-clicking on me and then selecting: disable "
                                    "audio on server.",
                        color=self.bot.get_color(me),
                    ).set_image(
                        url="https://cdn.discordapp.com/attachments/554468640942981147/1012533546386210956/unknown.png"
                    ), delete_after=20
                )

        if isinstance(channel, disnake.StageChannel):

            while not me.voice:
                await asyncio.sleep(1)

            stage_perms = channel.permissions_for(me)

            if stage_perms.mute_members:
                await me.edit(suppress=False)
            else:
                embed = disnake.Embed(color=self.bot.get_color(me))

                embed.description = f"**I need a staff member to invite me to speak on stage: " \
                                    f"[{channel.name}]({channel.jump_url}).**"

                embed.set_footer(
                    text="💡 Tip: To allow me to speak on stage automatically, you will need to grant me the "
                         "mute members permission (either on the server or just in the chosen stage channel).")

                await text_channel.send(ctx.author.mention, embed=embed, delete_after=45)

    @can_send_message_check()
    @check_voice()
    @commands.bot_has_guild_permissions(send_messages=True)
    @commands.max_concurrency(1, commands.BucketType.member)
    @pool_command(name="addposition", description="Add a song at a specific position in the queue.",
                  aliases=["adp", "addpos"], check_player=False, cooldown=play_cd, max_concurrency=play_mc,
                  usage="{prefix}{cmd} [position(No.)] [name|link]\nEx: {prefix}{cmd} 2 sekai - burn me down")
    async def addpos_legacy(self, ctx: CustomContext, position: int, *, query: str):

        if position < 1:
            raise GenericError("**Queue position number must be 1 or higher.**")

        await self.play.callback(self=self, inter=ctx, query=query, position=position, options=False,
                                 force_play="no", manual_selection=False,
                                 source=None, repeat_amount=0, server=None)

    stage_flags = CommandArgparse()
    stage_flags.add_argument('query', nargs='*', help="name or link of the song")
    stage_flags.add_argument('-position', '-pos', '-p', type=int, default=0, help='Place the song at a specific position in the queue (will be ignored if using -next etc).\nEx: -p 10')
    stage_flags.add_argument('-next', '-proximo', action='store_true', help='Add the song/playlist to the top of the queue (equivalent to: -pos 1)')
    stage_flags.add_argument('-reverse', '-r', action='store_true', help='Reverse the order of the added songs (effective only when adding a playlist).')
    stage_flags.add_argument('-shuffle', '-sl', action='store_true', help='Shuffle the added songs (effective only when adding a playlist).')
    stage_flags.add_argument('-select', '-s', action='store_true', help='Choose the song from the search results.')
    stage_flags.add_argument('-source', '-src', type=str, default=None, help='Search for the song using a specific source [youtube/soundcloud etc]')
    stage_flags.add_argument('-force', '-now', '-n', '-f', action='store_true', help='Play the added song immediately (effective only if there is currently a song playing.)')
    stage_flags.add_argument('-loop', '-lp', type=int, default=0, help="Set the number of repetitions for the chosen song.\nEx: -loop 5")
    stage_flags.add_argument('-server', '-sv', type=str, default=None, help='Use a specific music server.')

    @can_send_message_check()
    @check_voice()
    @commands.bot_has_guild_permissions(send_messages=True)
    @commands.max_concurrency(1, commands.BucketType.member)
    @pool_command(name="play", description="Play music in a voice channel.", aliases=["p"], check_player=False,
                  cooldown=play_cd, max_concurrency=play_mc, extras={"flags": stage_flags},
                  usage="{prefix}{cmd} [name|link]\nEx: {prefix}{cmd} sekai - burn me down")
    async def play_legacy(self, ctx: CustomContext, *, flags: str = ""):

        args, unknown = ctx.command.extras['flags'].parse_known_args(flags.split())

        await self.play.callback(
            self = self,
            inter = ctx,
            query = " ".join(args.query + unknown),
            position= 1 if args.next else args.position if args.position > 0 else 0,
            options = "shuffle" if args.shuffle else "reversed" if args.reverse else None,
            force_play = "yes" if args.force else "no",
            manual_selection = args.select,
            source = self.sources.get(args.source),
            repeat_amount = args.loop,
            server = args.server
        )

    @can_send_message_check()
    @check_voice()
    @commands.bot_has_guild_permissions(send_messages=True)
    @pool_command(name="search", description="Search for songs and choose one from the results to play.",
                  aliases=["sc"], check_player=False, cooldown=play_cd, max_concurrency=play_mc,
                  usage="{prefix}{cmd} [name]\nEx: {prefix}{cmd} sekai - burn me down")
    async def search_legacy(self, ctx: CustomContext, *, query):

        await self.play.callback(self=self, inter=ctx, query=query, position=0, options=False, force_play="no",
                                 manual_selection=True, source=None, repeat_amount=0, server=None)

    @can_send_message_check()
    @check_voice()
    @commands.slash_command(
        name="play_music_file", dm_permission=False,
        description=f"{desc_prefix}Play a music file in a voice channel.",
        extras={"check_player": False}, cooldown=play_cd, max_concurrency=play_mc
    )
    async def play_file(
            self,
            inter: Union[disnake.AppCmdInter, CustomContext],
            file: disnake.Attachment = commands.Param(
                name="file", description="audio file to play or add to the queue"
            ),
            position: int = commands.Param(name="position", description="Place the music in a specific position",
                                           default=0),
            force_play: str = commands.Param(
                name="play_now",
                description="Play the music immediately (instead of adding to the queue).",
                default="no",
                choices=[
                    disnake.OptionChoice(disnake.Localized("Yes", data={disnake.Locale.pt_BR: "Sim"}), "yes"),
                    disnake.OptionChoice(disnake.Localized("No", data={disnake.Locale.pt_BR: "Não"}), "no")
                ]
            ),
            repeat_amount: int = commands.Param(name="repetitions", description="set the number of repetitions.",
                                                default=0),
            server: str = commands.Param(name="server", desc="Use a specific music server in the search.",
                                         default=None),
    ):

        class DummyMessage:
            attachments = [file]

        try:
            thread = inter.message.thread
        except:
            thread = None
        inter.message = DummyMessage()
        inter.message.thread = thread

        await self.play.callback(self=self, inter=inter, query="", position=position, options=False, force_play=force_play,
                                 manual_selection=False, source=None, repeat_amount=repeat_amount, server=server)

    async def check_player_queue(self, user: disnake.User, bot: BotCore, guild_id: int, tracks: Union[list, LavalinkPlaylist] = None):

        count = self.bot.config["QUEUE_MAX_ENTRIES"]

        try:
            player: LavalinkPlayer = bot.music.players[guild_id]
        except KeyError:
            if count < 1:
                return tracks
            count += 1
        else:
            if count < 1:
                return tracks
            if len(player.queue) >= count and not (await bot.is_owner(user)):
                raise GenericError(f"The queue is full with ({self.bot.config['QUEUE_MAX_ENTRIES']} songs).")

        if tracks:

            if isinstance(tracks, list):
                if not await bot.is_owner(user):
                    tracks = tracks[:count]
            else:
                if not await bot.is_owner(user):
                    tracks.tracks = tracks.tracks[:count]

        return tracks

    @can_send_message_check()
    @check_voice()
    @commands.slash_command(
        description=f"{desc_prefix}Play music in a voice channel.", dm_permission=False,
        extras={"check_player": False}, cooldown=play_cd, max_concurrency=play_mc
    )
    async def play(
            self,
            inter: Union[disnake.AppCmdInter, CustomContext],
            query: str = commands.Param(name="search", desc="Name or link of the music."), *,
            position: int = commands.Param(name="position", description="Place the music in a specific position",
                                           default=0),
            force_play: str = commands.Param(
                name="play_now",
                description="Play the music immediately (instead of adding it to the queue).",
                default="no",
                choices=[
                    disnake.OptionChoice(disnake.Localized("Yes", data={disnake.Locale.pt_BR: "Sim"}), "yes"),
                    disnake.OptionChoice(disnake.Localized("No", data={disnake.Locale.pt_BR: "Não"}), "no")
                ]
            ),
            manual_selection: bool = commands.Param(name="manual_selection",
                                                    description="Choose a music manually from the search results",
                                                    default=False),
            options: str = commands.Param(name="options", description="Options to process playlist",
                                          choices=playlist_opts, default=False),
            source: str = commands.Param(name="source",
                                         description="Select site for music search (not links)",
                                         choices=search_sources_opts,
                                         default=None),
            repeat_amount: int = commands.Param(name="repetitions", description="set the number of repetitions.",
                                                default=0),
            server: str = commands.Param(name="server", desc="Use a specific music server in the search.",
                                         default=None),
    ):

        try:
            bot = inter.music_bot
            guild = inter.music_guild
            channel = bot.get_channel(inter.channel.id)
        except AttributeError:
            bot = inter.bot
            guild = inter.guild
            channel = inter.channel

        if force_play == "yes":
            await check_player_perm(inter=inter, bot=bot, channel=channel)

        can_send_message(channel, bot.user)

        if not guild.voice_client and not check_channel_limit(guild.me, inter.author.voice.channel):
            raise GenericError(f"**The channel {inter.author.voice.channel.mention} is full!**")

        await self.check_player_queue(inter.author, bot, guild.id)

        msg = None
        query = query.replace("\n", " ").strip()
        ephemeral = None
        warn_message = None
        queue_loaded = False
        reg_query = None

        try:
            if isinstance(inter.message, disnake.Message):
                message_inter = inter.message
            else:
                message_inter = None
        except AttributeError:
            message_inter = None

        try:
            modal_message_id = int(inter.data.custom_id[15:])
        except:
            modal_message_id = None

        attachment: Optional[disnake.Attachment] = None

        try:
            voice_channel = bot.get_channel(inter.author.voice.channel.id)
        except AttributeError:
            raise NoVoice()

        try:
            player = bot.music.players[guild.id]

            if not server:
                node = player.node
            else:
                node = bot.music.get_node(server) or player.node

            guild_data = {}

        except KeyError:

            node = bot.music.get_node(server)

            if not node:
                node = await self.get_best_node(bot)

            guild_data = None

            if inter.bot == bot:
                inter, guild_data = await get_inter_guild_data(inter, bot)

            if not guild_data:
                guild_data = await bot.get_data(inter.guild_id, db_name=DBModel.guilds)

            if not guild.me.voice:
                can_connect(voice_channel, guild, guild_data["check_other_bots_in_vc"], bot=bot)

            static_player = guild_data['player_controller']

            if not inter.response.is_done():
                ephemeral = await self.is_request_channel(inter, data=guild_data, ignore_thread=True)
                await inter.response.defer(ephemeral=ephemeral)

            if static_player['channel']:
                channel, warn_message, message = await self.check_channel(guild_data, inter, channel, guild, bot)

        if ephemeral is None:
            ephemeral = await self.is_request_channel(inter, data=guild_data, ignore_thread=True)

        is_pin = None

        if not query:

            if self.bot.config["ENABLE_DISCORD_URLS_PLAYBACK"]:

                try:
                    attachment = inter.message.attachments[0]

                    if attachment.size > 18000000:
                        raise GenericError("**The file you sent must have a size equal to or smaller than 18mb.**")

                    if attachment.content_type not in self.audio_formats:
                        raise GenericError("**The file you sent is not a valid music file...**")

                    query = attachment.url

                except IndexError:
                    pass

        try:
            user_data = inter.global_user_data
        except:
            user_data = await self.bot.get_global_data(inter.author.id, db_name=DBModel.users)
            try:
                inter.global_user_data = user_data
            except:
                pass

        if not query:

            embed = disnake.Embed(
                color=self.bot.get_color(guild.me),
                description="**Select an item below:**\n"
                            f'Note: you only have <t:{int((disnake.utils.utcnow() + datetime.timedelta(seconds=45)).timestamp())}:R> to choose!'
            )

            try:
                if bot.user.id != self.bot.user.id:
                    embed.set_footer(text=f"Via: {bot.user.display_name}", icon_url=bot.user.display_avatar.url)
            except AttributeError:
                pass

            kwargs = {
                "content": "",
                "embed": embed
            }

            try:
                if inter.message.author.bot:
                    kwargs["content"] = inter.author.mention
            except AttributeError:
                pass

            opts = [
                disnake.SelectOption(label="Use favorite", value=">> [⭐ Favorites ⭐] <<", emoji="⭐"),
                disnake.SelectOption(label="Use integration", value=">> [💠 Integrations 💠] <<", emoji="💠"),
            ]
            
            if os.path.isfile(f"./local_database/saved_queues_v1/users/{inter.author.id}.pkl"):
                opts.append(disnake.SelectOption(label="Use saved queue", value=">> [💾 Saved Queue 💾] <<", emoji="💾"))

            if user_data["last_tracks"]:
                opts.append(disnake.SelectOption(label="Add recent song", value=">> [📑 Recent songs 📑] <<", emoji="📑"))
                
            if not guild_data:

                if inter.bot == bot:
                    inter, guild_data = await get_inter_guild_data(inter, bot)
                else:
                    inter, guild_data = await bot.get_data(inter.guild_id, db_name=DBModel.guilds)

            if guild_data["player_controller"]["fav_links"]:
                disnake.SelectOption(label="Use server favorite", value=">> [📌 Server favorites 📌] <<", emoji="📌"),

            view = SelectInteraction(user=inter.author, timeout=45, opts=opts)

            if isinstance(inter, disnake.MessageInteraction) and not inter.response.is_done():
                await inter.response.defer(ephemeral=ephemeral)

            try:
                msg = await inter.followup.send(ephemeral=ephemeral, view=view, wait=True, **kwargs)
            except (disnake.InteractionTimedOut, AttributeError):
                msg = await inter.channel.send(view=view, **kwargs)

            await view.wait()

            select_interaction = view.inter

            if not select_interaction or view.selected is False:

                text = "### Selection time expired!" if view.selected is not False else "### Cancelled by the user."

                try:
                    await msg.edit(embed=disnake.Embed(description=text, color=self.bot.get_color(guild.me)),
                                   components=song_request_buttons)
                except AttributeError:
                    traceback.print_exc()
                    pass
                return

            if select_interaction.data.values[0] == "cancel":
                await msg.edit(
                    embed=disnake.Embed(
                        description="**Selection canceled!**",
                        color=self.bot.get_color(guild.me)
                    ),
                    components=None
                )
                return

            try:
                inter.store_message = msg
            except AttributeError:
                pass

            inter.token = select_interaction.token
            inter.id = select_interaction.id
            inter.response = select_interaction.response
            query = select_interaction.data.values[0]
            await inter.response.defer()

        fav_opts = []

        if query.startswith(">> [💠 Integrations 💠] <<"):
            query = ""
            for k, v in user_data["integration_links"].items():
                fav_opts.append(disnake.SelectOption(label=k[5:], value=f"> itg: {k}", description="[💠 Integration 💠]", emoji=music_source_emoji_url(v)))

        elif query.startswith(">> [⭐ Favorites ⭐] <<"):
            query = ""
            for k, v in user_data["fav_links"].items():
                fav_opts.append(disnake.SelectOption(label=k, value=f"> fav: {k}", description="[⭐ Favorite ⭐]", emoji=music_source_emoji_url(v)))

        elif query.startswith(">> [📑 Recent songs 📑] <<"):

            if not user_data["last_tracks"]:
                raise GenericError("**You don't have any song in your history...**\n"
                                   "They will appear as you add songs through search or link.")

            query = ""
            for i, d in enumerate(user_data["last_tracks"]):
                fav_opts.append(disnake.SelectOption(label=d["name"], value=f"> lst: {i}", description="[📑 Recent songs 📑]",
                                                     emoji=music_source_emoji_url(d["url"])))

        elif query.startswith(">> [📌 Server favorites 📌] <<"):

            if not guild_data:

                if inter.bot == bot:
                    inter, guild_data = await get_inter_guild_data(inter, bot)
                else:
                    guild_data = await bot.get_data(inter.guild_id, db_name=DBModel.guilds)

            if not guild_data["player_controller"]["fav_links"]:
                raise GenericError("**The server does not have fixed/bookmarked links.**")
            
            for name, v in guild_data["player_controller"]["fav_links"].items():
                fav_opts.append(disnake.SelectOption(label=name, value=f"> pin: {name}", description="[📌 Server favorites 📌]", emoji=music_source_emoji_url(v['url'])))

            is_pin = False

        if fav_opts:

            source = False

            if len(fav_opts) == 1:
                query = list(fav_opts)[0].value

            else:
                embed = disnake.Embed(
                    color=self.bot.get_color(guild.me),
                    description="**Select an item below:**\n"
                                f'Note: you only have <t:{int((disnake.utils.utcnow() + datetime.timedelta(seconds=45)).timestamp())}:R> to choose!'
                )

                try:
                    if bot.user.id != self.bot.user.id:
                        embed.set_footer(text=f"Via: {bot.user.display_name}", icon_url=bot.user.display_avatar.url)
                except AttributeError:
                    pass

                kwargs = {
                    "content": "",
                    "embed": embed
                }

                try:
                    if inter.message.author.bot:
                        kwargs["content"] = inter.author.mention
                except AttributeError:
                    pass

                view = SelectInteraction(
                    user=inter.author,  timeout=45, opts=fav_opts
                )

                if isinstance(inter, disnake.MessageInteraction) and not inter.response.is_done():
                    await inter.response.defer(ephemeral=ephemeral)

                try:
                    func = msg.edit
                except AttributeError:
                    try:
                        if inter.response.is_done():
                            func = inter.edit_original_message
                        else:
                            func = inter.response.send_message
                            kwargs["ephemeral"] = ephemeral
                    except AttributeError:
                        kwargs["ephemeral"] = ephemeral
                        try:
                            func = inter.followup.send
                        except AttributeError:
                            func = inter.send

                msg = await func(view=view, **kwargs)

                await view.wait()

                select_interaction = view.inter

                if not select_interaction or view.selected is False:

                    embed = disnake.Embed(description="### Selection time expired!" if view.selected is not False else "### Cancelled by the user.", color=self.bot.get_color(guild.me))

                    try:
                        await msg.edit(embed=embed, components=song_request_buttons)
                    except AttributeError:
                        try:
                            await select_interaction.response.edit_message(embed=embed, components=song_request_buttons)
                        except AttributeError:
                            traceback.print_exc()
                    return

                if select_interaction.data.values[0] == "cancel":
                    await msg.edit(
                        embed=disnake.Embed(
                            description="**Selection canceled!**",
                            color=self.bot.get_color(guild.me)
                        ),
                        components=None
                    )
                    return

                try:
                    inter.store_message = msg
                except AttributeError:
                    pass

                inter.token = select_interaction.token
                inter.id = select_interaction.id
                inter.response = select_interaction.response
                query = select_interaction.data.values[0]

        elif not query:
            raise EmptyFavIntegration()

        loadtype = None
        tracks = []

        if query.startswith("> pin: "):
            if is_pin is None:
                is_pin = True
            if not guild_data:
                inter, guild_data = await get_inter_guild_data(inter, bot)
            query = guild_data["player_controller"]["fav_links"][query[7:]]['url']
            source = False

        elif query.startswith("> lst: "):
            query = user_data["last_tracks"][int(query[7:])]["url"]
            source = False

        elif query.startswith(("> fav: ", "> itg: ")):
            try:
                user_data = inter.global_user_data
            except AttributeError:
                user_data = await self.bot.get_global_data(inter.author.id, db_name=DBModel.users)
                try:
                    inter.global_user_data = user_data
                except:
                    pass

            if query.startswith("> fav:"):
                query = user_data["fav_links"][query[7:]]

            else:

                query = user_data["integration_links"][query[7:]]

                if (matches := spotify_regex_w_user.match(query)):

                    if not self.bot.spotify:
                        raise GenericError("**Spotify support is currently unavailable...**")

                    url_type, user_id = matches.groups()

                    if url_type != "user":
                        raise GenericError("**Link not supported using this method...**")

                    try:
                        await inter.response.defer(ephemeral=True)
                    except:
                        pass

                    result = await self.bot.loop.run_in_executor(None, lambda: self.bot.spotify.user_playlists(user_id))

                    info = {"entries": [{"title": t["name"], "url": t["external_urls"]["spotify"]} for t in result["items"]]}

                elif not self.bot.config["USE_YTDL"]:
                    raise GenericError("**This type of request is not supported at the moment...**")

                else:

                    loop = self.bot.loop or asyncio.get_event_loop()

                    try:
                        await inter.response.defer(ephemeral=True)
                    except:
                        pass

                    info = await loop.run_in_executor(None, lambda: self.bot.pool.ytdl.extract_info(query, download=False))

                    try:
                        if not info["entries"]:
                            raise GenericError(f"**Unavailable content (or private):**\n{query}")
                    except KeyError:
                        raise GenericError("**An error occurred while trying to get results for the selected option...**")

                if len(info["entries"]) == 1:
                    query = info["entries"][0]['url']

                else:

                    emoji = music_source_emoji_url(query)

                    view = SelectInteraction(
                        user=inter.author,
                        opts=[
                            disnake.SelectOption(label=e['title'][:90], value=f"entrie_select_{c}",
                                                 emoji=emoji) for c, e in enumerate(info['entries'])
                        ], timeout=30)

                    embed = disnake.Embed(
                        description="**Choose a playlist below:**\n"
                                    f'Select an option within <t:{int((disnake.utils.utcnow() + datetime.timedelta(seconds=30)).timestamp())}:R> to proceed.',
                        color=self.bot.get_color(guild.me)
                    )

                    kwargs = {}

                    try:
                        func = msg.edit
                    except AttributeError:
                        try:
                            func = inter.edit_original_message
                        except AttributeError:
                            kwargs["ephemeral"] = True
                            try:
                                func = inter.followup.send
                            except AttributeError:
                                func = inter.send

                    msg = await func(embed=embed, view=view, **kwargs)

                    await view.wait()

                    if not view.inter or view.selected is False:

                        try:
                            func = msg.edit
                        except:
                            func = view.inter.response.edit_message

                        await func(embed=disnake.Embed(color=self.bot.get_color(guild.me),
                            description="**Time expired!**" if not view.selected is False else "### Cancelled by the user."),
                            components=song_request_buttons
                        )
                        return

                    query = info["entries"][int(view.selected[14:])]["url"]

                    if not isinstance(inter, disnake.ModalInteraction):
                        inter.token = view.inter.token
                        inter.id = view.inter.id
                        inter.response = view.inter.response
                    else:
                        inter = view.inter

            source = False

        elif query.startswith(">> [💾 Saved Queue 💾] <<"):

            try:
                async with aiofiles.open(f"./local_database/saved_queues_v1/users/{inter.author.id}.pkl", 'rb') as f:
                    f_content = await f.read()
                    try:
                        f_content = zlib.decompress(f_content)
                    except zlib.error:
                        pass
                    data = pickle.loads(f_content)
            except FileNotFoundError:
                raise GenericError("**Your saved queue has been deleted...**")

            tracks = await self.check_player_queue(inter.author, bot, guild.id, self.bot.get_cog("PlayerSession").process_track_cls(data["tracks"])[0])
            node = await self.get_best_node(bot)
            queue_loaded = True
            source = False

        else:

            query = query.strip("<>")

            urls = URL_REG.findall(query)

            reg_query = {}

            if urls:
                query = urls[0]
                source = False

                if query.startswith("https://www.youtube.com/results"):
                    try:
                        query = f"ytsearch:{parse_qs(urlparse(query).query)['search_query'][0]}"
                    except:
                        raise GenericError(f"**The provided link is not supported:** {query}")
                    manual_selection = True

                elif query.startswith("https://www.youtube.com/live/"):
                    query = query.split("?")[0].replace("/live/", "/watch?v=")

                if not self.bot.config["ENABLE_DISCORD_URLS_PLAYBACK"] and "cdn.discordapp.com/attachments/" in query:
                    raise GenericError("**Discord link support is disabled.**")

                if query.startswith(("https://youtu.be/", "https://www.youtube.com/")):

                    for p in ("&ab_channel=", "&start_radio="):
                        if p in query:
                            try:
                                query = f'https://www.youtube.com/watch?v={re.search(r"v=([a-zA-Z0-9_-]+)", query).group(1)}'
                            except:
                                pass
                            break

                    if "&list=" in query and (link_re := YOUTUBE_VIDEO_REG.match(query)):

                        view = SelectInteraction(
                            user=inter.author,
                            opts=[
                                disnake.SelectOption(label="Music", emoji="🎵",
                                                     description="Load only the music from the link.", value="music"),
                                disnake.SelectOption(label="Playlist", emoji="🎶",
                                                     description="Load playlist with current song.", value="playlist"),
                            ], timeout=30)

                        embed = disnake.Embed(
                            description='**The link contains a video with a playlist.**\n'
                                        f'Select an option within <t:{int((disnake.utils.utcnow() + datetime.timedelta(seconds=30)).timestamp())}:R> to proceed.',
                            color=self.bot.get_color(guild.me)
                        )

                        try:
                            if bot.user.id != self.bot.user.id:
                                embed.set_footer(text=f"Via: {bot.user.display_name}",
                                                 icon_url=bot.user.display_avatar.url)
                        except AttributeError:
                            pass

                        msg = await inter.send(embed=embed, view=view, ephemeral=ephemeral)

                        await view.wait()

                        if not view.inter or view.selected is False:

                            try:
                                func = inter.edit_original_message
                            except AttributeError:
                                func = msg.edit

                            mention = ""

                            try:
                                if inter.message.author.bot:
                                    mention = f"{inter.author.mention}, "
                            except AttributeError:
                                pass

                            await func(
                                content=f"{mention}{'operation cancelled' if view.selected is not False else 'time expired'}" if view.selected is not False else "Cancelled by user.",
                                embed=None, components=song_request_buttons
                            )
                            return

                        if view.selected == "music":
                            query = link_re.group()

                        try:
                            inter.store_message = msg
                        except AttributeError:
                            pass

                        if not isinstance(inter, disnake.ModalInteraction):
                            inter.token = view.inter.token
                            inter.id = view.inter.id
                            inter.response = view.inter.response
                        else:
                            inter = view.inter

        if not inter.response.is_done():
            await inter.response.defer(ephemeral=ephemeral)

        if not queue_loaded:
            tracks, node = await self.get_tracks(query, inter.author, node=node, track_loops=repeat_amount, source=source, bot=bot)
            tracks = await self.check_player_queue(inter.author, bot, guild.id, tracks)

        try:
            player = bot.music.players[inter.guild_id]
        except KeyError:
            await check_pool_bots(inter, check_player=False)

            try:
                bot = inter.music_bot
                guild = inter.music_guild
                channel = bot.get_channel(inter.channel.id)
            except AttributeError:
                bot = inter.bot
                guild = inter.guild
                channel = inter.channel

            try:
                player = bot.music.players[inter.guild_id]
            except KeyError:
                player = None

                if not guild_data:

                    if inter.bot == bot:
                        inter, guild_data = await get_inter_guild_data(inter, bot)
                    else:
                        guild_data = await bot.get_data(inter.guild_id, db_name=DBModel.guilds)

                static_player = guild_data['player_controller']

                if static_player['channel']:
                    channel, warn_message, message = await self.check_channel(guild_data, inter, channel, guild, bot)

        if not player:
<<<<<<< HEAD

            skin = guild_data["player_controller"]["skin"]
            static_skin = guild_data["player_controller"]["static_skin"]

            try:
                global_data = inter.global_guild_data
            except AttributeError:
                global_data = await self.bot.get_global_data(guild.id, db_name=DBModel.guilds)
                try:
                    inter.global_guild_data = global_data
                except:
                    pass

            if global_data["global_skin"]:
                skin = global_data["player_skin"] or skin
                static_skin = global_data["player_skin_static"] or guild_data["player_controller"]["static_skin"]

            try:
                invite = global_data["listen_along_invites"][str(inter.channel.id)]
            except KeyError:
                invite = None

            else:

                try:
                    invite = (await self.bot.fetch_invite(invite)).url
                except disnake.NotFound:
                    invite = None
                except Exception:
                    traceback.print_exc()
                    invite = ""

                if invite is None:
                    print(
                        f'{"-"*15}\n'
                        f'Removing invite: {invite} \n'
                        f'Server: {inter.guild.name} [{inter.guild_id}]\n'
                        f'Channel: {inter.channel.name} [{inter.channel.id}]\n'
                        f'{"-" * 15}'
                    )
                    del global_data["listen_along_invites"][str(inter.channel.id)]
                    await self.bot.update_global_data(inter.guild_id, global_data, db_name=DBModel.guilds)

            for n, s in global_data["custom_skins"].items():
                if isinstance(s, str):
                    global_data["custom_skins"][n] = pickle.loads(b64decode(s))

            for n, s in global_data["custom_skins_static"].items():
                if isinstance(s, str):
                    global_data["custom_skins_static"][n] = pickle.loads(b64decode(s))

            player: LavalinkPlayer = bot.music.get_player(
                guild_id=inter.guild_id,
                cls=LavalinkPlayer,
                player_creator=inter.author.id,
                guild=guild,
                channel=channel or bot.get_channel(inter.channel_id),
                last_message_id=guild_data['player_controller']['message_id'],
                node_id=node.identifier,
                static=bool(static_player['channel']),
                skin=bot.check_skin(skin),
                skin_static=bot.check_static_skin(static_skin),
                custom_skin_data=global_data["custom_skins"],
                custom_skin_static_data=global_data["custom_skins_static"],
                extra_hints=self.extra_hints,
                restrict_mode=guild_data['enable_restrict_mode'],
                listen_along_invite=invite,
                volume=int(guild_data['default_player_volume']),
                autoplay=guild_data["autoplay"],
                prefix=global_data["prefix"] or bot.default_prefix,
                purge_mode=guild_data['player_controller']['purge_mode'],
                stage_title_template=global_data['voice_channel_status'],
            )

            if static_player['channel']:

                if isinstance(player.text_channel, disnake.Thread):
                    channel_check = player.text_channel.parent
                else:
                    channel_check = player.text_channel

                bot_perms = channel_check.permissions_for(guild.me)

                if not bot_perms.read_message_history:

                    if not bot_perms.manage_permissions:

                        player.set_command_log(
                            emoji="⚠️",
                            text=f"I don't have permission to view message history in the channel: {channel_check.mention} "
                                 f"(and I don't have permission to manage permissions to fix this automatically), "
                                 f"the player will function in the default way..."
                        )

                        player.static = False

                    else:

                        overwrites = {
                            guild.me: disnake.PermissionOverwrite(
                                embed_links=True,
                                send_messages=True,
                                send_messages_in_threads=True,
                                read_messages=True,
                                create_public_threads=True,
                                read_message_history=True,
                                manage_messages=True,
                                manage_channels=True,
                                attach_files=True,
                            )
                        }

                        await channel_check.edit(overwrites=overwrites)

                if not player.message:
                    try:
                        player.message = await channel.fetch_message(int(static_player['message_id']))
                    except TypeError:
                        player.message = None
                    except Exception:
                        traceback.print_exc()
                        if hasattr(channel, 'parent') and isinstance(channel.parent, disnake.ForumChannel) and str(channel.id) == static_player['message_id']:
                            pass
                        elif player.static:
                            player.text_channel = None

            if not player.static and player.text_channel:

                if message_inter:
                    player.message = message_inter
                elif modal_message_id:
                    try:
                        player.message = await inter.channel.fetch_message(modal_message_id)
                    except:
                        pass

                if not player.has_thread:
                    player.message = None
                else:
                    await self.thread_song_request(message_inter.thread, reopen=True)

=======
            player = await self.create_player(
                inter=inter, bot=bot, guild=guild, guild_data=guild_data, channel=channel,
                message_inter=message_inter, node=node, modal_message_id=modal_message_id
            )

>>>>>>> 1104df51
        pos_txt = ""

        embed = disnake.Embed(color=disnake.Colour.red())

        embed.colour = self.bot.get_color(guild.me)

        position -= 1

        embed_description = ""

        if isinstance(tracks, list):

            if manual_selection and not queue_loaded and len(tracks) > 1:

                embed.description = f"**Select the desired song(s) below:**"

                try:
                    func = inter.edit_original_message
                except AttributeError:
                    func = inter.send

                try:
                    add_id = f"_{inter.id}"
                except AttributeError:
                    add_id = ""

                tracks = tracks[:25]

                msg = await func(
                    embed=embed,
                    components=[
                        disnake.ui.Select(
                            placeholder='Results:',
                            custom_id=f"track_selection{add_id}",
                            min_values=1,
                            max_values=len(tracks),
                            options=[
                                disnake.SelectOption(
                                    label=f"{n+1}. {t.title[:96]}",
                                    value=f"track_select_{n}",
                                    description=f"{t.author} [{time_format(t.duration)}]")
                                for n, t in enumerate(tracks)
                            ]
                        )
                    ]
                )

                def check_song_selection(i: Union[CustomContext, disnake.MessageInteraction]):

                    try:
                        return i.data.custom_id == f"track_selection_{inter.id}" and i.author == inter.author
                    except AttributeError:
                        return i.author == inter.author and i.message.id == msg.id

                try:
                    select_interaction: disnake.MessageInteraction = await self.bot.wait_for(
                        "dropdown",
                        timeout=45,
                        check=check_song_selection
                    )
                except asyncio.TimeoutError:
                    raise GenericError("Time is up!")

                if len(select_interaction.data.values) > 1:

                    indexes = set(int(v[13:]) for v in select_interaction.data.values)

                    selected_tracks = []

                    for i in indexes:
                        for n, t in enumerate(tracks):
                            if i == n:
                                selected_tracks.append(t)
                                break

                    tracks = selected_tracks

                else:

                    tracks = tracks[int(select_interaction.data.values[0][13:])]

                if isinstance(inter, CustomContext):
                    inter.message = msg

                if reg_query is not None:
                    try:
                        reg_query = {"name": tracks.title, "url": tracks.uri}
                    except AttributeError:
                        reg_query = {"name": tracks[0].title, "url": tracks[0].uri}

            elif not queue_loaded:

                tracks = tracks[0]

                if tracks.info.get("sourceName") == "http":

                    if tracks.title == "Unknown title":
                        if attachment:
                            tracks.info["title"] = attachment.filename
                        else:
                            tracks.info["title"] = tracks.uri.split("/")[-1]
                        tracks.title = tracks.info["title"]

                    tracks.uri = ""

            if not isinstance(tracks, list):

                if force_play == "yes":
                    player.queue.insert(0, tracks)
                elif position < 0:
                    player.queue.append(tracks)
                else:
                    player.queue.insert(position, tracks)
                    pos_txt = f" at position {position + 1} in the queue"

                duration = time_format(tracks.duration) if not tracks.is_stream else '🔴 Livestream'

                log_text = f"{inter.author.mention} added [`{fix_characters(tracks.title, 20)}`]({tracks.uri or tracks.search_uri}){pos_txt} `({duration})`."

                loadtype = "track"

                embed.set_author(
                    name="⠂" + fix_characters(tracks.title, 35),
                    url=tracks.uri or tracks.search_uri,
                    icon_url=music_source_image(tracks.info['sourceName'])
                )
                embed.set_thumbnail(url=tracks.thumb)
                embed.description = f"`{fix_characters(tracks.author, 15)}`**┃**`{time_format(tracks.duration) if not tracks.is_stream else '🔴 Livestream'}`**┃**{inter.author.mention}"
                emoji = "🎵"
                if reg_query is not None:
                    reg_query = {"name": tracks.title, "url": tracks.uri}

            else:

                if options == "shuffle":
                    shuffle(tracks)

                if position < 0 or len(tracks) < 2:

                    if options == "reversed":
                        tracks.reverse()
                    for track in tracks:
                        player.queue.append(track)
                else:
                    if options != "reversed":
                        tracks.reverse()
                    for track in tracks:
                        player.queue.insert(position, track)

                    pos_txt = f" (Pos. {position + 1})"

                if queue_loaded:
                    log_text = f"{inter.author.mention} added `{len(tracks)} songs` via: {query[7:]}."
                    title = f"Using saved songs from {inter.author.display_name}"
                    icon_url = "https://i.ibb.co/51yMNPw/floppydisk.png"

                    tracks_playlists = {}

                    for t in tracks:
                        if t.playlist_name:
                            try:
                                tracks_playlists[t.playlist_url]["count"] += 1
                            except KeyError:
                                tracks_playlists[t.playlist_url] = {"name": t.playlist_name, "count": 1}

                    if tracks_playlists:
                        embed_description += "\n### Loaded playlists:\n" + "\n".join(f"[`{info['name']}`]({url}) `- {info['count']} song(s)` " for url, info in tracks_playlists.items()) + "\n"

                else:
                    query = fix_characters(query.replace(f"{source}:", '', 1), 25)
                    title = f"Search: {query}"
                    icon_url = music_source_image(tracks[0].info['sourceName'])
                    log_text = f"{inter.author.mention} added `{len(tracks)} songs` via search: `{query}`{pos_txt}."

                total_duration = 0

                for t in tracks:
                    if not t.is_stream:
                        total_duration += t.duration

                embed.set_author(name="⠂" + title, icon_url=icon_url)
                embed.set_thumbnail(url=tracks[0].thumb)
                embed.description = f"`{len(tracks)} song(s)`**┃**`{time_format(total_duration)}`**┃**{inter.author.mention}"
                emoji = "🎶"

        else:

            if options == "shuffle":
                shuffle(tracks.tracks)

            if position < 0 or len(tracks.tracks) < 2:

                if options == "reversed":
                    tracks.tracks.reverse()
                for track in tracks.tracks:
                    player.queue.append(track)
            else:
                if options != "reversed":
                    tracks.tracks.reverse()
                for track in tracks.tracks:
                    player.queue.insert(position, track)

                pos_txt = f" (Pos. {position + 1})"

            if tracks.tracks[0].info["sourceName"] == "youtube":
                try:
                    async with bot.session.get((oembed_url:=f"https://www.youtube.com/oembed?url={query}")) as r:
                        try:
                            playlist_data = await r.json()
                        except:
                            raise Exception(f"{r.status} | {await r.text()}")
                    tracks.data["playlistInfo"]["thumb"] = playlist_data["thumbnail_url"]
                except Exception as e:
                    print(f"Failed to get playlist artwork: {oembed_url} | {repr(e)}")

<<<<<<< HEAD
            log_text = f"{inter.author.mention} added the playlist [`{fix_characters(tracks.name, 20)}`]({tracks.url}){pos_txt} `({len(tracks.tracks)})`."
=======
            loadtype = "playlist"

            log_text = f"{inter.author.mention} adicionou a playlist [`{fix_characters(tracks.name, 20)}`]({tracks.url}){pos_txt} `({len(tracks.tracks)})`."
>>>>>>> 1104df51

            total_duration = 0

            for t in tracks.tracks:
                if not t.is_stream:
                    total_duration += t.duration

            try:
                embed.set_author(
                    name="⠂" + fix_characters(tracks.name, 35),
                    url=tracks.url,
                    icon_url=music_source_image(tracks.tracks[0].info['sourceName'])
                )
            except KeyError:
                embed.set_author(
                    name="⠂ Spotify Playlist",
                    icon_url=music_source_image(tracks.tracks[0].info['sourceName'])
                )
            embed.set_thumbnail(url=tracks.thumb)
            embed.description = f"`{len(tracks.tracks)} song(s)`**┃**`{time_format(total_duration)}`**┃**{inter.author.mention}"
            emoji = "🎶"
<<<<<<< HEAD
            if add_fav_button:
                components = [disnake.ui.Button(emoji="💗", label="Add to your Favorites", custom_id=PlayerControls.embed_add_fav)]
=======
>>>>>>> 1104df51

            if reg_query is not None:
                reg_query = {"name": tracks.name, "url": tracks.url}

        embed.description += player.controller_link

        if not is_pin:

            if not player.is_connected:
                try:
                    embed.description += f"\n`Voice channel:` {voice_channel.mention}"
                except AttributeError:
                    pass

            embed.description += embed_description

            try:
                func = inter.edit_original_message
            except AttributeError:
                if msg:
                    func = msg.edit
                elif inter.message.author.id == bot.user.id:
                    func = inter.message.edit
                else:
                    func = inter.send

            try:
                if bot.user.id != self.bot.user.id:
                    embed.set_footer(text=f"Via: {bot.user.display_name}", icon_url=bot.user.display_avatar.url)
            except AttributeError:
                pass

            if loadtype == "track":
                components = [
                    disnake.ui.Button(emoji="💗", label="Favoritar", custom_id=PlayerControls.embed_add_fav),
                    disnake.ui.Button(emoji="▶️", label="Tocar", custom_id=PlayerControls.embed_forceplay),
                    disnake.ui.Button(emoji="<:add_music:588172015760965654>", label="Adicionar na fila",
                                      custom_id=PlayerControls.embed_enqueue_track),
                ]

            elif loadtype == "playlist":
                try:
                    self.bot.pool.enqueue_playlist_embed_cooldown.get_bucket(inter).update_rate_limit()
                except:
                    pass
                components = [
                    disnake.ui.Button(emoji="💗", label="Favoritar", custom_id=PlayerControls.embed_add_fav),
                    disnake.ui.Button(emoji="<:add_music:588172015760965654>", label="Adicionar na fila",
                                      custom_id=PlayerControls.embed_enqueue_playlist)
                ]
            else:
                components = None

            await func(embed=embed, **{"components": components} if components else {"view": None})

        if not player.is_connected:

            try:
                guild_data["check_other_bots_in_vc"]
            except KeyError:
                if inter.bot == bot:
                    inter, guild_data = await get_inter_guild_data(inter, bot)
                else:
                    guild_data = await bot.get_data(inter.guild_id, db_name=DBModel.guilds)

            if not inter.author.voice:
                raise NoVoice()

            await self.do_connect(
                inter, channel=voice_channel,
                check_other_bots_in_vc=guild_data["check_other_bots_in_vc"],
                bot=bot, me=guild.me, check_pool=True
            )

<<<<<<< HEAD
        if not player.current:
            if warn_message:
                player.set_command_log(emoji="⚠️", text=warn_message)
            await player.process_next()
        elif force_play == "yes":
            player.set_command_log(
                emoji="▶️",
                text=f"{inter.author.mention} added the current song to play immediately."
            )
            await player.track_end()
            await player.process_next()
        #elif player.current.autoplay:
        #    player.set_command_log(text=log_text, emoji=emoji)
        #    await player.track_end()
        #    await player.process_next()
        else:
            if ephemeral:
                player.set_command_log(text=log_text, emoji=emoji)
            player.update = True

        if reg_query is not None:

            try:
                user_data["last_tracks"].remove(reg_query)
            except:
                pass

            if len(user_data["last_tracks"]) > 6:
                user_data["last_tracks"].pop(0)

            user_data["last_tracks"].append(reg_query)

            await bot.update_global_data(inter.author.id, user_data, db_name=DBModel.users)
=======
        await self.process_music(inter=inter, force_play=force_play, ephemeral=ephemeral, user_data=user_data, player=player,
                                 log_text=log_text, emoji=emoji, warn_message=warn_message, reg_query=reg_query)
>>>>>>> 1104df51

    @play.autocomplete("search")
    async def fav_add_autocomplete(self, inter: disnake.Interaction, query: str):

        if URL_REG.match(query):
            return [query] if len(query) < 100 else []

        favs = [">> [⭐ Favorites ⭐] <<", ">> [💠 Integrations 💠] <<", ">> [📌 Server favorites 📌] <<"]

        if os.path.isfile(f"./local_database/saved_queues_v1/users/{inter.author.id}.pkl"):
            favs.append(">> [💾 Saved Queue 💾] <<")

        if not inter.guild:
            try:
                await check_pool_bots(inter, return_first=True)
            except:
                return [query] if len(query) < 100 else []

        try:
            vc = inter.author.voice
        except AttributeError:
            vc = True

        user_data = await self.bot.get_global_data(inter.author.id, db_name=DBModel.users)

        favs.extend([(f"{rec['url']} || {rec['name']}"[:100] if len(rec['url']) < 101 else rec['name'][:100]) for rec in user_data["last_tracks"]])

        if not vc or not query:
            return favs[:20]

        return await google_search(self.bot, query, max_entries=20) or favs[:20]

    skip_back_cd = commands.CooldownMapping.from_cooldown(2, 13, commands.BucketType.member)
    skip_back_mc = commands.MaxConcurrency(1, per=commands.BucketType.member, wait=False)

    case_sensitive_args = CommandArgparse()
    case_sensitive_args.add_argument('-casesensitive', '-cs', action='store_true',
                             help="Search for songs with the exact phrase in the song title instead of searching word by word.")
    @check_stage_topic()
    @is_requester()
    @check_queue_loading()
    @check_voice()
    @pool_command(name="skip", aliases=["next", "n", "s", "pular", "skipto"], cooldown=skip_back_cd,
                  max_concurrency=skip_back_mc, description=f"Skip the current playing song.",
                  extras={"flags": case_sensitive_args}, only_voiced=True,
                  usage="{prefix}{cmd} <term>\nEx: {prefix}{cmd} sekai")
    async def skip_legacy(self, ctx: CustomContext, *, flags: str = ""):

        args, unknown = ctx.command.extras['flags'].parse_known_args(flags.split())

        if ctx.invoked_with == "skipto" and not unknown:
            raise GenericError("**You must add a name to use skipto.**")

        await self.skip.callback(self=self, inter=ctx, query=" ".join(unknown), case_sensitive=args.casesensitive)

    @check_stage_topic()
    @is_requester()
    @check_queue_loading()
    @has_source()
    @check_voice()
    @commands.slash_command(
        description=f"{desc_prefix}Jump to a specific song in the queue.", dm_permission=False,
        extras={"only_voiced": True}, cooldown=skip_back_cd, max_concurrency=skip_back_mc
    )
    async def skipto(
            self,
            inter: disnake.AppCmdInter,
            query: str = commands.Param(
                name="name",
                description="Name of the song (complete or part of it)."
            ),
            case_sensitive: bool = commands.Param(
                name="exact_name", default=False,
                description="Search for songs with the exact phrase in the song title instead of searching word by word.",

            )
    ):

        await self.skip.callback(self=self, inter=inter, query=query, case_sensitive=case_sensitive)

    @check_stage_topic()
    @is_requester()
    @check_queue_loading()
    @has_source()
    @check_voice()
    @commands.slash_command(
        description=f"{desc_prefix}Skip the current song that is playing.", dm_permission=False,
        extras={"only_voiced": True}, cooldown=skip_back_cd, max_concurrency=skip_back_mc
    )
    async def skip(
            self,
            inter: disnake.AppCmdInter, *,
            query: str = commands.Param(
                name="name",
                description="Name of the song (complete or part of it).",
                default=None,
            ),
            play_only: str = commands.Param(
                name=disnake.Localized("play_only", data={disnake.Locale.pt_BR: "tocar_apenas"}),
                choices=[
                    disnake.OptionChoice(
                        disnake.Localized("Yes", data={disnake.Locale.pt_BR: "Sim"}), "yes"
                    ),
                    disnake.OptionChoice(
                        disnake.Localized("No", data={disnake.Locale.pt_BR: "Não"}), "no"
                    )
                ],
                description="Just play the music immediately (without rotating the file)",
                default="no"
            ),
            case_sensitive: bool = commands.Param(
                name="exact_name", default=False,
                description="Search for songs with the exact phrase in the song title instead of searching word by word.",

            )
    ):

        try:
            bot = inter.music_bot
            guild = inter.music_guild
        except AttributeError:
            bot = inter.bot
            guild = bot.get_guild(inter.guild_id)

        player: LavalinkPlayer = bot.music.players[inter.guild_id]

        ephemeral = await self.is_request_channel(inter)

        interaction = None

        if query:

            try:
                index = queue_track_index(inter, bot, query, case_sensitive=case_sensitive)[0][0]
            except IndexError:
                raise GenericError(f"**There are no songs in the queue with the name.: {query}**")

            track = player.queue[index]

            player.queue.append(player.last_track)
            player.last_track = None

            if player.loop == "current":
                player.loop = False

            if play_only == "yes":
                del player.queue[index]
                player.queue.appendleft(track)

            elif index > 0:
                player.queue.rotate(0 - index)

            player.set_command_log(emoji="⤵️", text=f"{inter.author.mention} skipped to the current song.")

            embed = disnake.Embed(
                color=self.bot.get_color(guild.me),
                description= f"⤵️ **⠂{inter.author.mention} skipped to the song:**\n"
                             f"╰[`{fix_characters(track.title, 43)}`]({track.uri or track.search_uri}){player.controller_link}"
            )

            try:
                if bot.user.id != self.bot.user.id:
                    embed.set_footer(text=f"Via: {bot.user.display_name}", icon_url=bot.user.display_avatar.url)
            except AttributeError:
                pass

            if isinstance(inter, disnake.MessageInteraction) and inter.data.custom_id == "queue_track_selection":
                await inter.response.edit_message(embed=embed, view=None)
            else:
                await inter.send(embed=embed, ephemeral=ephemeral)

        else:

            if isinstance(inter, disnake.MessageInteraction):
                player.set_command_log(text=f"{inter.author.mention} skipped the song.", emoji="⏭️")
                if not inter.response.is_done():
                    try:
                        await inter.response.defer()
                    except:
                        pass
                interaction = inter
            else:

                player.set_command_log(emoji="⏭️", text=f"{inter.author.mention} skipped the song.")

                embed = disnake.Embed(
                    color=self.bot.get_color(guild.me),
                    description=f"⏭️ **⠂{inter.author.mention} skipped the song:\n"
                                f"╰[`{fix_characters(player.current.title, 43)}`]({player.current.uri or player.current.search_uri})**"
                                f"{player.controller_link}"
                )

                try:
                    if bot.user.id != self.bot.user.id:
                        embed.set_footer(text=f"Via: {bot.user.display_name}", icon_url=bot.user.display_avatar.url)
                except AttributeError:
                    pass

                await inter.send(embed=embed, ephemeral=ephemeral)

            if player.loop == "current":
                player.loop = False

        try:
            (player.current or player.last_track).info["extra"]["track_loops"] = 0
        except AttributeError:
            pass

        await player.track_end()
        player.ignore_np_once = True
        await player.process_next(inter=interaction)

    @check_stage_topic()
    @is_dj()
    @check_queue_loading()
    @has_player()
    @check_voice()
    @pool_command(name="back", aliases=["b", "voltar"], description="Return to the previous song.", only_voiced=True,
                  cooldown=skip_back_cd, max_concurrency=skip_back_mc)
    async def back_legacy(self, ctx: CustomContext):
        await self.back.callback(self=self, inter=ctx)

    @check_stage_topic()
    @is_dj()
    @has_player()
    @check_queue_loading()
    @check_voice()
    @commands.max_concurrency(1, commands.BucketType.member)
    @commands.slash_command(
        description=f"{desc_prefix}Return to the previous song.", dm_permission=False,
        extras={"only_voiced": True}, cooldown=skip_back_cd, max_concurrency=skip_back_mc
    )
    async def back(self, inter: disnake.AppCmdInter):

        try:
            bot = inter.music_bot
        except AttributeError:
            bot = inter.bot

        player: LavalinkPlayer = bot.music.players[inter.guild_id]

        if not len(player.queue) and (player.keep_connected or not len(player.played)):
            await player.seek(0)
            await self.interaction_message(inter, "Went back to the beginning of the song.", emoji="⏪")
            return

        if player.keep_connected:
            track = player.queue.pop()
            player.queue.appendleft(player.current)
        else:
            try:
                track = player.played.pop()
            except:
                track = player.queue.pop()

            if player.current and not player.current.autoplay:
                player.queue.appendleft(player.current)

        player.last_track = None

        player.queue.appendleft(track)

        if isinstance(inter, disnake.MessageInteraction):
            interaction = inter
            player.set_command_log(text=f"{inter.author.mention} returned to the current song.", emoji="⏮️")
            await inter.response.defer()
        else:

            interaction = None

            t = player.queue[0]

            txt = [
                "returned to the current song.",
                f"⏮️ **⠂{inter.author.mention} returned to the song:\n╰[`{fix_characters(t.title, 43)}`]({t.uri or t.search_uri})**"
            ]

            await self.interaction_message(inter, txt, emoji="⏮️", store_embed=True)

        if player.loop == "current":
            player.loop = False

        player.ignore_np_once = True

        if not player.current:
            await player.process_next(inter=interaction)
        else:
            player.is_previows_music = True
            await player.track_end()
            await player.process_next(inter=interaction, force_np=True)

    @check_stage_topic()
    @check_queue_loading()
    @has_source()
    @check_voice()
    @commands.slash_command(
        description=f"{desc_prefix}Vote to skip the current song.",
        extras={"only_voiced": True}, dm_permission=False
    )
    async def voteskip(self, inter: disnake.AppCmdInter):

        try:
            bot = inter.music_bot
            guild = inter.music_guild
        except AttributeError:
            bot = inter.bot
            guild = inter.guild

        player: LavalinkPlayer = bot.music.players[inter.guild_id]

        embed = disnake.Embed()

        if inter.author.id in player.votes:
            raise GenericError("**You have already voted to skip the current song.**")

        embed.colour = self.bot.get_color(guild.me)

        txt = [
            f"voted to skip the current song (votes: {len(player.votes) + 1}/{self.bot.config['VOTE_SKIP_AMOUNT']}).",
            f"{inter.author.mention} voted to skip the current song (votes: {len(player.votes) + 1}/{self.bot.config['VOTE_SKIP_AMOUNT']}).",
        ]

        if len(player.votes) < self.bot.config.get('VOTE_SKIP_AMOUNT', 3):
            embed.description = txt
            player.votes.add(inter.author.id)
            await self.interaction_message(inter, txt, emoji="✋")
            return

        await self.interaction_message(inter, txt, emoji="✋")
        await player.track_end()
        await player.process_next()

    volume_cd = commands.CooldownMapping.from_cooldown(1, 7, commands.BucketType.member)
    volume_mc = commands.MaxConcurrency(1, per=commands.BucketType.member, wait=False)

    @is_dj()
    @has_source()
    @check_voice()
    @pool_command(name="volume", description="Adjust music volume.", aliases=["vol", "v"], only_voiced=True,
                  cooldown=volume_cd, max_concurrency=volume_mc, usage="{prefix}{cmd} [level]\nEx: {prefix}{cmd} 50")
    async def volume_legacy(self, ctx: CustomContext, level: int):

        if not 4 < level < 151:
            raise GenericError("**Invalid volume! Choose between 5 and 150.**", self_delete=7)

        await self.volume.callback(self=self, inter=ctx, value=int(level))

    @is_dj()
    @has_source()
    @check_voice()
    @commands.slash_command(description=f"{desc_prefix}Adjust music volume.", extras={"only_voiced": True},
                            cooldown=volume_cd, max_concurrency=volume_mc, dm_permission=False)
    async def volume(
            self,
            inter: disnake.AppCmdInter, *,
            value: int = commands.Param(name="level", description="level between 5 and 150", min_value=5.0, max_value=150.0)
    ):

        try:
            bot = inter.music_bot
            guild = inter.music_guild
        except AttributeError:
            bot = inter.bot
            guild = inter.guild

        player: LavalinkPlayer = bot.music.players[inter.guild_id]

        embed = disnake.Embed(color=disnake.Colour.red())

        if value is None:

            view = VolumeInteraction(inter)

            embed.colour = self.bot.get_color(guild.me)
            embed.description = "**Select the volume level below:**"

            try:
                if bot.user.id != self.bot.user.id:
                    embed.set_footer(text=f"Via: {bot.user.display_name}", icon_url=bot.user.display_avatar.url)
            except AttributeError:
                pass

            await inter.send(embed=embed, ephemeral=await self.is_request_channel(inter), view=view)
            await view.wait()
            if view.volume is None:
                return

            value = view.volume

        elif not 4 < value < 151:
            raise GenericError("The volume should be between **5** and **150**.")

        await player.set_volume(value)

        txt = [f"adjusted the volume to **{value}%**", f"🔊 **⠂{inter.author.mention} adjusted the volume to {value}%**"]
        await self.interaction_message(inter, txt, emoji="🔊")

    pause_resume_cd = commands.CooldownMapping.from_cooldown(2, 7, commands.BucketType.member)
    pause_resume_mc =commands.MaxConcurrency(1, per=commands.BucketType.member, wait=False)

    @is_dj()
    @has_source()
    @check_voice()
    @pool_command(name="pause", aliases=["pausar"], description="Pause the music.", only_voiced=True,
                  cooldown=pause_resume_cd, max_concurrency=pause_resume_mc)
    async def pause_legacy(self, ctx: CustomContext):
        await self.pause.callback(self=self, inter=ctx)

    @is_dj()
    @has_source()
    @check_voice()
    @commands.slash_command(
        description=f"{desc_prefix}Pause the music.", extras={"only_voiced": True},
        cooldown=pause_resume_cd, max_concurrency=pause_resume_mc, dm_permission=False
    )
    async def pause(self, inter: disnake.AppCmdInter):

        try:
            bot = inter.music_bot
        except AttributeError:
            bot = inter.bot

        player: LavalinkPlayer = bot.music.players[inter.guild_id]

        if player.paused:
            raise GenericError("**The music is already paused.**")

        await player.set_pause(True)

        txt = ["paused the music.", f"⏸️ **⠂{inter.author.mention} paused the music.**"]

        await self.interaction_message(inter, txt, rpc_update=True, emoji="⏸️")
        await player.update_stage_topic()

    @is_dj()
    @has_source()
    @check_voice()
    @pool_command(name="resume", aliases=["unpause"], description="Resume/Unpause the music.", only_voiced=True,
                  cooldown=pause_resume_cd, max_concurrency=pause_resume_mc)
    async def resume_legacy(self, ctx: CustomContext):
        await self.resume.callback(self=self, inter=ctx)

    @is_dj()
    @has_source()
    @check_voice()
    @commands.slash_command(
        description=f"{desc_prefix}Resume/Unpause the music.", dm_permission=False,
        extras={"only_voiced": True}, cooldown=pause_resume_cd, max_concurrency=pause_resume_mc
    )
    async def resume(self, inter: disnake.AppCmdInter):

        try:
            bot = inter.music_bot
        except AttributeError:
            bot = inter.bot

        player: LavalinkPlayer = bot.music.players[inter.guild_id]

        if not player.paused:
            raise GenericError("**The music is not paused.**")

        await player.set_pause(False)

        txt = ["resumed the music.", f"▶️ **⠂{inter.author.mention} unpaused the music.**"]
        await self.interaction_message(inter, txt, rpc_update=True, emoji="▶️")
        await player.update_stage_topic()

    seek_cd = commands.CooldownMapping.from_cooldown(2, 10, commands.BucketType.member)
    seek_mc =commands.MaxConcurrency(1, per=commands.BucketType.member, wait=False)

    @check_stage_topic()
    @is_dj()
    @check_queue_loading()
    @has_source()
    @check_voice()
    @pool_command(name="seek", aliases=["sk"], description="Skip/Resume the music to a specific time.",
                  only_voiced=True, cooldown=seek_cd, max_concurrency=seek_mc,
                  usage="{prefix}{cmd} [time]\n"
                        "Ex 1: {prefix}{cmd} 10 (time 0:10)\n"
                        "Ex 2: {prefix}{cmd} 1:45 (time 1:45)")
    async def seek_legacy(self, ctx: CustomContext, *, position: str):
        await self.seek.callback(self=self, inter=ctx, position=position)

    @check_stage_topic()
    @is_dj()
    @check_queue_loading()
    @has_source()
    @check_voice()
    @commands.slash_command(
        description=f"{desc_prefix}Skip/Resume the music to a specific time.",
        extras={"only_voiced": True}, cooldown=seek_cd, max_concurrency=seek_mc, dm_permission=False
    )
    async def seek(
            self,
            inter: disnake.AppCmdInter,
            position: str = commands.Param(name="time", description="Time to skip/resume (ex: 1:45 / 40 / 0:30)")
    ):

        try:
            bot = inter.music_bot
        except AttributeError:
            bot = inter.bot

        player: LavalinkPlayer = bot.music.players[inter.guild_id]

        if player.current.is_stream:
            raise GenericError("**You cannot use this command on a livestream.**")

        position = position.split(" | ")[0].replace(" ", ":")

        seconds = string_to_seconds(position)

        if seconds is None:
            raise GenericError(
                "**You used an invalid time! Use seconds (1 or 2 digits) or in the format (minutes):(seconds)**")

        milliseconds = seconds * 1000

        if milliseconds < 0:
            milliseconds = 0

        if milliseconds > player.position:

            emoji = "⏩"

            txt = [
                f"skipped the music to: `{time_format(milliseconds)}`",
                f"{emoji} **⠂{inter.author.mention} skipped the music to:** `{time_format(milliseconds)}`"
            ]

        else:

            emoji = "⏪"

            txt = [
                f"resumed the music to: `{time_format(milliseconds)}`",
                f"{emoji} **⠂{inter.author.mention} resumed the music to:** `{time_format(milliseconds)}`"
            ]

        await player.seek(milliseconds)

        if player.paused:
            await player.set_pause(False)

        await self.interaction_message(inter, txt, emoji=emoji)

        await asyncio.sleep(2)
        await player.update_stage_topic()
        await player.process_rpc()

    @seek.autocomplete("time")
    async def seek_suggestions(self, inter: disnake.Interaction, query: str):

        try:
            if not inter.author.voice:
                return
        except AttributeError:
            pass

        if query:
            return [time_format(string_to_seconds(query)*1000)]

        try:
            await check_pool_bots(inter, only_voiced=True)
            bot = inter.music_bot
        except:
            return

        try:
            player: LavalinkPlayer = bot.music.players[inter.guild_id]
        except KeyError:
            return

        if not player.current or player.current.is_stream:
            return

        seeks = []

        if player.current.duration >= 90000:
            times = [int(n * 0.5 * 10) for n in range(20)]
        else:
            times = [int(n * 1 * 10) for n in range(20)]

        for p in times:
            percent = percentage(p, player.current.duration)
            seeks.append(f"{time_format(percent)} | {p}%")

        return seeks

    loop_cd = commands.CooldownMapping.from_cooldown(3, 5, commands.BucketType.member)
    loop_mc =commands.MaxConcurrency(1, per=commands.BucketType.member, wait=False)

    @is_dj()
    @has_source()
    @check_voice()
    @pool_command(
        description=f"Select repeat mode between: current song / queue / disable / quantity (using numbers).",
        only_voiced=True, cooldown=loop_cd, max_concurrency=loop_mc,
        usage="{prefix}{cmd} <quantity|mode>\nEx 1: {prefix}{cmd} 1\nEx 2: {prefix}{cmd} queue")
    async def loop(self, ctx: CustomContext, mode: str = None):

        if not mode:

            embed = disnake.Embed(
                description="**Select a loop mode:**",
                color=self.bot.get_color(ctx.guild.me)
            )

            msg = await ctx.send(
                ctx.author.mention,
                embed=embed,
                components=[
                    disnake.ui.Select(
                        placeholder="Select an option:",
                        custom_id="loop_mode_legacy",
                        options=[
                            disnake.SelectOption(label="Current Song", value="current"),
                            disnake.SelectOption(label="Player Queue", value="queue"),
                            disnake.SelectOption(label="Disable Loop", value="off")
                        ]
                    )
                ]
            )

            try:
                select: disnake.MessageInteraction = await self.bot.wait_for(
                    "dropdown", timeout=30,
                    check=lambda i: i.message.id == msg.id and i.author == ctx.author
                )
            except asyncio.TimeoutError:
                embed.description = "Selection time expired!"
                try:
                    await msg.edit(embed=embed, view=None)
                except:
                    pass
                return

            mode = select.data.values[0]
            ctx.store_message = msg

        if mode.isdigit():

            if len(mode) > 2 or int(mode) > 10:
                raise GenericError(f"**Invalid quantity: {mode}**\n"
                                   "`Maximum allowed quantity: 10`")

            await self.loop_amount.callback(self=self, inter=ctx, value=int(mode))
            return

        if mode not in ('current', 'queue', 'off'):
            raise GenericError("Invalid mode! Choose between: current/queue/off")

        await self.loop_mode.callback(self=self, inter=ctx, mode=mode)

    @is_dj()
    @has_source()
    @check_voice()
    @commands.slash_command(
        description=f"{desc_prefix}Select loop mode between: current / queue or off.",
        extras={"only_voiced": True}, cooldown=loop_cd, max_concurrency=loop_mc, dm_permission=False
    )
    async def loop_mode(
            self,
            inter: disnake.AppCmdInter,
            mode: str = commands.Param(
                name="mode",
                choices=[
                    disnake.OptionChoice(
                        disnake.Localized("Current", data={disnake.Locale.pt_BR: "Música Atual"}), "current"
                    ),
                    disnake.OptionChoice(
                        disnake.Localized("Queue", data={disnake.Locale.pt_BR: "Fila"}), "queue"
                    ),
                    disnake.OptionChoice(
                        disnake.Localized("Off", data={disnake.Locale.pt_BR: "Desativar"}), "off"
                    ),
                ]
            )
    ):

        try:
            bot = inter.music_bot
        except AttributeError:
            bot = inter.bot

        player: LavalinkPlayer = bot.music.players[inter.guild_id]

        if mode == player.loop:
            raise GenericError("**The selected loop mode is already active...**")

        if mode == 'off':
            mode = False
            player.current.info["extra"]["track_loops"] = 0
            emoji = "⭕"
            txt = ['disabled loop.', f"{emoji} **⠂{inter.author.mention} disabled loop.**"]

        elif mode == "current":
            player.current.info["extra"]["track_loops"] = 0
            emoji = "🔂"
            txt = ["enabled loop for the current song.",
                   f"{emoji} **⠂{inter.author.mention} enabled loop for the current song.**"]

        else:  # queue
            emoji = "🔁"
            txt = ["enabled loop for the queue.", f"{emoji} **⠂{inter.author.mention} enabled loop for the queue.**"]

        player.loop = mode

        bot.loop.create_task(player.process_rpc())

        await self.interaction_message(inter, txt, emoji=emoji)

    @is_dj()
    @has_source()
    @check_voice()
    @commands.slash_command(
        description=f"{desc_prefix}Set the number of loops for the current song.",
        extras={"only_voiced": True}, cooldown=loop_cd, max_concurrency=loop_mc, dm_permission=False
    )
    async def loop_amount(
            self,
            inter: disnake.AppCmdInter,
            value: int = commands.Param(name="value", description="number of loops.")
    ):

        try:
            bot = inter.music_bot
        except AttributeError:
            bot = inter.bot

        player: LavalinkPlayer = bot.music.players[inter.guild_id]

        player.current.info["extra"]["track_loops"] = value

        txt = [
            f"set the number of loops for the song "
            f"[`{(fix_characters(player.current.title, 25))}`]({player.current.uri or player.current.search_uri}) to **{value}**.",
            f"🔄 **⠂{inter.author.mention} set the number of loops for the song to [{value}]:**\n"
            f"╰[`{player.current.title}`]({player.current.uri or player.current.search_uri})"
        ]

        await self.interaction_message(inter, txt, rpc_update=True, emoji="🔄")

    remove_mc = commands.MaxConcurrency(1, per=commands.BucketType.guild, wait=False)

    @is_dj()
    @has_player()
    @check_voice()
    @pool_command(name="remove", aliases=["r", "del"], description="Remove a specific song from the queue.",
                  only_voiced=True, max_concurrency=remove_mc, extras={"flags": case_sensitive_args},
                  usage="{prefix}{cmd} [name]\nEx: {prefix}{cmd} sekai")
    async def remove_legacy(self, ctx: CustomContext, *, flags: str = ""):

        args, unknown = ctx.command.extras['flags'].parse_known_args(flags.split())

        if not unknown:
            raise GenericError("**You did not add the name of the song.**")

        await self.remove.callback(self=self, inter=ctx, query=" ".join(unknown), case_sensitive=args.casesensitive)

    @is_dj()
    @has_player()
    @check_voice()
    @commands.slash_command(
        description=f"{desc_prefix}Remove a specific song from the queue.",
        extras={"only_voiced": True}, max_concurrency=remove_mc, dm_permission=False
    )
    async def remove(
            self,
            inter: disnake.AppCmdInter,
            query: str = commands.Param(name="name", description="Full song name."),
            case_sensitive: bool = commands.Param(
                name="exact_name", default=False,
                description="Search for songs with the exact phrase in the song name instead of searching word by word.",

            )
    ):

        try:
            bot = inter.music_bot
        except AttributeError:
            bot = inter.bot

        try:
            index = queue_track_index(inter, bot, query, case_sensitive=case_sensitive)[0][0]
        except IndexError:
            raise GenericError(f"**There are no songs in the queue with the name: {query}**")

        player: LavalinkPlayer = bot.music.players[inter.guild_id]

        track = player.queue[index]

        player.queue.remove(track)

        txt = [
            f"removed the song [`{(fix_characters(track.title, 25))}`]({track.uri or track.search_uri}) from the queue.",
            f"♻️ **⠂{inter.author.mention} removed the song from the queue:**\n╰[`{track.title}`]({track.uri or track.search_uri})"
        ]

        await self.interaction_message(inter, txt, emoji="♻️")

        await player.update_message()

    queue_manipulation_cd = commands.CooldownMapping.from_cooldown(2, 15, commands.BucketType.guild)

    @is_dj()
    @has_player()
    @check_voice()
    @pool_command(name="readd", aliases=["readicionar", "rdd"], only_voiced=True, cooldown=queue_manipulation_cd,
                  max_concurrency=remove_mc, description="Re-add the played songs to the queue.")
    async def readd_legacy(self, ctx: CustomContext):
        await self.readd_songs.callback(self=self, inter=ctx)

    @is_dj()
    @has_player()
    @check_voice()
    @commands.slash_command(
        description=f"{desc_prefix}Re-add the played songs to the queue.", dm_permission=False,
        extras={"only_voiced": True}, cooldown=queue_manipulation_cd, max_concurrency=remove_mc
    )
    async def readd_songs(self, inter: disnake.AppCmdInter):

        try:
            bot = inter.music_bot
        except AttributeError:
            bot = inter.bot

        player: LavalinkPlayer = bot.music.players[inter.guild_id]

        if not player.played and not player.failed_tracks:
            raise GenericError("**There are no played songs.**")

        qsize = len(player.played) + len(player.failed_tracks)

        player.played.reverse()
        player.failed_tracks.reverse()
        player.queue.extend(player.failed_tracks)
        player.queue.extend(player.played)
        player.played.clear()
        player.failed_tracks.clear()

        txt = [
            f"re-added [{qsize}] played song(s) to the queue.",
            f"🎶 **⠂{inter.author.mention} re-added {qsize} song(s) to the queue.**"
        ]

        await self.interaction_message(inter, txt, emoji="🎶")

        await player.update_message()

        if not player.current:
            await player.process_next()
        else:
            await player.update_message()

    @is_dj()
    @has_player()
    @check_voice()
    @pool_command(name="rotate", aliases=["rt", "rotacionar"], only_voiced=True,
                  description="Rotate the queue to the specified song.",
                  cooldown=queue_manipulation_cd, max_concurrency=remove_mc, extras={"flags": case_sensitive_args},
                  usage="{prefix}{cmd} [name]\nEx: {prefix}{cmd} sekai")
    async def rotate_legacy(self, ctx: CustomContext, *, flags: str = ""):

        args, unknown = ctx.command.extras['flags'].parse_known_args(flags.split())

        if not unknown:
            raise GenericError("**You did not add the name of the song.**")

        await self.rotate.callback(self=self, inter=ctx, query=" ".join(unknown), case_sensitive=args.casesensitive)

    @is_dj()
    @check_queue_loading()
    @has_player()
    @check_voice()
    @commands.slash_command(
        description=f"{desc_prefix}Rotate the queue to the specified song.", dm_permission=False,
        extras={"only_voiced": True}, cooldown=queue_manipulation_cd, max_concurrency=remove_mc
    )
    async def rotate(
            self,
            inter: disnake.AppCmdInter,
            query: str = commands.Param(name="name", description="Full name of the song."),
            case_sensitive: bool = commands.Param(
                name="exact_name", default=False,
                description="Search for songs with the exact phrase in the song name instead of searching word by word.",
            )
    ):

        try:
            bot = inter.music_bot
        except AttributeError:
            bot = inter.bot

        index = queue_track_index(inter, bot, query, case_sensitive=case_sensitive)

        if not index:
            raise GenericError(f"**There are no songs in the queue with the name: {query}**")

        index = index[0][0]

        player: LavalinkPlayer = bot.music.players[inter.guild_id]

        track = player.queue[index]

        if index <= 0:
            raise GenericError(f"**The song **[`{track.title}`]({track.uri or track.search_uri}) is already next in the queue.")

        player.queue.rotate(0 - (index))

        txt = [
            f"rotated the queue to the song [`{(fix_characters(track.title, limit=25))}`]({track.uri or track.search_uri}).",
            f"🔃 **⠂{inter.author.mention} rotated the queue to the song:**\n╰[`{track.title}`]({track.uri or track.search_uri})."
        ]

        await self.interaction_message(inter, txt, emoji="🔃")

        await player.update_message()

    song_request_thread_cd = commands.CooldownMapping.from_cooldown(1, 120, commands.BucketType.guild)

    @is_dj()
    @has_player()
    @check_voice()
    @commands.bot_has_guild_permissions(manage_threads=True)
    @pool_command(name="songrequestthread", aliases=["songrequest", "srt"], only_voiced=True,
                  description="Create a temporary thread/conversation for song requests")
    async def song_request_thread_legacy(self, ctx: CustomContext):

        await self.song_request_thread.callback(self=self, inter=ctx)

    @is_dj()
    @has_player()
    @check_voice()
    @commands.slash_command(extras={"only_voiced": True}, cooldown=song_request_thread_cd, dm_permission=False,
                            description=f"{desc_prefix}Create a temporary thread/conversation for song requests")
    async def song_request_thread(self, inter: disnake.AppCmdInter):

        try:
            bot = inter.music_bot
            guild = inter.music_guild
        except AttributeError:
            bot = inter.bot
            guild = inter.guild

        if not self.bot.intents.message_content:
            raise GenericError("**I currently do not have the message-content intent to check "
                               "the content of messages**")

        player: LavalinkPlayer = bot.music.players[guild.id]

        if player.static:
            raise GenericError("**You cannot use this command with a configured song request channel.**")

        if player.has_thread:
            raise GenericError("**There is already an active thread in the player.**")

        if not isinstance(player.text_channel, disnake.TextChannel):
            raise GenericError("**The player-controller is active in a channel incompatible with "
                               "thread/conversation creation.**")

        if not player.controller_mode:
            raise GenericError("**The current skin/appearance is not compatible with the song request "
                               "system via thread/conversation\n\n"
                               "Note:** `This system requires a skin that uses buttons.`")

        if not player.text_channel.permissions_for(guild.me).send_messages:
            raise GenericError(f"**{bot.user.mention} does not have permission to send messages in the channel {player.text_channel.mention}.**")

        if not player.text_channel.permissions_for(guild.me).create_public_threads:
            raise GenericError(f"**{bot.user.mention} does not have permission to create public threads.**")

        if not [m for m in player.guild.me.voice.channel.members if not m.bot and
                player.text_channel.permissions_for(m).send_messages_in_threads]:
            raise GenericError(f"**There are no members in the channel <#{player.channel_id}> with permission to send messages "
                               f"in threads in the channel {player.text_channel.mention}**")

        await inter.response.defer(ephemeral=True)

        thread = await player.message.create_thread(name=f"{bot.user.name} temp. song-request", auto_archive_duration=10080)

        txt = [
            "Enabled the temporary thread/conversation system for song requests.",
            f"💬 **⠂{inter.author.mention} created a [thread/conversation]({thread.jump_url}) temporary for song requests.**"
        ]

        await self.interaction_message(inter, txt, emoji="💬", defered=True, force=True)

    nightcore_cd = commands.CooldownMapping.from_cooldown(1, 7, commands.BucketType.guild)
    nightcore_mc = commands.MaxConcurrency(1, per=commands.BucketType.guild, wait=False)

    @is_dj()
    @has_source()
    @check_voice()
    @pool_command(name="nightcore", aliases=["nc"], only_voiced=True, cooldown=nightcore_cd, max_concurrency=nightcore_mc,
                  description="Enable/Disable the nightcore effect (Accelerated music with higher pitch).")
    async def nightcore_legacy(self, ctx: CustomContext):

        await self.nightcore.callback(self=self, inter=ctx)

    @is_dj()
    @has_source()
    @check_voice()
    @commands.slash_command(
        description=f"{desc_prefix}Enable/Disable the nightcore effect (Accelerated music with higher pitch).",
        extras={"only_voiced": True}, cooldown=nightcore_cd, max_concurrency=nightcore_mc, dm_permission=False,
    )
    async def nightcore(self, inter: disnake.AppCmdInter):

        try:
            bot = inter.music_bot
        except AttributeError:
            bot = inter.bot

        player: LavalinkPlayer = bot.music.players[inter.guild_id]

        player.nightcore = not player.nightcore

        if player.nightcore:
            await player.set_timescale(pitch=1.2, speed=1.1)
            txt = "enabled"
        else:
            await player.set_timescale(enabled=False)
            await player.update_filters()
            txt = "disabled"

        txt = [f"{txt} the nightcore effect.", f"🇳 **⠂{inter.author.mention} {txt} the nightcore effect.**"]

        await self.interaction_message(inter, txt, emoji="🇳")

    controller_cd = commands.CooldownMapping.from_cooldown(1, 10, commands.BucketType.member)
    controller_mc = commands.MaxConcurrency(1, per=commands.BucketType.member, wait=False)

    @has_source()
    @check_voice()
    @pool_command(name="controller", aliases=["np", "ctl"], only_voiced=True, cooldown=controller_cd,
                  max_concurrency=controller_mc, description="Send Player controller to a specific/current channel.")
    async def controller_legacy(self, ctx: CustomContext):
        await self.controller.callback(self=self, inter=ctx)

    @has_source()
    @check_voice()
    @commands.slash_command(description=f"{desc_prefix}Send Player controller to a specific/current channel.",
                            extras={"only_voiced": True}, cooldown=controller_cd, max_concurrency=controller_mc,
                            dm_permission=False)
    async def controller(self, inter: disnake.AppCmdInter):

        try:
            bot = inter.music_bot
            guild = inter.music_guild
            channel = bot.get_channel(inter.channel.id)
        except AttributeError:
            bot = inter.bot
            guild = inter.guild
            channel = inter.channel

        player: LavalinkPlayer = bot.music.players[guild.id]

        if player.static:
            raise GenericError("This command cannot be used in Pinned Player mode.")

        if player.has_thread:
            raise GenericError("**This command cannot be used with an active conversation in the "
                               f"[message]({player.message.jump_url}) of the player.**")

        if not inter.response.is_done():
            await inter.response.defer(ephemeral=True)

        if channel != player.text_channel:

            await is_dj().predicate(inter)

            try:

                player.set_command_log(
                    text=f"{inter.author.mention} moved the player-controller to the channel {inter.channel.mention}.",
                    emoji="💠"
                )

                embed = disnake.Embed(
                    description=f"💠 **⠂{inter.author.mention} moved the player-controller to the channel:** {channel.mention}",
                    color=self.bot.get_color(guild.me)
                )

                try:
                    if bot.user.id != self.bot.user.id:
                        embed.set_footer(text=f"Via: {bot.user.display_name}", icon_url=bot.user.display_avatar.url)
                except AttributeError:
                    pass

                await player.text_channel.send(embed=embed)

            except:
                pass

        await player.destroy_message()

        player.text_channel = channel

        await player.invoke_np()

        if not isinstance(inter, CustomContext):
            await inter.edit_original_message("**Player successfully sent!**")

    @is_dj()
    @has_player()
    @check_voice()
    @commands.user_command(name=disnake.Localized("Add DJ", data={disnake.Locale.pt_BR: "Adicionar DJ"}),
                           extras={"only_voiced": True}, dm_permission=False)
    async def adddj_u(self, inter: disnake.UserCommandInteraction):
        await self.add_dj(interaction=inter, user=inter.target)

    @is_dj()
    @has_player()
    @check_voice()
    @pool_command(name="adddj", aliases=["adj"], only_voiced=True,
                  description="Add a member to the DJ list of the current Player session.",
                  usage="{prefix}{cmd} [id|name|@user]\nEx: {prefix}{cmd} @member")
    async def add_dj_legacy(self, ctx: CustomContext, user: disnake.Member):
        await self.add_dj.callback(self=self, inter=ctx, user=user)

    @is_dj()
    @has_player()
    @check_voice()
    @commands.slash_command(
        description=f"{desc_prefix}Add a member to the DJ list of the current Player session.",
        extras={"only_voiced": True}, dm_permission=False
    )
    async def add_dj(
            self,
            inter: disnake.AppCmdInter, *,
            user: disnake.User = commands.Param(name="member", description="Member to be added.")
    ):

        error_text = None

        try:
            bot = inter.music_bot
            guild = inter.music_guild
            channel = bot.get_channel(inter.channel.id)
        except AttributeError:
            bot = inter.bot
            guild = inter.guild
            channel = inter.channel

        player: LavalinkPlayer = bot.music.players[guild.id]

        user = guild.get_member(user.id)

        if user.bot:
            error_text = "**You cannot add a bot to the DJ list.**"
        elif user == inter.author:
            error_text = "**You cannot add yourself to the DJ list.**"
        elif user.guild_permissions.manage_channels:
            error_text = f"You cannot add member {user.mention} to the DJ list (they have **manage channels** permission)."
        elif user.id == player.player_creator:
            error_text = f"**Member {user.mention} is the creator of the player...**"
        elif user.id in player.dj:
            error_text = f"**Member {user.mention} is already in the DJ list**"

        if error_text:
            raise GenericError(error_text)

        player.dj.add(user.id)

        text = [f"added {user.mention} to the DJ list.",
                f"🎧 **⠂{inter.author.mention} added {user.mention} to the DJ list.**"]

        if (player.static and channel == player.text_channel) or isinstance(inter.application_command,
                                                                            commands.InvokableApplicationCommand):
            await inter.send(f"{user.mention} added to the DJ list!{player.controller_link}")

        await self.interaction_message(inter, txt=text, emoji="🎧")

    @is_dj()
    @has_player()
    @check_voice()
    @commands.slash_command(
        description=f"{desc_prefix}Remove a member from the DJ list of the current Player session.",
        extras={"only_voiced": True}, dm_permission=False
    )
    async def remove_dj(
            self,
            inter: disnake.AppCmdInter, *,
            user: disnake.User = commands.Param(name="member", description="Member to be removed.")
    ):

        try:
            bot = inter.music_bot
            guild = inter.music_guild
            channel = bot.get_channel(inter.channel.id)
        except AttributeError:
            bot = inter.bot
            guild = inter.guild
            channel = inter.channel

        player: LavalinkPlayer = bot.music.players[guild.id]

        user = guild.get_member(user.id)

        if user.id == player.player_creator:
            if inter.author.guild_permissions.manage_guild:
                player.player_creator = None
            else:
                raise GenericError(f"**The member {user.mention} is the creator of the player.**")

        elif user.id not in player.dj:
            GenericError(f"The member {user.mention} is not in the DJ list")

        else:
            player.dj.remove(user.id)

        text = [f"removed {user.mention} from the DJ list.",
                f"🎧 **⠂{inter.author.mention} removed {user.mention} from the DJ list.**"]

        if (player.static and channel == player.text_channel) or isinstance(inter.application_command,
                                                                            commands.InvokableApplicationCommand):
            await inter.send(f"{user.mention} added to the DJ list!{player.controller_link}")

        await self.interaction_message(inter, txt=text, emoji="🎧")

    @is_dj()
    @has_player()
    @check_voice()
    @pool_command(name="stop", aliases=["leave", "parar"], only_voiced=True,
                  description="Stop the player and disconnect me from the voice channel.")
    async def stop_legacy(self, ctx: CustomContext):
        await self.stop.callback(self=self, inter=ctx)

    @is_dj()
    @has_player()
    @check_voice()
    @commands.slash_command(
        description=f"{desc_prefix}Stop the player and disconnect me from the voice channel.",
        extras={"only_voiced": True}, dm_permission=False
    )
    async def stop(self, inter: disnake.AppCmdInter):

        try:
            bot = inter.music_bot
            guild = inter.music_guild
            inter_destroy = inter if bot.user.id == self.bot.user.id else None
        except AttributeError:
            bot = inter.bot
            guild = inter.guild
            inter_destroy = inter

        player: LavalinkPlayer = bot.music.players[inter.guild_id]
        player.command_log = f"{inter.author.mention} **stopped the player!**"

        if isinstance(inter, disnake.MessageInteraction):
            await player.destroy(inter=inter_destroy)
        else:

            embed = disnake.Embed(
                color=self.bot.get_color(guild.me),
                description=f"🛑 **⠂{inter.author.mention} stopped the player.**"
            )

            try:
                if bot.user.id != self.bot.user.id:
                    embed.set_footer(text=f"Via: {bot.user.display_name}", icon_url=bot.user.display_avatar.url)
            except AttributeError:
                pass

            await inter.send(
                embed=embed,
                components=song_request_buttons if inter.guild else [],
                ephemeral=player.static and player.text_channel.id == inter.channel_id
            )
            await player.destroy()

    @check_queue_loading()
    @has_player()
    @check_voice()
    @pool_command(
        name="savequeue", aliases=["sq", "svq"],
        only_voiced=True, cooldown=queue_manipulation_cd, max_concurrency=remove_mc,
        description="Experimental: Save the current song and queue to reuse them at any time."
    )
    async def savequeue_legacy(self, ctx: CustomContext):
        await self.save_queue.callback(self=self, inter=ctx)

    @check_queue_loading()
    @has_player()
    @check_voice()
    @commands.slash_command(
        description=f"{desc_prefix}Experimental: Save the current song and queue to reuse them at any time.",
        extras={"only_voiced": True}, dm_permission=False, cooldown=queue_manipulation_cd, max_concurrency=remove_mc
    )
    async def save_queue(self, inter: disnake.AppCmdInter):

        try:
            bot = inter.music_bot
            guild = inter.music_guild
        except AttributeError:
            bot = inter.bot
            guild = bot.get_guild(inter.guild_id)

        player: LavalinkPlayer = bot.music.players[inter.guild_id]

        tracks = []

        if player.current:
            player.current.info["id"] = player.current.id
            if player.current.playlist:
                player.current.info["playlist"] = {"name": player.current.playlist_name, "url": player.current.playlist_url}
            tracks.append(player.current.info)

        for t in player.queue:
            t.info["id"] = t.id
            if t.playlist:
                t.info["playlist"] = {"name": t.playlist_name, "url": t.playlist_url}
            tracks.append(t.info)

        if len(tracks) < 3:
            raise GenericError(f"**You need to have at least 3 songs to save (current and/or in the queue)**")

        if not os.path.isdir(f"./local_database/saved_queues_v1/users"):
            os.makedirs(f"./local_database/saved_queues_v1/users")

        async with aiofiles.open(f"./local_database/saved_queues_v1/users/{inter.author.id}.pkl", "wb") as f:
            await f.write(
                zlib.compress(
                    pickle.dumps(
                        {
                            "tracks": tracks, "created_at": disnake.utils.utcnow(), "guild_id": inter.guild_id
                        }
                    )
                )
            )

        await inter.response.defer(ephemeral=True)

        global_data = await self.bot.get_global_data(guild.id, db_name=DBModel.guilds)

        try:
            slashcmd = f"</play:" + str(self.bot.pool.controller_bot.get_global_command_named("play", cmd_type=disnake.ApplicationCommandType.chat_input).id) + ">"
        except AttributeError:
            slashcmd = "/play"

        embed = disnake.Embed(
            color=bot.get_color(guild.me),
            description=f"### {inter.author.mention}: The queue has been successfully saved!!\n"
                        f"**Saved songs:** `{len(tracks)}`\n"
                        "### How to use?\n"
                        f"* Using the {slashcmd} command (selecting from the search autocomplete)\n"
                        "* Clicking on the favorite play button/select/integration of the player.\n"
                        f"* Using the {global_data['prefix'] or self.bot.default_prefix}{self.play_legacy.name} "
                        "command without including a name or link of a song/video."
        )

        embed.set_footer(text="Note: This is a very experimental feature, the saved queue may undergo changes or be "
                              "removed in future updates")

        if isinstance(inter, CustomContext):
            await inter.reply(embed=embed)
        else:
            await inter.edit_original_response(embed=embed)


    @has_player()
    @check_voice()
    @commands.slash_command(name="queue", extras={"only_voiced": True}, dm_permission=False)
    async def q(self, inter):
        pass

    @is_dj()
    @has_player()
    @check_voice()
    @pool_command(name="shuffle", aliases=["sf", "shf", "sff", "misturar"], only_voiced=True,
                  description="Shuffle the queue", cooldown=queue_manipulation_cd, max_concurrency=remove_mc)
    async def shuffle_legacy(self, ctx: CustomContext):
        await self.shuffle_.callback(self, inter=ctx)

    @is_dj()
    @q.sub_command(
        name="shuffle",
        description=f"{desc_prefix}Shuffle the queue",
        extras={"only_voiced": True}, cooldown=queue_manipulation_cd, max_concurrency=remove_mc)
    async def shuffle_(self, inter: disnake.AppCmdInter):

        try:
            bot = inter.music_bot
        except AttributeError:
            bot = inter.bot

        player: LavalinkPlayer = bot.music.players[inter.guild_id]

        if len(player.queue) < 3:
            raise GenericError("**The queue must have at least 3 songs to be shuffled.**")

        shuffle(player.queue)

        await self.interaction_message(
            inter,
            ["shuffled the queue.",
             f"🔀 **⠂{inter.author.mention} shuffled the queue.**"],
            emoji="🔀"
        )

    @is_dj()
    @has_player()
    @check_voice()
    @pool_command(name="reverse", aliases=["invert", "inverter", "rv"], only_voiced=True,
                  description="Reverse the order of songs in the queue", cooldown=queue_manipulation_cd, max_concurrency=remove_mc)
    async def reverse_legacy(self, ctx: CustomContext):
        await self.reverse.callback(self=self, inter=ctx)

    @is_dj()
    @q.sub_command(
        description=f"{desc_prefix}Reverse the order of songs in the queue",
        extras={"only_voiced": True}, cooldown=queue_manipulation_cd, max_concurrency=remove_mc
    )
    async def reverse(self, inter: disnake.AppCmdInter):

        try:
            bot = inter.music_bot
        except AttributeError:
            bot = inter.bot

        player: LavalinkPlayer = bot.music.players[inter.guild_id]

        if len(player.queue) < 2:
            raise GenericError("**The queue must have at least 2 songs to reverse the order.**")

        player.queue.reverse()
        await self.interaction_message(
            inter,
            txt=["reversed the order of songs in the queue.",
                 f"🔄 **⠂{inter.author.mention} reversed the order of songs in the queue.**"],
            emoji="🔄"
        )

    queue_show_mc = commands.MaxConcurrency(1, per=commands.BucketType.member, wait=False)

    @check_voice()
    @has_player()
    @check_voice()
    @pool_command(name="queue", aliases=["q", "fila"], description="Display the songs in the queue.",
                  only_voiced=True, max_concurrency=queue_show_mc)
    async def queue_show_legacy(self, ctx: CustomContext):
        await self.display.callback(self=self, inter=ctx)

    @commands.max_concurrency(1, commands.BucketType.member)
    @q.sub_command(
        description=f"{desc_prefix}Display the songs in the queue.", max_concurrency=queue_show_mc
    )
    async def display(self, inter: disnake.AppCmdInter):

        try:
            bot = inter.music_bot
        except AttributeError:
            bot = inter.bot

        player: LavalinkPlayer = bot.music.players[inter.guild_id]

        if not player.queue:
            raise GenericError("**There are no songs in the queue.**")

        view = QueueInteraction(player, inter.author)
        embed = view.embed

        try:
            if bot.user.id != self.bot.user.id:
                embed.set_footer(text=f"Via: {bot.user.display_name}", icon_url=bot.user.display_avatar.url)
        except AttributeError:
            pass

        await inter.response.defer(ephemeral=True)

        kwargs = {
            "embed": embed,
            "view": view
        }

        try:
            func = inter.followup.send
            kwargs["ephemeral"] = True
        except AttributeError:
            try:
                func = inter.edit_original_message
            except AttributeError:
                func = inter.send
                kwargs["ephemeral"] = True

        view.message = await func(**kwargs)

        await view.wait()

    adv_queue_flags = CommandArgparse()

    adv_queue_flags.add_argument('-songtitle', '-name', '-title', '-songname', nargs='+',
                                 help="include songs with the specified name.\nEx: -name NCS", default=[])
    adv_queue_flags.add_argument('-uploader', '-author', '-artist', nargs='+', default=[],
                                 help="Remove songs with the specified uploader/author/artist name.\nEx: -uploader sekai")
    adv_queue_flags.add_argument('-member', '-user', '-u', nargs='+', default=[],
                                 help="Remove songs requested by the specified user.\nEx: -user @user")
    adv_queue_flags.add_argument('-duplicates', '-dupes', '-duplicate', action='store_true',
                                 help="Remove duplicate songs.")
    adv_queue_flags.add_argument('-playlist', '-list', '-pl', nargs='+', default=[],
                                 help="Remove songs with the specified playlist name.\nEx: -playlist myplaylist")
    adv_queue_flags.add_argument('-minimaltime', '-mintime', '-min', '-minduration', '-minduration', default=None,
                                 help="Remove songs with the specified minimum duration.\nEx: -min 1:23.")
    adv_queue_flags.add_argument('-maxduration', '-maxtime', '-max', default=None,
                                 help="Remove songs with the specified maximum duration.\nEx: -max 1:23.")
    adv_queue_flags.add_argument('-amount', '-counter', '-count', '-c', type=int, default=None,
                                 help="Specify a number of songs to remove with the specified name.\nEx: -amount 5")
    adv_queue_flags.add_argument('-startposition', '-startpos', '-start', type=int, default=0,
                                 help="Remove songs starting from a specified position in the queue.\nEx: -start 10")
    adv_queue_flags.add_argument('-endposition', '-endpos', '-end', type=int, default=0,
                                 help="Remove songs from the queue until a specified position in the queue.\nEx: -end 15")
    adv_queue_flags.add_argument('-absentmembers', '-absent', '-abs', action='store_true',
                                 help="Remove songs added by members who have left the channel")

    clear_flags = CommandArgparse(parents=[adv_queue_flags])

    @is_dj()
    @has_player()
    @check_voice()
    @pool_command(name="clear", aliases=["limpar", "clearqueue"], description="Clear the music queue.",
                  only_voiced=True,
                  extras={"flags": clear_flags}, cooldown=queue_manipulation_cd, max_concurrency=remove_mc)
    async def clear_legacy(self, ctx: CustomContext, *, flags: str = ""):

        args, unknown = ctx.command.extras['flags'].parse_known_args(flags.split())

        await self.clear.callback(
            self=self, inter=ctx,
            song_name=" ".join(args.songtitle + unknown),
            song_author=" ".join(args.uploader),
            user=await commands.MemberConverter().convert(ctx, " ".join(args.member)) if args.member else None,
            duplicates=args.duplicates,
            playlist=" ".join(args.playlist),
            min_duration=args.minimaltime,
            max_duration=args.maxduration,
            amount=args.amount,
            range_start=args.startposition,
            range_end=args.endposition,
            absent_members=args.absentmembers
        )

    @check_queue_loading()
    @is_dj()
    @has_player()
    @check_voice()
    @q.sub_command(
        name="clear",
        description=f"{desc_prefix}Clean the music queue.",
        extras={"only_voiced": True}, cooldown=queue_manipulation_cd, max_concurrency=remove_mc
    )
    async def clear(
            self,
            inter: disnake.AppCmdInter,
            song_name: str = commands.Param(name="song_name", description="Include the name of the song.",
                                            default=None),
            song_author: str = commands.Param(name="song_author",
                                              description="Include the name of the song author/artist/uploader.", default=None),
            user: disnake.Member = commands.Param(name='user',
                                                  description="Include songs requested by the selected user.",
                                                  default=None),
            duplicates: bool = commands.Param(name="duplicates", description="Include duplicate songs",
                                              default=False),
            playlist: str = commands.Param(description="Include the name of the playlist.", default=None),
            min_duration: str = commands.Param(name="min_duration",
                                               description="Include songs with duration above/equal to (ex. 1:23).",
                                               default=None),
            max_duration: str = commands.Param(name="max_duration",
                                               description="Include songs with specified maximum duration (ex. 1:45).",
                                               default=None),
            amount: int = commands.Param(name="amount", description="Number of songs to clear.",
                                         min_value=0, max_value=99, default=None),
            range_start: int = commands.Param(name="range_start",
                                              description="Include songs from the queue starting from a specific position.",
                                              min_value=1.0, max_value=500.0, default=0),
            range_end: int = commands.Param(name="range_end",
                                            description="Include songs from the queue until a specific position.",
                                            min_value=1.0, max_value=500.0, default=0),
            absent_members: bool = commands.Param(name="absent_members",
                                                  description="Include songs added by members outside the channel",
                                                  default=False)
    ):

        if min_duration and max_duration:
            raise GenericError(
                "You must choose only one of the options: **min_duration** or **max_duration**.")

        try:
            bot = inter.music_bot
        except AttributeError:
            bot = inter.bot

        player: LavalinkPlayer = bot.music.players[inter.guild_id]

        if not player.queue:
            raise GenericError("**There are no songs in the queue.**")

        if amount is None:
            amount = 0

        filters = []
        final_filters = set()

        txt = []
        playlist_hyperlink = set()

        tracklist = []

        if song_name:
            song_name = song_name.replace("️", "")
            filters.append('song_name')
        if song_author:
            song_author = song_author.replace("️", "")
            filters.append('song_author')
        if user:
            filters.append('user')
        if playlist:
            playlist = playlist.replace("️", "")
            filters.append('playlist')
        if min_duration:
            filters.append('time_below')
            min_duration = string_to_seconds(min_duration) * 1000
        if max_duration:
            filters.append('time_above')
            max_duration = string_to_seconds(max_duration) * 1000
        if absent_members:
            filters.append('absent_members')
        if duplicates:
            filters.append('duplicates')

        if not filters and not range_start and not range_end:
            player.queue.clear()
            txt = ['cleared the music queue.', f'♻️ **⠂{inter.author.mention} cleared the music queue.**']

        else:

            if range_start > 0 and range_end > 0:

                if range_start >= range_end:
                    raise GenericError("**The end position must be greater than the start position!**")

                song_list = list(player.queue)[range_start - 1: -(range_end - 1)]
                txt.append(f"**Start position of the queue:** `{range_start}`\n"
                           f"**End position of the queue:** `{range_end}`")

            elif range_start > 0:
                song_list = list(player.queue)[range_start - 1:]
                txt.append(f"**Start position of the queue:** `{range_start}`")
            elif range_end > 0:
                song_list = list(player.queue)[:-(range_end - 1)]
                txt.append(f"**End position of the queue:** `{range_end}`")
            else:
                song_list = list(player.queue)

            deleted_tracks = 0

            duplicated_titles = set()

            amount_counter = int(amount) if amount > 0 else 0

            for t in song_list:

                if amount and amount_counter < 1:
                    break

                temp_filter = list(filters)

                if 'duplicates' in temp_filter:
                    if (title:=f"{t.author} - {t.title}".lower()) in duplicated_titles:
                        temp_filter.remove('duplicates')
                        final_filters.add('duplicates')
                    else:
                        duplicated_titles.add(title)

                if 'time_below' in temp_filter and t.duration >= min_duration:
                    temp_filter.remove('time_below')
                    final_filters.add('time_below')

                elif 'time_above' in temp_filter and t.duration <= max_duration:
                    temp_filter.remove('time_above')
                    final_filters.add('time_above')

                if 'song_name' in temp_filter:

                    title = t.title.replace("️", "").lower().split()

                    query_words = song_name.lower().split()

                    word_count = 0

                    for query_word in song_name.lower().split():
                        for title_word in title:
                            if query_word in title_word:
                                title.remove(title_word)
                                word_count += 1
                                break

                    if word_count == len(query_words):
                        temp_filter.remove('song_name')
                        final_filters.add('song_name')

                if 'song_author' in temp_filter and song_author.lower() in t.author.replace("️", "").lower():
                    temp_filter.remove('song_author')
                    final_filters.add('song_author')

                if 'user' in temp_filter and user.id == t.requester:
                    temp_filter.remove('user')
                    final_filters.add('user')

                elif 'absent_members' in temp_filter and t.requester not in player.guild.me.voice.channel.voice_states:
                    temp_filter.remove('absent_members')
                    final_filters.add('absent_members')

                playlist_link = None

                if 'playlist' in temp_filter:
                    if playlist == t.playlist_name.replace("️", "") or (isinstance(inter, CustomContext) and playlist.lower() in t.playlist_name.replace("️", "").lower()):
                        playlist_link = f"[`{fix_characters(t.playlist_name)}`]({t.playlist_url})"
                        temp_filter.remove('playlist')
                        final_filters.add('playlist')

                if not temp_filter:
                    tracklist.append(t)
                    player.queue.remove(t)
                    deleted_tracks += 1
                    if playlist_link:
                        playlist_hyperlink.add(playlist_link)

                    if amount:
                        amount_counter -= 1

            duplicated_titles.clear()

            if not deleted_tracks:
                await inter.send("No songs found!", ephemeral=True)
                return

            try:
                final_filters.remove("song_name")
                txt.append(f"**Includes name:** `{fix_characters(song_name)}`")
            except:
                pass

            try:
                final_filters.remove("song_author")
                txt.append(f"**Includes uploader/artist name:** `{fix_characters(song_author)}`")
            except:
                pass

            try:
                final_filters.remove("user")
                txt.append(f"**Requested by member:** {user.mention}")
            except:
                pass

            try:
                final_filters.remove("playlist")
                txt.append(f"**Playlist:** {' | '.join(playlist_hyperlink)}")
            except:
                pass

            try:
                final_filters.remove("time_below")
                txt.append(f"**With initial/equal duration:** `{time_format(min_duration)}`")
            except:
                pass

            try:
                final_filters.remove("time_above")
                txt.append(f"**With maximum duration:** `{time_format(max_duration)}`")
            except:
                pass

            try:
                final_filters.remove("duplicates")
                txt.append(f"**Duplicate songs**")
            except:
                pass

            try:
                final_filters.remove("absent_members")
                txt.append("`Songs requested by members who have left the channel.`")
            except:
                pass

            msg_txt = f"### ♻️ ⠂{inter.author.mention} removed {deleted_tracks} song(s) from the queue:\n" + "\n".join(f"[`{fix_characters(t.title, 45)}`]({t.uri})" for t in tracklist[:7])

            if (trackcount:=(len(tracklist) - 7)) > 0:
                msg_txt += f"\n`and {trackcount} more song(s).`"

            msg_txt += f"\n### ✅ ⠂Filter(s) used:\n" + '\n'.join(txt)

            txt = [f"removed {deleted_tracks} song(s) from the queue via clear.", msg_txt]

        try:
            kwargs = {"thumb": tracklist[0].thumb}
        except IndexError:
            kwargs = {}

        await self.interaction_message(inter, txt, emoji="♻️", **kwargs)


    move_queue_flags = CommandArgparse(parents=[adv_queue_flags])
    move_queue_flags.add_argument('-position', '-pos',
                           help="Specify a destination position (optional).\nEx: -pos 1",
                           type=int, default=None)
    move_queue_flags.add_argument('-casesensitive', '-cs',  action='store_true',
                           help="Search for songs with the exact phrase in the song name instead of searching word by word.")

    @check_queue_loading()
    @is_dj()
    @has_player()
    @check_voice()
    @pool_command(name="move", aliases=["movequeue", "moveadv", "moveadvanced", "moveq", "mq", "mv", "mover"],
                  description="Move songs from the queue.", only_voiced=True,
                  extras={"flags": move_queue_flags}, cooldown=queue_manipulation_cd, max_concurrency=remove_mc)
    async def move_legacy(self, ctx: CustomContext, position: Optional[int] = None, *, flags: str = ""):

        args, unknown = ctx.command.extras['flags'].parse_known_args(flags.split())

        if args.position:
            if position:
                unknown.insert(0, str(position))
            position = args.position

        if position is None:
            position = 1

        await self.do_move(
            inter=ctx,
            position=position,
            song_name=" ".join(unknown + args.songtitle),
            song_author=" ".join(args.uploader),
            user=await commands.MemberConverter().convert(ctx, " ".join(args.member)) if args.member else None,
            duplicates=args.duplicates,
            playlist=" ".join(args.playlist),
            min_duration=args.minimaltime,
            max_duration=args.maxduration,
            amount=args.amount,
            range_start=args.startposition,
            range_end=args.endposition,
            absent_members=args.absentmembers
        )

    @check_queue_loading()
    @is_dj()
    @has_player()
    @check_voice()
    @commands.slash_command(
        name="move",
        description=f"{desc_prefix}Move songs from the queue.",
        extras={"only_voiced": True}, cooldown=queue_manipulation_cd, max_concurrency=remove_mc
    )
    async def move(
            self,
            inter: disnake.AppCmdInter,
            position: int = commands.Param(name="position", description="Optional: Destination position in the queue.", min_value=1,
                                           max_value=999, default=1),
            song_name: str = commands.Param(name="song_name", description="Include any name that appears in the song.",
                                            default=None),
            song_author: str = commands.Param(name="song_author",
                                              description="Include any name that appears in the song's author/artist/uploader.",
                                              default=None),
            user: disnake.Member = commands.Param(name='user',
                                                  description="Include songs requested by the selected user.",
                                                  default=None),
            duplicates: bool = commands.Param(name="duplicates", description="Include duplicate songs",
                                              default=False),
            playlist: str = commands.Param(description="Include any name that appears in the playlist.", default=None),
            min_duration: str = commands.Param(name="min_duration",
                                               description="Include songs with duration above/equal to (ex. 1:23).",
                                               default=None),
            max_duration: str = commands.Param(name="max_duration",
                                               description="Include songs with specified maximum duration (ex. 1:45).",
                                               default=None),
            amount: int = commands.Param(name="amount", description="Optional: Number of songs to move.",
                                         min_value=0, max_value=99, default=None),
            range_start: int = commands.Param(name="range_start",
                                              description="Include songs in the queue starting from a specific position "
                                                          "in the queue.",
                                              min_value=1.0, max_value=500.0, default=0),
            range_end: int = commands.Param(name="range_end",
                                            description="Include songs in the queue up to a specific position in the queue.",
                                            min_value=1.0, max_value=500.0, default=0),
            absent_members: bool = commands.Param(name="absent_members",
                                                  description="Include songs added by members outside the channel",
                                                  default=False),
    ):

        await self.do_move(
            inter=inter, position=position, song_name=song_name, song_author=song_author, user=user,
            duplicates=duplicates, playlist=playlist, min_duration=min_duration, max_duration=max_duration,
            amount=amount, range_start=range_start, range_end=range_end, absent_members=absent_members
        )

    async def do_move(
            self, inter: Union[disnake.AppCmdInter, CustomContext], position: int = 1, song_name: str = None,
            song_author: str = None, user: disnake.Member = None, duplicates: bool = False, playlist: str = None,
            min_duration: str = None, max_duration: str = None, amount: int = None, range_start: int = 0,
            range_end: int = 0, absent_members: bool = False, case_sensitive=False
    ):

        if min_duration and max_duration:
            raise GenericError(
                "You must choose only one of the options: **min_duration** or **max_duration**.")

        try:
            bot = inter.music_bot
        except AttributeError:
            bot = inter.bot

        player: LavalinkPlayer = bot.music.players[inter.guild_id]

        if not player.queue:
            raise GenericError("**There are no songs in the queue.**")

        filters = []
        final_filters = set()

        txt = []
        playlist_hyperlink = set()

        tracklist = []

        if song_name:
            song_name = song_name.replace("️", "")
            filters.append('song_name')
        if song_author:
            song_author = song_author.replace("️", "")
            filters.append('song_author')
        if user:
            filters.append('user')
        if playlist:
            playlist = playlist.replace("️", "")
            filters.append('playlist')
        if min_duration:
            filters.append('time_below')
            min_duration = string_to_seconds(min_duration) * 1000
        if max_duration:
            filters.append('time_above')
            max_duration = string_to_seconds(max_duration) * 1000
        if absent_members:
            filters.append('absent_members')
        if duplicates:
            filters.append('duplicates')

        if not filters and not range_start and not range_end:
            raise GenericError("**You must use at least one option to move**")

        indexes = None

        try:
            has_id = song_name.split(" || ID > ")[1]
        except:
            has_id = isinstance(inter, CustomContext)

        if range_start > 0 and range_end > 0:

            if range_start >= range_end:
                raise GenericError("**The end position must be greater than the start position!**")

            song_list = list(player.queue)[range_start - 1: -(range_end - 1)]
            txt.append(f"**Start position of the queue:** `{range_start}`\n"
                       f"**End position of the queue:** `{range_end}`")

        elif range_start > 0:
            song_list = list(player.queue)[range_start - 1:]
            txt.append(f"**Start position of the queue:** `{range_start}`")
        elif range_end > 0:
            song_list = list(player.queue)[:-(range_end - 1)]
            txt.append(f"**End position of the queue:** `{range_end}`")
        elif song_name and has_id and filters == ["song_name"] and amount is None:
            indexes = queue_track_index(inter, bot, song_name, match_count=1, case_sensitive=case_sensitive)
            for index, track in reversed(indexes):
                player.queue.remove(track)
                tracklist.append(track)
            song_list = []

        else:
            song_list = list(player.queue)

        if not tracklist:

            if amount is None:
                amount = 0

            duplicated_titles = set()

            amount_counter = int(amount) if amount > 0 else 0

            for t in song_list:

                if amount and amount_counter < 1:
                    break

                temp_filter = list(filters)

                if 'duplicates' in temp_filter:
                    if (title := f"{t.author} - {t.title}".lower()) in duplicated_titles:
                        temp_filter.remove('duplicates')
                        final_filters.add('duplicates')
                    else:
                        duplicated_titles.add(title)

                if 'time_below' in temp_filter and t.duration >= min_duration:
                    temp_filter.remove('time_below')
                    final_filters.add('time_below')

                elif 'time_above' in temp_filter and t.duration <= max_duration:
                    temp_filter.remove('time_above')
                    final_filters.add('time_above')

                if 'song_name' in temp_filter:

                    title = t.title.replace("️", "").lower().split()

                    query_words = song_name.lower().split()

                    word_count = 0

                    for query_word in song_name.lower().split():
                        for title_word in title:
                            if query_word in title_word:
                                title.remove(title_word)
                                word_count += 1
                                break

                    if word_count == len(query_words):
                        temp_filter.remove('song_name')
                        final_filters.add('song_name')

                if 'song_author' in temp_filter and song_author.lower() in t.author.replace("️", "").lower():
                    temp_filter.remove('song_author')
                    final_filters.add('song_author')

                if 'user' in temp_filter and user.id == t.requester:
                    temp_filter.remove('user')
                    final_filters.add('user')

                elif 'absent_members' in temp_filter and t.requester not in player.guild.me.voice.channel.voice_states:
                    temp_filter.remove('absent_members')
                    final_filters.add('absent_members')

                playlist_link = None

                if 'playlist' in temp_filter:
                    if playlist == t.playlist_name.replace("️", "") or (isinstance(inter, CustomContext) and playlist.lower() in t.playlist_name.replace("️", "").lower()):
                        playlist_link = f"[`{fix_characters(t.playlist_name)}`]({t.playlist_url})"
                        temp_filter.remove('playlist')
                        final_filters.add('playlist')

                if not temp_filter:

                    track = player.queue[player.queue.index(t)]
                    player.queue.remove(t)
                    tracklist.append(track)
                    if playlist_link:
                        playlist_hyperlink.add(playlist_link)

                    if amount:
                        amount_counter -= 1

            duplicated_titles.clear()

        if not tracklist:
            raise GenericError("No songs found with the selected filters!")

        for t in reversed(tracklist):
            player.queue.insert(position-1, t)

        try:
            final_filters.remove("song_name")
            txt.append(f"**Includes name:** `{fix_characters(song_name)}`")
        except:
            pass

        try:
            final_filters.remove("song_author")
            txt.append(f"**Includes uploader/artist name:** `{fix_characters(song_author)}`")
        except:
            pass

        try:
            final_filters.remove("user")
            txt.append(f"**Requested by member:** {user.mention}")
        except:
            pass

        try:
            final_filters.remove("playlist")
            txt.append(f"**Playlist:** {' | '.join(playlist_hyperlink)}")
        except:
            pass

        try:
            final_filters.remove("time_below")
            txt.append(f"**With initial/equal duration:** `{time_format(min_duration)}`")
        except:
            pass

        try:
            final_filters.remove("time_above")
            txt.append(f"**With maximum duration:** `{time_format(max_duration)}`")
        except:
            pass

        try:
            final_filters.remove("duplicates")
            txt.append(f"**Duplicate songs**")
        except:
            pass

        try:
            final_filters.remove("absent_members")
            txt.append("`Songs requested by members who have left the channel.`")
        except:
            pass

        if indexes:
            track = tracklist[0]
            txt = [
                f"moved the song [`{fix_characters(track.title, limit=25)}`]({track.uri or track.search_uri}) to position **[{position}]** in the queue.",
                f"↪️ **⠂{inter.author.mention} moved a song to position [{position}]:**\n"
                f"╰[`{fix_characters(track.title, limit=43)}`]({track.uri or track.search_uri})"
            ]

            await self.interaction_message(inter, txt, emoji="↪️")

        else:

            moved_tracks = len(tracklist)

            moved_tracks_txt = moved_tracks if moved_tracks == 1 else f"[{position}-{position+moved_tracks-1}]"

            msg_txt = f"### ↪️ ⠂{inter.author.mention} moved {moved_tracks} track(s) to position {moved_tracks_txt} in the queue:\n" + "\n".join(f"`{position+n}.` [`{fix_characters(t.title, 45)}`]({t.uri})" for n, t in enumerate(tracklist[:7]))

            if (track_extra:=(moved_tracks - 7)) > 0:
                msg_txt += f"\n`and {track_extra} more track(s).`"

            msg_txt += f"\n### ✅ ⠂Filter(s) used:\n" + '\n'.join(txt)

            txt = [f"moved {moved_tracks} track(s) to position **[{position}]** in the queue.", msg_txt]

            await self.interaction_message(inter, txt, emoji="↪️", force=True, thumb=tracklist[0].thumb)

    @move.autocomplete("playlist")
    @clear.autocomplete("playlist")
    async def queue_playlist(self, inter: disnake.Interaction, query: str):

        try:
            if not inter.author.voice:
                return
        except:
            pass

        try:
            await check_pool_bots(inter, only_voiced=True)
            bot = inter.music_bot
        except:
            traceback.print_exc()
            return

        try:
            player = bot.music.players[inter.guild_id]
        except KeyError:
            return

        return list(set([track.playlist_name for track in player.queue if track.playlist_name and
                         query.lower() in track.playlist_name.lower()]))[:20]

    @rotate.autocomplete("name")
    @move.autocomplete("song_name")
    @skip.autocomplete("name")
    @skipto.autocomplete("name")
    @remove.autocomplete("name")
    async def queue_tracks(self, inter: disnake.AppCmdInter, query: str):

        try:
            if not inter.author.voice:
                return
        except AttributeError:
            pass

        try:
            if not await check_pool_bots(inter, only_voiced=True):
                return
        except PoolException:
            pass
        except:
            return

        try:
            player = inter.music_bot.music.players[inter.guild_id]
        except KeyError:
            return

        results = []

        count = 0

        for track in player.queue:

            if count == 20:
                break

            title = track.title.lower().split()

            query_words = query.lower().split()

            word_count = 0

            for query_word in query.lower().split():
                for title_word in title:
                    if query_word in title_word:
                        title.remove(title_word)
                        word_count += 1
                        break

            if word_count == len(query_words):
                results.append(f"{track.title[:81]} || ID > {track.unique_id}")
                count += 1

        return results or [f"{track.title[:81]} || ID > {track.unique_id}" for n, track in enumerate(player.queue)
                           if query.lower() in track.title.lower()][:20]

    @move.autocomplete("song_author")
    @clear.autocomplete("song_author")
    async def queue_author(self, inter: disnake.Interaction, query: str):

        try:
            await check_pool_bots(inter, only_voiced=True)
            bot = inter.music_bot
        except:
            return

        if not inter.author.voice:
            return

        try:
            player = bot.music.players[inter.guild_id]
        except KeyError:
            return

        if not query:
            return list(set([track.authors_string for track in player.queue]))[:20]
        else:
            return list(set([track.authors_string for track in player.queue if query.lower() in track.authors_string.lower()]))[:20]

    restrict_cd = commands.CooldownMapping.from_cooldown(2, 7, commands.BucketType.member)
    restrict_mc =commands.MaxConcurrency(1, per=commands.BucketType.member, wait=False)

    @is_dj()
    @has_player()
    @check_voice()
    @pool_command(name="restrictmode", aliases=["rstc", "restrict", "restrito", "modorestrito"], only_voiced=True, cooldown=restrict_cd, max_concurrency=restrict_mc,
                  description="Enable/Disable restricted mode for commands that require DJ/Staff.")
    async def restrict_mode_legacy(self, ctx: CustomContext):

        await self.restrict_mode.callback(self=self, inter=ctx)

    @is_dj()
    @has_player()
    @check_voice()
    @commands.slash_command(
        description=f"{desc_prefix}Enable/Disable restricted mode for commands that require DJ/Staff.",
        extras={"only_voiced": True}, cooldown=restrict_cd, max_concurrency=restrict_mc, dm_permission=False)
    async def restrict_mode(self, inter: disnake.AppCmdInter):

        try:
            bot = inter.music_bot
        except AttributeError:
            bot = inter.bot

        player: LavalinkPlayer = bot.music.players[inter.guild_id]

        player.restrict_mode = not player.restrict_mode

        msg = ["activated", "🔐"] if player.restrict_mode else ["disabled", "🔓"]

        text = [
            f"{msg[0]} the restricted mode of player commands (which requires DJ/Staff).",
            f"{msg[1]} **⠂{inter.author.mention} {msg[0]} the restricted mode of player commands (which requires DJ/Staff).**"
        ]

        await self.interaction_message(inter, text, emoji=msg[1])

    nonstop_cd = commands.CooldownMapping.from_cooldown(2, 15, commands.BucketType.member)
    nonstop_mc =commands.MaxConcurrency(1, per=commands.BucketType.member, wait=False)

    @has_player()
    @check_voice()
    @commands.has_guild_permissions(manage_guild=True)
    @pool_command(name="247", aliases=["nonstop"], only_voiced=True, cooldown=nonstop_cd, max_concurrency=nonstop_mc,
                  description="Toggle 24/7 mode of the Player (In testing).")
    async def nonstop_legacy(self, ctx: CustomContext):
        await self.nonstop.callback(self=self, inter=ctx)

    @has_player()
    @check_voice()
    @commands.slash_command(
        name="247",
        description=f"{desc_prefix}Toggle 24/7 mode of the Player (In testing).",
        default_member_permissions=disnake.Permissions(manage_guild=True), dm_permission=False,
        extras={"only_voiced": True}, cooldown=nonstop_cd, max_concurrency=nonstop_mc
    )
    async def nonstop(self, inter: disnake.AppCmdInter):

        try:
            bot = inter.music_bot
        except AttributeError:
            bot = inter.bot

        player: LavalinkPlayer = bot.music.players[inter.guild_id]

        player.keep_connected = not player.keep_connected

        msg = ["activated", "♾️"] if player.keep_connected else ["deactivated", "❌"]

        text = [
            f"{msg[0]} the 24/7 (continuous) mode of the player.",
            f"{msg[1]} **⠂{inter.author.mention} {msg[0]} the 24/7 (continuous) mode of the player.**"
        ]

        if not len(player.queue):
            player.queue.extend(player.played)
            player.played.clear()

        await player.process_save_queue()

        if player.current:
            await self.interaction_message(inter, txt=text, emoji=msg[1])
            return

        await self.interaction_message(inter, text)

        await player.process_next()

    autoplay_cd = commands.CooldownMapping.from_cooldown(2, 15, commands.BucketType.member)
    autoplay_mc = commands.MaxConcurrency(1, per=commands.BucketType.member, wait=False)

    @has_player()
    @check_voice()
    @pool_command(name="autoplay", aliases=["ap", "aplay"], only_voiced=True, cooldown=autoplay_cd, max_concurrency=autoplay_mc,
                  description="Toggle autoplay at the end of the queue.")
    async def autoplay_legacy(self, ctx: CustomContext):
        await self.autoplay.callback(self=self, inter=ctx)

    @has_player()
    @check_voice()
    @commands.slash_command(
        name="autoplay",
        description=f"{desc_prefix}Toggle autoplay at the end of the queue.",
        extras={"only_voiced": True}, cooldown=autoplay_cd, max_concurrency=autoplay_mc, dm_permission=False
    )
    async def autoplay(self, inter: disnake.AppCmdInter):

        try:
            bot = inter.music_bot
        except AttributeError:
            bot = inter.bot

        player: LavalinkPlayer = bot.music.players[inter.guild_id]

        player.autoplay = not player.autoplay

        msg = ["enabled", "🔄"] if player.autoplay else ["disabled", "❌"]

        text = [f"{msg[0]} autoplay.",
                f"{msg[1]} **⠂{inter.author.mention} {msg[0]} autoplay.**"]

        if player.current:
            await self.interaction_message(inter, txt=text, emoji=msg[1])
            return

        await self.interaction_message(inter, text)

        await player.process_next()

    @check_voice()
    @has_player()
    @is_dj()
    @commands.cooldown(1, 10, commands.BucketType.guild)
    @commands.slash_command(
        description=f"{desc_prefix}Migrate the Player to another music server.", dm_permission=False
    )
    async def change_node(
            self,
            inter: disnake.AppCmdInter,
            node: str = commands.Param(name="server", description="Music server")
    ):

        try:
            bot = inter.music_bot
        except AttributeError:
            bot = inter.bot

        if node not in bot.music.nodes:
            raise GenericError(f"The music server **{node}** was not found.")

        player: LavalinkPlayer = bot.music.players[inter.guild_id]

        if node == player.node.identifier:
            raise GenericError(f"The player is already on the music server **{node}**.")

        await player.change_node(node)

        await self.interaction_message(
            inter,
            [f"Migrated the player to the music server **{node}**",
             f"**The player has been migrated to the music server:** `{node}`"],
            emoji="🌎"
        )

    @search.autocomplete("server")
    @play.autocomplete("server")
    @change_node.autocomplete("server")
    async def node_suggestions(self, inter: disnake.Interaction, query: str):

        try:
            await check_pool_bots(inter)
            bot = inter.music_bot
        except GenericError:
            return
        except:
            bot = inter.bot

        try:
            node = bot.music.players[inter.guild_id].node
        except KeyError:
            node = None

        if not query:
            return [n.identifier for n in bot.music.nodes.values() if
                    n != node and n.available and n.is_available]

        return [n.identifier for n in bot.music.nodes.values() if n != node
                and query.lower() in n.identifier.lower() and n.available and n.is_available]

    @commands.command(aliases=["puptime"], description="View information about how long the player has been active on the server.")
    @commands.cooldown(1, 5, commands.BucketType.guild)
    async def playeruptime(self, ctx: CustomContext):

        uptime_info = []
        for bot in self.bot.pool.bots:
            try:
                player = bot.music.players[ctx.guild.id]
                uptime_info.append(f"**Bot:** {bot.user.mention}\n"
                            f"**Uptime:** <t:{player.uptime}:R>\n"
                            f"**Channel:** {player.guild.me.voice.channel.mention}")
            except KeyError:
                continue

        if not uptime_info:
            raise GenericError("**There are no active players on the server.**")

        await ctx.reply(
            embed=disnake.Embed(
                title="**Player Uptime:**",
                description="\n-----\n".join(uptime_info),
                color=self.bot.get_color(ctx.guild.me)
            ), fail_if_not_exists=False
        )

    fav_import_export_cd = commands.CooldownMapping.from_cooldown(1, 15, commands.BucketType.member)
    fav_cd = commands.CooldownMapping.from_cooldown(3, 15, commands.BucketType.member)

    @commands.command(name="favmanager", aliases=["favs", "favoritos", "fvmgr", "favlist",
                                                  "integrations", "integrationmanager", "itg", "itgmgr", "itglist", "integrationlist",
                                                  "serverplaylist", "spl", "svp", "svpl"],
                      description="Manage your favorites/integrations and server links.", cooldown=fav_cd)
    async def fav_manager_legacy(self, ctx: CustomContext):
        await self.fav_manager.callback(self=self, inter=ctx)

    @commands.max_concurrency(1, commands.BucketType.member, wait=False)
    @commands.slash_command(
        description=f"{desc_prefix}Manage your favorites/integrations and server links.",
        cooldown=fav_cd, dm_permission=False)
    async def fav_manager(self, inter: disnake.AppCmdInter):

        bot = self.bot

        mode = ViewMode.fav_manager

        guild_data = None
        interaction = None

        if isinstance(inter, CustomContext):
            prefix = inter.clean_prefix

            if inter.invoked_with in ("serverplaylist", "spl", "svp", "svpl") and inter.author.guild_permissions.manage_guild:

                interaction, bot = await select_bot_pool(inter, return_new=True)

                mode = ViewMode.guild_fav_manager

                await interaction.response.defer(ephemeral=True)

                inter, guild_data = await get_inter_guild_data(inter, bot)

            elif inter.invoked_with in ("integrations", "integrationmanager", "itg", "itgmgr", "itglist", "integrationlist"):
                mode = ViewMode.integrations_manager

        else:
            try:
                global_data = inter.global_guild_data
            except AttributeError:
                global_data = await bot.get_global_data(inter.guild_id, db_name=DBModel.guilds)
                try:
                    inter.global_guild_data = global_data
                except:
                    pass
            prefix = global_data['prefix'] or bot.default_prefix

        if not interaction:
            interaction = inter

        if not interaction.response.is_done():
            await inter.response.defer(ephemeral=True)

        try:
            user_data = inter.global_user_data
        except AttributeError:
            user_data = await bot.get_global_data(inter.author.id, db_name=DBModel.users)
            try:
                inter.global_user_data = user_data
            except:
                pass

        view = FavMenuView(bot=bot, ctx=inter, data=user_data, prefix=prefix, mode=mode)
        view.guild_data = guild_data

        embed = view.build_embed()

        if not embed:
            await inter.send("**This feature is not supported at the moment...**\n\n"
                             "`Spotify and YTDL support are not enabled.`", ephemeral=True)
            return

        if isinstance(inter, CustomContext):
            try:
                view.message = inter.store_message
                await inter.store_message.edit(embed=embed, view=view)
            except:
                view.message = await inter.send(embed=embed, view=view)
        else:
            try:
                await inter.edit_original_message(embed=embed, view=view)
            except:
                await inter.response.edit_message(embed=embed, view=view)

        await view.wait()

    @commands.Cog.listener("on_message_delete")
    async def player_message_delete(self, message: disnake.Message):

        if not message.guild:
            return

        try:

            player: LavalinkPlayer = self.bot.music.players[message.guild.id]

            if message.id != player.message.id:
                return

        except (AttributeError, KeyError):
            return

        thread = self.bot.get_channel(message.id)

        if not thread:
            return

        player.message = None
        await thread.edit(archived=True, locked=True, name=f"archived: {thread.name}")

    @commands.Cog.listener('on_resumed')
    async def resume_players_ready(self):

        for guild_id in list(self.bot.music.players):

            try:

                player: LavalinkPlayer = self.bot.music.players[guild_id]

                try:
                    channel_id = player.guild.me.voice.channel.id
                except AttributeError:
                    channel_id = player.channel_id

                vc = self.bot.get_channel(channel_id) or player.last_channel

                if not vc:
                    print(
                        f"{self.bot.user} - {player.guild.name} [{guild_id}] - Player finished due to lack of voice channel")
                    try:
                        await player.destroy()
                    except:
                        traceback.print_exc()
                    continue

                await player.connect(vc.id)

                if not player.is_paused and not player.is_playing:
                    await player.process_next()
                print(f"{self.bot.user} - {player.guild.name} [{guild_id}] - Player reconnected to the voice channel")
            except:
                traceback.print_exc()

    async def is_request_channel(self, ctx: Union[disnake.AppCmdInter, disnake.MessageInteraction, CustomContext], *,
                                 data: dict = None, ignore_thread=False) -> bool:

        if isinstance(ctx, (CustomContext, disnake.MessageInteraction)):
            return True

        try:
            bot = ctx.music_bot
            channel_ctx = bot.get_channel(ctx.channel_id)
        except AttributeError:
            bot = ctx.bot
            channel_ctx = ctx.channel

        if not self.bot.check_bot_forum_post(channel_ctx):
            return True

        try:
            player: LavalinkPlayer = bot.music.players[ctx.guild_id]

            if not player.static:
                return False

            if isinstance(channel_ctx, disnake.Thread) and player.text_channel == channel_ctx.parent:
                return not ignore_thread

            return player.text_channel == channel_ctx

        except KeyError:

            try:
                guild_data = ctx.guild_data
            except AttributeError:
                guild_data = data or await bot.get_data(ctx.guild_id, db_name=DBModel.guilds)

            try:
                channel = bot.get_channel(int(guild_data["player_controller"]["channel"]))
            except:
                channel = None

            if not channel:
                return False

            if isinstance(channel_ctx, disnake.Thread) and channel == channel_ctx.parent:
                return not ignore_thread

            return channel.id == channel_ctx.id

    async def check_channel(
            self,
            guild_data: dict,
            inter: Union[disnake.AppCmdInter, CustomContext],
            channel: Union[disnake.TextChannel, disnake.VoiceChannel, disnake.Thread],
            guild: disnake.Guild,
            bot: BotCore
    ):

        static_player = guild_data['player_controller']

        warn_message = None
        message: Optional[disnake.Message] = None

        try:
            channel_db = bot.get_channel(int(static_player['channel'])) or await bot.fetch_channel(
                int(static_player['channel']))
        except (TypeError, disnake.NotFound):
            channel_db = None
        except disnake.Forbidden:
            channel_db = bot.get_channel(inter.channel_id)
            warn_message = f"I don't have permission to access the channel <#{static_player['channel']}>, the player will be used in traditional mode."
            static_player["channel"] = None

        if not channel_db or channel_db.guild.id != inter.guild_id:
            await self.reset_controller_db(inter.guild_id, guild_data, inter)

        else:

            if channel_db.id != channel.id:

                try:
                    if isinstance(channel_db, disnake.Thread):

                        if not channel_db.parent:
                            await self.reset_controller_db(inter.guild_id, guild_data, inter)
                            channel_db = None

                        else:
                            if channel_db.owner != bot.user.id:

                                if not isinstance(channel_db.parent, disnake.ForumChannel):
                                    await self.reset_controller_db(inter.guild_id, guild_data, inter)
                                    channel_db = None
                                else:

                                    thread = None

                                    for t in channel_db.parent.threads:

                                        if t.owner_id == bot.user.id:
                                            try:
                                                message = await t.fetch_message(t.id)
                                            except disnake.NotFound:
                                                continue
                                            if not message or message.author.id != bot.user.id:
                                                continue
                                            thread = t
                                            break

                                    if not thread and guild.me.guild_permissions.read_message_history:
                                        async for t in channel_db.parent.archived_threads(limit=100):
                                            if t.owner_id == bot.user.id:
                                                try:
                                                    message = await t.fetch_message(t.id)
                                                except disnake.NotFound:
                                                    continue
                                                if not message or message.author.id != bot.user.id:
                                                    continue
                                                thread = t
                                                break

                                    if not thread:
                                        thread_wmessage = await channel_db.parent.create_thread(
                                            name=f"{bot.user} song-request",
                                            content="Post to request music.",
                                            auto_archive_duration=10080,
                                            slowmode_delay=5,
                                        )
                                        channel_db = thread_wmessage.thread
                                        message = thread_wmessage.message
                                    else:
                                        channel_db = thread

                            thread_kw = {}

                            if channel_db.locked and channel_db.permissions_for(guild.me).manage_threads:
                                thread_kw.update({"locked": False, "archived": False})

                            elif channel_db.archived and channel_db.owner_id == bot.user.id:
                                thread_kw["archived"] = False

                            if thread_kw:
                                await channel_db.edit(**thread_kw)

                            elif isinstance(channel.parent, disnake.ForumChannel):
                                warn_message = f"**{bot.user.mention} does not have permission to manage topics " \
                                                f"to unarchive/unlock the topic: {channel_db.mention}**"

                except AttributeError:
                    pass

                if channel_db:

                    channel_db_perms = channel_db.permissions_for(guild.me)

                    channel = bot.get_channel(inter.channel.id)

                    if isinstance(channel, disnake.Thread):
                        send_message_perm = getattr(channel_db, "parent", channel_db).permissions_for(channel.guild.me).send_messages_in_threads
                    else:
                        send_message_perm = channel_db.permissions_for(channel.guild.me).send_messages

                    if not send_message_perm:
                        raise GenericError(
                            f"**{bot.user.mention} does not have permission to send messages in channel <#{static_player['channel']}>**\n"
                            "If you want to reset the music request channel configuration, use the /reset or /setup command again..."
                        )

                    if not channel_db_perms.embed_links:
                        raise GenericError(
                            f"**{bot.user.mention} does not have permission to attach links/embeds in channel <#{static_player['channel']}>**\n"
                            "If you want to reset the music request channel configuration, use the /reset or /setup command again..."
                        )

        return channel_db, warn_message, message

    async def process_player_interaction(
            self,
            interaction: Union[disnake.MessageInteraction, disnake.ModalInteraction],
            command: Optional[disnake.AppCmdInter],
            kwargs: dict
    ):

        if not command:
            raise GenericError("Command not found/implemented.")

        await check_cmd(command, interaction)

        await command(interaction, **kwargs)

        try:
            player: LavalinkPlayer = self.bot.music.players[interaction.guild_id]
            player.interaction_cooldown = True
            await asyncio.sleep(1)
            player.interaction_cooldown = False
            await command._max_concurrency.release(interaction)
        except (KeyError, AttributeError):
            pass

    @commands.Cog.listener("on_dropdown")
    async def guild_pin(self, interaction: disnake.MessageInteraction):

        if not self.bot.bot_ready:
            await interaction.send("I am still initializing...\nPlease wait a little longer...", ephemeral=True)
            return

        if interaction.data.custom_id != "player_guild_pin":
            return

        if not interaction.data.values:
            await interaction.response.defer()
            return

        if not interaction.user.voice:
            await interaction.send("You must join a voice channel to use this.", ephemeral=True)
            return

        await interaction.response.defer(ephemeral=True)

        guild_data = await self.bot.get_data(interaction.guild_id, db_name=DBModel.guilds)

        try:
            query = interaction.data.values[0]
        except KeyError:
            await interaction.send("**The selected item was not found in the database...**", ephemeral=True)
            await send_idle_embed(interaction.message, bot=self.bot, guild_data=guild_data, force=True)
            return

        kwargs = {
            "query": f"> pin: {query}",
            "position": 0,
            "options": False,
            "manual_selection": True,
            "source": "ytsearch",
            "repeat_amount": 0,
            "server": None,
            "force_play": "no"
        }

        try:
            await self.play.callback(self=self, inter=interaction, **kwargs)
        except Exception as e:
            self.bot.dispatch('interaction_player_error', interaction, e)

    @commands.Cog.listener("on_dropdown")
    async def player_dropdown_event(self, interaction: disnake.MessageInteraction):

        if not interaction.data.custom_id.startswith("musicplayer_dropdown_"):
            return

        if not interaction.values:
            await interaction.response.defer()
            return

        await self.player_controller(interaction, interaction.values[0])

    @commands.Cog.listener("on_button_click")
    async def player_button_event(self, interaction: disnake.MessageInteraction):

        if not interaction.data.custom_id.startswith("musicplayer_"):
            return

        await self.player_controller(interaction, interaction.data.custom_id)

    async def check_stage_title(self, inter, bot: BotCore, player: LavalinkPlayer):

        time_limit = 30 if isinstance(player.guild.me.voice.channel, disnake.VoiceChannel) else 120

        if player.stage_title_event and (time_:=int((disnake.utils.utcnow() - player.start_time).total_seconds())) < time_limit and not (await bot.is_owner(inter.author)):
            raise GenericError(
                f"**Você terá que aguardar {time_format((time_limit - time_) * 1000, use_names=True)} para usar essa função "
                f"com o anúncio automático do palco ativo...**"
            )

    async def player_controller(self, interaction: disnake.MessageInteraction, control: str, **kwargs):

        if not self.bot.bot_ready:
            await interaction.send("I am still initializing...", ephemeral=True)
            return

        if not interaction.guild_id:
            await interaction.response.edit_message(components=None)
            return

        cmd_kwargs = {}

        cmd: Optional[disnake.AppCmdInter] = None

        if control in (
                PlayerControls.embed_forceplay,
                PlayerControls.embed_enqueue_track,
                PlayerControls.embed_enqueue_playlist,
        ):

            try:
                try:
                    if not (url:=interaction.message.embeds[0].author.url):
                        return
                except:
                    return

                try:
                    await self.player_interaction_concurrency.acquire(interaction)
                except:
                    raise GenericError("Há uma música sendo processada no momento...")

                bot: Optional[BotCore] = None
                player: Optional[LavalinkPlayer] = None
                channel: Union[disnake.TextChannel, disnake.VoiceChannel, disnake.StageChannel, disnake.Thread] = None
                author: Optional[disnake.Member] = None

                for b in sorted(self.bot.pool.bots, key=lambda b: b.identifier, reverse=True):

                    try:
                        p = b.music.players[interaction.guild_id]
                    except KeyError:
                        if c := b.get_channel(interaction.channel_id):
                            bot = b
                            channel = c
                            author = c.guild.get_member(interaction.author.id)
                        continue

                    if p.guild.me.voice and interaction.author.id in p.guild.me.voice.channel.voice_states:

                        if p.locked:
                            raise GenericError(
                                "**Não é possível executar essa ação com o processamento da música em andamento "
                                "(por favor aguarde mais alguns segundos e tente novamente).**")

                        player = p
                        bot = b
                        channel = player.text_channel
                        author = channel.guild.get_member(interaction.author.id)
                        break

                if not channel:
                    raise GenericError("Não há bots disponíveis no momento.")

                if not author.voice:
                    raise GenericError("Você deve entrar em um canal de voz pra usar esse botão....")

                try:
                    node = player.node
                except:
                    node: Optional[wavelink.Node] = None

                try:
                    interaction.author = author
                except AttributeError:
                    pass

                if PlayerControls.embed_forceplay:
                    await check_player_perm(inter=interaction, bot=bot, channel=channel)

                vc_id: int = author.voice.channel.id

                can_connect(channel=author.voice.channel, guild=channel.guild)

                await interaction.response.defer()

                if control == PlayerControls.embed_enqueue_playlist:

                    if (retry_after := self.bot.pool.enqueue_playlist_embed_cooldown.get_bucket(interaction).update_rate_limit()):
                        raise GenericError(
                            f"**Você terá que aguardar {int(retry_after)} segundo(s) pra adicionar uma playlist no player atual.**")

                    if not player:
                        player = await self.create_player(inter=interaction, bot=bot, guild=channel.guild,
                                                          channel=channel, node=node)

                    await self.check_player_queue(interaction.author, bot, interaction.guild_id)
                    result, node = await self.get_tracks(url, author, source=False, node=player.node, bot=bot)
                    result = await self.check_player_queue(interaction.author, bot, interaction.guild_id, tracks=result)
                    player.queue.extend(result.tracks)
                    await interaction.send(f"{interaction.author.mention}, a playlist [`{result.name}`](<{url}>) foi adicionada com sucesso!{player.controller_link}", ephemeral=True)
                    if not player.is_connected:
                        await player.connect(vc_id)
                    if not player.current:
                        await player.process_next()

                else:

                    track: Optional[LavalinkTrack, PartialTrack] = None
                    seek_status = False

                    if player:

                        if control == PlayerControls.embed_forceplay and player.current and (player.current.uri.startswith(url) or url.startswith(player.current.uri)):
                            await self.check_stage_title(inter=interaction, bot=bot, player=player)
                            await player.seek(0)
                            player.set_command_log("voltou para o início da música.", emoji="⏪")
                            await asyncio.sleep(3)
                            await player.update_stage_topic()
                            await asyncio.sleep(7)
                            seek_status = True

                        else:

                            for t in list(player.queue):
                                if t.uri.startswith(url) or url.startswith(t.uri):
                                    track = t
                                    player.queue.remove(t)
                                    break

                            if not track:
                                for t in list(player.played):
                                    if t.uri.startswith(url) or url.startswith(t.uri):
                                        track = t
                                        player.played.remove(t)
                                        break

                                if not track:

                                    for t in list(player.failed_tracks):
                                        if t.uri.startswith(url) or url.startswith(t.uri):
                                            track = t
                                            player.failed_tracks.remove(t)
                                            break

                    if not seek_status:

                        if not track:

                            if (retry_after := self.bot.pool.enqueue_track_embed_cooldown.get_bucket(interaction).update_rate_limit()):
                                raise GenericError(
                                    f"**Você terá que aguardar {int(retry_after)} segundo(s) para adicionar uma nova música na fila.**")

                            if control == PlayerControls.embed_enqueue_track:
                                await self.check_player_queue(interaction.author, bot, interaction.guild_id)

                            result, node = await self.get_tracks(url, author, source=False, node=node, bot=bot)

                            try:
                                track = result.tracks[0]
                            except:
                                track = result[0]

                        if control == PlayerControls.embed_enqueue_track:

                            if not player:
                                player = await self.create_player(inter=interaction, bot=bot, guild=channel.guild,
                                                                  channel=channel, node=node)
                            await self.check_player_queue(interaction.author, bot, interaction.guild_id)
                            player.queue.append(track)
                            player.update = True
                            await interaction.send(f"{author.mention}, a música [`{track.title}`](<{track.uri}>) foi adicionada na fila.{player.controller_link}", ephemeral=True)
                            if not player.is_connected:
                                await player.connect(vc_id)
                            if not player.current:
                                await player.process_next()

                        else:
                            if not player:
                                player = await self.create_player(inter=interaction, bot=bot, guild=channel.guild,
                                                                  channel=channel, node=node)
                            else:
                                await self.check_stage_title(inter=interaction, bot=bot, player=player)
                            player.queue.insert(0, track)
                            if not player.is_connected:
                                await player.connect(vc_id)
                            await self.process_music(inter=interaction, player=player, force_play="yes")

            except Exception as e:
                self.bot.dispatch('interaction_player_error', interaction, e)
                if not isinstance(e, GenericError):
                    await asyncio.sleep(5)
            try:
                await self.player_interaction_concurrency.release(interaction)
            except:
                pass
            return

        if control == PlayerControls.embed_add_fav:

            try:
                embed = interaction.message.embeds[0]
            except IndexError:
                await interaction.send("The message embed was removed....", ephemeral=True)
                return

            if (retry_after := self.bot.pool.add_fav_embed_cooldown.get_bucket(interaction).update_rate_limit()):
                await interaction.send(
                    f"**You will have to wait {int(retry_after)} second(s) to add a new favorite.**",
                    ephemeral=True)
                return

            await interaction.response.defer()

            user_data = await self.bot.get_global_data(interaction.author.id, db_name=DBModel.users)

            if self.bot.config["MAX_USER_FAVS"] > 0 and not (await self.bot.is_owner(interaction.author)):

                if (current_favs_size := len(user_data["fav_links"])) > self.bot.config["MAX_USER_FAVS"]:
                    await interaction.edit_original_message(f"The number of items in your Favorites exceeds "
                                                            f"the maximum allowed amount ({self.bot.config['MAX_USER_FAVS']}).")
                    return

                if (current_favs_size + (user_favs := len(user_data["fav_links"]))) > self.bot.config["MAX_USER_FAVS"]:
                    await interaction.edit_original_message(
                        "You don't have enough space to add all your favorites...\n"
                        f"Current limit: {self.bot.config['MAX_USER_FAVS']}\n"
                        f"Number of saved favorites: {user_favs}\n"
                        f"You need: {(current_favs_size + user_favs) - self.bot.config['MAX_USER_FAVS']}")
                    return

            fav_name = embed.author.name[1:]

            user_data["fav_links"][fav_name] = embed.author.url

            await self.bot.update_global_data(interaction.author.id, user_data, db_name=DBModel.users)

            global_data = await self.bot.get_global_data(interaction.guild_id, db_name=DBModel.guilds)

            try:
                cmd = f"</play:" + str(self.bot.pool.controller_bot.get_global_command_named("play",
                                                                                             cmd_type=disnake.ApplicationCommandType.chat_input).id) + ">"
            except AttributeError:
                cmd = "/play"

            try:
                interaction.message.embeds[0].fields[0].value = f"{interaction.author.mention} " + \
                                                                interaction.message.embeds[0].fields[0].value.replace(
                                                                    interaction.author.mention, "")
            except IndexError:
<<<<<<< HEAD
                interaction.message.embeds[0].add_field(name="**Members who liked the playlist:**",
                                                        value=interaction.author.mention)

            await interaction.send(embed=disnake.Embed(
                description=f"[`{fav_name}`](<{embed.author.url}>) **has been added to your Favorites!**\n\n"
                            "**How to use?**\n"
                            f"* Using the command {cmd} (selecting the favorite from the autocomplete search)\n"
                            "* Clicking on the play favorite button/select of the player integration.\n"
                            "* Using the command {global_data['prefix'] or self.bot.default_prefix}{self.bot.get_cog('Music').play_legacy.name} without including a name or link of a song/video.\n"
=======
                interaction.message.embeds[0].add_field(name="**Membros que favoritaram o link:**",
                                                        value=interaction.author.mention)

            await interaction.send(embed=disnake.Embed(
                description=f"[`{fav_name}`](<{embed.author.url}>) **foi adicionado nos seus favoritos!**\n\n"
                            "**Como usar?**\n"
                            f"* Usando o comando {cmd} (selecionando o favorito no preenchimento automático da busca)\n"
                            "* Clicando no botão/select de tocar favorito/integração do player.\n"
                            f"* Usando o comando {global_data['prefix'] or self.bot.default_prefix}{self.play_legacy.name} sem incluir um nome ou link de uma música/vídeo.\n"
>>>>>>> 1104df51


            ).set_footer(text=f"Caso queira ver todos os seus favoritos use o comando {global_data['prefix'] or self.bot.default_prefix}{self.fav_manager_legacy.name}"), ephemeral=True)

            if not interaction.message.flags.ephemeral:
                if not interaction.guild:
                    await (await interaction.original_response()).edit(embed=interaction.message.embeds[0])
                else:
                    await interaction.message.edit(embed=interaction.message.embeds[0])
            return

        if not interaction.guild:
            await interaction.response.edit_message(components=None)
            return

        try:

            if control == "musicplayer_request_channel":
                cmd = self.bot.get_slash_command("setup")
                cmd_kwargs = {"target": interaction.channel}
                await self.process_player_interaction(interaction, cmd, cmd_kwargs)
                return

            if control == PlayerControls.fav_manager:

                if str(interaction.user.id) not in interaction.message.content:
                    await interaction.send("You cannot interact here!", ephemeral=True)
                    return

                cmd = self.bot.pool.controller_bot.get_slash_command("fav_manager")
                await self.process_player_interaction(interaction, cmd, cmd_kwargs)
                return

            if control == PlayerControls.integration_manager:

                if str(interaction.user.id) not in interaction.message.content:
                    await interaction.send("You cannot interact here!", ephemeral=True)
                    return

                cmd = self.bot.pool.controller_bot.get_slash_command("integrations")
                await self.process_player_interaction(interaction, cmd, cmd_kwargs)
                return

            if control == PlayerControls.add_song:

                if not interaction.user.voice:
                    raise GenericError("**You must join a voice channel to use this button.**")

                await interaction.response.send_modal(
                    title="Request a song",
                    custom_id=f"modal_add_song" + (f"_{interaction.message.id}" if interaction.message.thread else ""),
                    components=[
                        disnake.ui.TextInput(
                            style=disnake.TextInputStyle.short,
                            label="Name/Link for the song",
                            placeholder="youtube/spotify/soundcloud/...",
                            custom_id="song_input",
                            max_length=150,
                            required=True
                        ),
                        disnake.ui.TextInput(
                            style=disnake.TextInputStyle.short,
                            label="Queue position",
                            placeholder="Enter a number, or leave it blank to add the song at the end",
                            custom_id="song_position",
                            max_length=3,
                            required=False
                        ),
                    ]
                )

                return

            if control == PlayerControls.enqueue_fav:

                cmd_kwargs = {
                    "query": kwargs.get("query", ""),
                    "position": 0,
                    "options": False,
                    "source": None,
                    "repeat_amount": 0,
                    "server": None,
                    "force_play": "no"
                }

                cmd_kwargs["manual_selection"] = not cmd_kwargs["query"]

                cmd = self.bot.get_slash_command("play")

            else:

                try:
                    player: LavalinkPlayer = self.bot.music.players[interaction.guild_id]
                except KeyError:
                    await interaction.send("There is no active player in the server...", ephemeral=True)
                    await send_idle_embed(interaction.message, bot=self.bot)
                    return

                if interaction.message != player.message:
                    return

                if player.interaction_cooldown:
                    raise GenericError("The player is on cooldown, please try again later.")

                try:
                    vc = player.guild.me.voice.channel
                except AttributeError:
                    await player.destroy(force=True)
                    return

                if control == PlayerControls.help_button:
                    embed = disnake.Embed(
                        description="📘 **BUTTON INFORMATION** 📘\n\n"
                                    "⏯️ `= Pause/Resume the music.`\n"
                                    "⏮️ `= Go back to the previously played music.`\n"
                                    "⏭️ `= Skip to the next music.`\n"
                                    "🔀 `= Shuffle the queue.`\n"
                                    "🎶 `= Add music/playlist/favorite.`\n"
                                    "⏹️ `= Stop the player and disconnect me from the channel.`\n"
                                    "📑 `= Display the music queue.`\n"
                                    "🛠️ `= Change some player settings:`\n"
                                    "`volume / nightcore effect / repeat / restricted mode.`\n",
                        color=self.bot.get_color(interaction.guild.me)
                    )

                    await interaction.response.send_message(embed=embed, ephemeral=True)
                    return

                if not interaction.author.voice or interaction.author.voice.channel != vc:
                    raise GenericError(f"You must be in the <#{vc.id}> channel to use the player buttons.")

                if control == PlayerControls.miniqueue:
                    await is_dj().predicate(interaction)
                    player.mini_queue_enabled = not player.mini_queue_enabled
                    player.set_command_log(
                        emoji="📑",
                        text=f"{interaction.author.mention} {'enabled' if player.mini_queue_enabled else 'disabled'} "
                             f"the player's mini queue."
                    )
                    await player.invoke_np(interaction=interaction)
                    return

                try:
                    await self.player_interaction_concurrency.acquire(interaction)
                except commands.MaxConcurrencyReached:
                    raise GenericError(
                        "**You have an ongoing interaction!**\n`If it's a hidden message, avoid clicking \"Dismiss message\".`")

                if control == PlayerControls.add_favorite:

                    if not player.current:
                        await interaction.send("**There is no music playing currently....**", ephemeral=True)
                        return

                    choices = {}
                    msg = ""

                    if player.current.uri:
                        choices["Track"] = {
                            "name": player.current.title,
                            "url": player.current.uri,
                            "emoji": "🎵"
                        }
                        msg += f"**Music:** [`{player.current.title}`]({player.current.uri})\n"

                    if player.current.album_url:
                        choices["Album"] = {
                            "name": player.current.album_name,
                            "url": player.current.album_url,
                            "emoji": "💽"
                        }
                        msg += f"**Album:** [`{player.current.album_name}`]({player.current.album_url})\n"

                    if player.current.playlist_url:
                        choices["Playlist"] = {
                            "name": player.current.playlist_name,
                            "url": player.current.playlist_url,
                            "emoji": "<:music_queue:703761160679194734>"
                        }
                        msg += f"**Playlist:** [`{player.current.playlist_name}`]({player.current.playlist_url})\n"

                    if not choices:
                        try:
                            await self.player_interaction_concurrency.release(interaction)
                        except:
                            pass
                        await interaction.send(
                            embed=disnake.Embed(
                                color=self.bot.get_color(interaction.guild.me),
                                description="### There are no items to favorite in the current song."
                            ), ephemeral=True
                        )
                        return

                    if len(choices) == 1:
                        select_type, info = list(choices.items())[0]

                    else:
                        view = SelectInteraction(
                            user=interaction.author, timeout=30,
                            opts=[disnake.SelectOption(label=k, description=v["name"][:50], emoji=v["emoji"]) for k,v in choices.items()]
                        )

                        await interaction.send(
                            embed=disnake.Embed(
                                color=self.bot.get_color(interaction.guild.me),
                                description=f"### Select an item from the current music to add to your favorites:"
                                            f"\n\n{msg}"
                            ), view=view, ephemeral=True
                        )

                        await view.wait()

                        select_interaction = view.inter

                        if not select_interaction or view.selected is False:
                            try:
                                await self.player_interaction_concurrency.release(interaction)
                            except:
                                pass
                            await interaction.edit_original_message(
                                embed=disnake.Embed(
                                    color=self.bot.get_color(interaction.guild.me),
                                    description="### Operation canceled!"
                                ), view=None
                            )
                            return

                        interaction = select_interaction

                        select_type = view.selected
                        info = choices[select_type]

                    await interaction.response.defer()

                    user_data = await self.bot.get_global_data(interaction.author.id, db_name=DBModel.users)

                    if self.bot.config["MAX_USER_FAVS"] > 0 and not (await self.bot.is_owner(interaction.author)):

                        if len(user_data["fav_links"]) >= self.bot.config["MAX_USER_FAVS"]:
                            await interaction.edit_original_message(
                                embed=disnake.Embed(
                                    color=self.bot.get_color(interaction.guild.me),
                                    description="You don't have enough space to add all your favorites to your file...\n"
                                                f"Current limit: {self.bot.config['MAX_USER_FAVS']}"
                                ), view=None)
                            return

                    user_data["fav_links"][fix_characters(info["name"], self.bot.config["USER_FAV_MAX_URL_LENGTH"])] = info["url"]

                    await self.bot.update_global_data(interaction.author.id, user_data, db_name=DBModel.users)

                    self.bot.dispatch("fav_add", interaction.user, user_data, f"[`{info['name']}`]({info['url']})")

                    global_data = await self.bot.get_global_data(interaction.author.id, db_name=DBModel.guilds)

                    try:
                        slashcmd = f"</play:" + str(self.bot.pool.controller_bot.get_global_command_named("play", cmd_type=disnake.ApplicationCommandType.chat_input).id) + ">"
                    except AttributeError:
                        slashcmd = "/play"

                    await interaction.edit_original_response(
                        embed=disnake.Embed(
                            color=self.bot.get_color(interaction.guild.me),
                            description="### Item added/edited successfully to your favorites:\n\n"
                                        f"**{select_type}:** [`{info['name']}`]({info['url']})\n\n"
                                        f"### How to use?\n"
                                        f"* Using the command {slashcmd} (in the autocomplete search)\n"
                                        f"* Clicking on the favorite/play button/select of the player integration.\n"
                                        f"* Using the command {global_data['prefix'] or self.bot.default_prefix}{self.play_legacy.name} without including a name or link of a music/video."
                        ), view=None
                    )

                    try:
                        await self.player_interaction_concurrency.release(interaction)
                    except:
                        pass

                    return

                if control == PlayerControls.lyrics:
                    if not player.current:
                        try:
                            await self.player_interaction_concurrency.release(interaction)
                        except:
                            pass
                        await interaction.send("**I'm not currently playing anything...**", ephemeral=True)
                        return

                    if not player.current.ytid:
                        try:
                            await self.player_interaction_concurrency.release(interaction)
                        except:
                            pass
                        await interaction.send("Currently only YouTube music is supported.", ephemeral=True)
                        return

                    not_found_msg = "No lyrics available for the current song..."

                    await interaction.response.defer(ephemeral=True, with_message=True)

                    if player.current.info["extra"].get("lyrics") is None:
                        player.current.info["extra"]["lyrics"] = await player.node.fetch_ytm_lyrics(player.current.ytid)
                    elif not player.current.info["extra"]["lyrics"]:
                        try:
                            await self.player_interaction_concurrency.release(interaction)
                        except:
                            pass
                        await interaction.edit_original_message(f"**{not_found_msg}**")
                        return

                    if not player.current.info["extra"]["lyrics"]:
                        try:
                            await self.player_interaction_concurrency.release(interaction)
                        except:
                            pass
                        player.current.info["extra"]["lyrics"] = {}
                        await interaction.edit_original_message(f"**{not_found_msg}**")
                        return

                    player.current.info["extra"]["lyrics"]["track"]["albumArt"] = player.current.info["extra"]["lyrics"]["track"]["albumArt"][:-1]

                    try:
                        lyrics_string = "\n".join([d['line'] for d in  player.current.info["extra"]["lyrics"]['lines']])
                    except KeyError:
                        lyrics_string = player.current.info["extra"]["lyrics"]["text"]

                    try:
                        await self.player_interaction_concurrency.release(interaction)
                    except:
                        pass

                    await interaction.edit_original_message(
                        embed=disnake.Embed(
                            description=f"### Song Lyrics: [{player.current.title}]({player.current.uri})\n{lyrics_string}",
                            color=self.bot.get_color(player.guild.me)
                        )
                    )
                    return

                if control == PlayerControls.volume:
                    cmd_kwargs = {"value": None}

                elif control == PlayerControls.queue:
                    cmd = self.bot.get_slash_command("queue").children.get("display")

                elif control == PlayerControls.shuffle:
                    cmd = self.bot.get_slash_command("queue").children.get("shuffle")

                elif control == PlayerControls.seek_to_start:
                    cmd = self.bot.get_slash_command("seek")
                    cmd_kwargs = {"position": "0"}

                elif control == PlayerControls.pause_resume:
                    control = PlayerControls.pause if not player.paused else PlayerControls.resume

                elif control == PlayerControls.loop_mode:

                    if player.loop == "current":
                        cmd_kwargs['mode'] = 'queue'
                    elif player.loop == "queue":
                        cmd_kwargs['mode'] = 'off'
                    else:
                        cmd_kwargs['mode'] = 'current'

                elif control == PlayerControls.skip:
                    cmd_kwargs = {"query": None, "play_only": "no"}

            if not cmd:
                cmd = self.bot.get_slash_command(control[12:])

            await self.process_player_interaction(
                interaction=interaction,
                command=cmd,
                kwargs=cmd_kwargs
            )

            try:
                await self.player_interaction_concurrency.release(interaction)
            except:
                pass

        except Exception as e:
            try:
                await self.player_interaction_concurrency.release(interaction)
            except:
                pass
            self.bot.dispatch('interaction_player_error', interaction, e)

    @commands.Cog.listener("on_modal_submit")
    async def song_request_modal(self, inter: disnake.ModalInteraction):

        if inter.custom_id.startswith("modal_add_song"):

            try:

                query = inter.text_values["song_input"]
                position = inter.text_values["song_position"]

                if position:
                    if not position.isdigit():
                        raise GenericError("**The position in the queue must be a number.**")
                    position = int(position)

                    if position < 1:
                        raise GenericError("**The position in the queue must be 1 or higher.**")

                kwargs = {
                    "query": query,
                    "position": position or 0,
                    "options": False,
                    "manual_selection": True,
                    "source": None,
                    "repeat_amount": 0,
                    "server": None,
                    "force_play": "no",
                }

                await self.process_player_interaction(
                    interaction=inter,
                    command=self.bot.get_slash_command("play"),
                    kwargs=kwargs,
                )
            except Exception as e:
                self.bot.dispatch('interaction_player_error', inter, e)

    async def delete_message(self, message: disnake.Message, delay: int = None, ignore=False):

        if ignore:
            return

        try:
            is_forum = isinstance(message.channel.parent, disnake.ForumChannel)
        except AttributeError:
            is_forum = False

        if message.is_system() and is_forum:
            return

        if message.channel.permissions_for(message.guild.me).manage_messages or message.author.id == self.bot.user.id:

            try:
                await message.delete(delay=delay)
            except:
                traceback.print_exc()

    @commands.Cog.listener("on_song_request")
    async def song_requests(self, ctx: Optional[CustomContext], message: disnake.Message):

        if ctx.command or message.mentions:
            return

        if message.author.bot and not isinstance(message.channel, disnake.StageChannel):
            return

        try:
            data = await self.bot.get_data(message.guild.id, db_name=DBModel.guilds)
        except AttributeError:
            return

        player: Optional[LavalinkPlayer] = self.bot.music.players.get(message.guild.id)

        if player and isinstance(message.channel, disnake.Thread) and not player.static:

            try:
                if player.text_channel.id != message.id:
                    return
            except AttributeError:
                return

            if not player.controller_mode:
                return

            text_channel = message.channel

        else:

            static_player = data['player_controller']

            channel_id = static_player['channel']

            if not channel_id:
                return

            if isinstance(message.channel, disnake.Thread):
                if isinstance(message.channel.parent, disnake.TextChannel):
                    if str(message.channel.parent.id) != channel_id:
                        return
                elif str(message.channel.id) != channel_id:
                    return
            elif str(message.channel.id) != channel_id:
                return

            text_channel = self.bot.get_channel(int(channel_id)) or await self.bot.fetch_channel(int(channel_id))

            if not text_channel:
                await self.reset_controller_db(message.guild.id, data)
                return

            if isinstance(text_channel, disnake.Thread):
                send_message_perm = text_channel.parent.permissions_for(message.guild.me).send_messages_in_threads
            else:
                send_message_perm = text_channel.permissions_for(message.guild.me).send_messages

            if not send_message_perm:
                return

            if not self.bot.intents.message_content:

                if self.song_request_cooldown.get_bucket(message).update_rate_limit():
                    return

                await message.channel.send(
                    message.author.mention,
                    embed=disnake.Embed(
                        description="Unfortunately, I cannot check the content of your message...\n"
                                    "Try adding music using **/play** or click on one of the buttons below:",
                        color=self.bot.get_color(message.guild.me)
                    ),
                    components=song_request_buttons, delete_after=20
                )
                return

        if message.content.startswith("/") or message.is_system():
            await self.delete_message(message)
            return

        try:
            if isinstance(message.channel, disnake.Thread):

                if isinstance(message.channel.parent, disnake.ForumChannel):

                    if data['player_controller']["channel"] != str(message.channel.id):
                        return
                    if message.is_system():
                        await self.delete_message(message, ignore=data['player_controller']['purge_mode'] != SongRequestPurgeMode.on_message)

        except AttributeError:
            pass

        msg = None
        error = None
        has_exception = None

        try:
            if message.author.bot:
                if message.is_system() and not isinstance(message.channel, disnake.Thread):
                    await self.delete_message(message, ignore=data['player_controller']['purge_mode'] != SongRequestPurgeMode.on_message)
                if message.author.id == self.bot.user.id:
                    await self.delete_message(message, delay=15, ignore=data['player_controller']['purge_mode'] != SongRequestPurgeMode.on_message)
                return

            if not message.content:

                if message.type == disnake.MessageType.thread_starter_message:
                    return

                if message.is_system():
                    await self.delete_message(message)
                    return

                try:
                    attachment = message.attachments[0]
                except IndexError:
                    await message.channel.send(f"{message.author.mention} you must send a link/name of the song.")
                    return

                else:

                    if attachment.size > 18000000:
                        await message.channel.send(f"{message.author.mention} the file you sent must be smaller than 18mb.")
                        return

                    if attachment.content_type not in self.audio_formats:
                        await message.channel.send(f"{message.author.mention} the file you sent must be an audio file.")
                        return

                    message.content = attachment.url

            try:
                await self.song_request_concurrency.acquire(message)
            except:

                await message.channel.send(
                    f"{message.author.mention} you must wait for your previous song request to load...",
                )

                await self.delete_message(message, ignore=data['player_controller']['purge_mode'] != SongRequestPurgeMode.on_message)
                return

            message.content = message.content.strip("<>")

            urls = URL_REG.findall(message.content)

            if not urls:
                source = self.bot.config["DEFAULT_SEARCH_PROVIDER"]

            else:
                source = False
                message.content = urls[0]

                if "&list=" in message.content:

                    view = SelectInteraction(
                        user=message.author,
                        opts=[
                            disnake.SelectOption(label="Music", emoji="🎵",
                                                 description="Load only the music from the link.", value="music"),
                            disnake.SelectOption(label="Playlist", emoji="🎶",
                                                 description="Load playlist with the current music.", value="playlist"),
                        ], timeout=30)

                    embed = disnake.Embed(
                        description="**The link contains a video with a playlist.**\n"
                                    f'Select an option within <t:{int((disnake.utils.utcnow() + datetime.timedelta(seconds=30)).timestamp())}:R> to proceed.',
                        color=self.bot.get_color(message.guild.me)
                    )

                    msg = await message.channel.send(message.author.mention, embed=embed, view=view)

                    await view.wait()

                    try:
                        await view.inter.response.defer()
                    except:
                        pass

                    if view.selected == "music":
                        message.content = YOUTUBE_VIDEO_REG.match(message.content).group()

            await self.parse_song_request(message, text_channel, data, response=msg, source=source)

        except GenericError as e:
            error = f"{message.author.mention}. {e}"

        except Exception as e:
            try:
                error_msg, full_error_msg, kill_process, components, mention_author = parse_error(ctx, e)
            except:
                has_exception = e
            else:
                if not error_msg:
                    has_exception = e
                    error = f"{message.author.mention} **an error occurred while trying to get results for your search:** ```py\n{error_msg}```"
                else:
                    error = f"{message.author.mention}. {error_msg}"

        if error:

            await self.delete_message(message, ignore=data['player_controller']['purge_mode'] != SongRequestPurgeMode.on_message)

            try:
                if msg:
                    await msg.edit(content=error, embed=None, view=None)
                else:
                    await message.channel.send(error, delete_after=9)
            except:
                traceback.print_exc()

        await self.song_request_concurrency.release(message)

        if has_exception and self.bot.config["AUTO_ERROR_REPORT_WEBHOOK"]:

            cog = self.bot.get_cog("ErrorHandler")

            if not cog:
                return

            max_concurrency = cog.webhook_max_concurrency

            await max_concurrency.acquire(message)

            try:
                try:
                    error_msg, full_error_msg, kill_process, components, mention_author = parse_error(message, has_exception)
                except:
                    full_error_msg = has_exception

                embed = disnake.Embed(
                    title="An error occurred in a server (song-request):",
                    timestamp=disnake.utils.utcnow(),
                    description=f"```py\n{repr(has_exception)[:2030].replace(self.bot.http.token, 'mytoken')}```"
                )

                embed.set_footer(
                    text=f"{message.author} [{message.author.id}]",
                    icon_url=message.author.display_avatar.with_static_format("png").url
                )

                embed.add_field(
                    name="Server:", inline=False,
                    value=f"```\n{disnake.utils.escape_markdown(ctx.guild.name)}\nID: {ctx.guild.id}```"
                )

                embed.add_field(
                    name="Music request content:", inline=False,
                    value=f"```\n{message.content}```"
                )

                embed.add_field(
                    name="Text channel:", inline=False,
                    value=f"```\n{disnake.utils.escape_markdown(ctx.channel.name)}\nID: {ctx.channel.id}```"
                )

                if vc := ctx.author.voice:
                    embed.add_field(
                        name="Voice channel (user):", inline=False,
                        value=f"```\n{disnake.utils.escape_markdown(vc.channel.name)}" +
                              (f" ({len(vc.channel.voice_states)}/{vc.channel.user_limit})"
                               if vc.channel.user_limit else "") + f"\nID: {vc.channel.id}```"
                    )

                if vcbot := ctx.guild.me.voice:
                    if vcbot.channel != vc.channel:
                        embed.add_field(
                            name="Voice channel (bot):", inline=False,
                            value=f"{vc.channel.name}" +
                                  (f" ({len(vc.channel.voice_states)}/{vc.channel.user_limit})"
                                   if vc.channel.user_limit else "") + f"\nID: {vc.channel.id}```"
                        )

                if ctx.guild.icon:
                    embed.set_thumbnail(url=ctx.guild.icon.with_static_format("png").url)

                await cog.send_webhook(
                    embed=embed,
                    file=string_to_file(full_error_msg, "error_traceback_songrequest.txt")
                )

            except:
                traceback.print_exc()

            await asyncio.sleep(20)

            try:
                await max_concurrency.release(message)
            except:
                pass


    async def process_music(
            self, inter: Union[disnake.Message, disnake.MessageInteraction, disnake.AppCmdInter, CustomContext, disnake.ModalInteraction],
            player: LavalinkPlayer, force_play: str = "no", ephemeral=True, log_text = "", emoji="",
            warn_message: str = "", user_data: dict = None, reg_query: str = None
    ):

        if not player.current:
            if warn_message:
                player.set_command_log(emoji="⚠️", text=warn_message)
            await player.process_next()
        elif force_play == "yes":
            player.set_command_log(
                emoji="▶️",
                text=f"{inter.author.mention} adicionou a música atual para tocar imediatamente."
            )
            await player.track_end()
            await player.process_next()
        #elif player.current.autoplay:
        #    player.set_command_log(text=log_text, emoji=emoji)
        #    await player.track_end()
        #    await player.process_next()
        else:
            if ephemeral:
                player.set_command_log(text=log_text, emoji=emoji)
            player.update = True

        if reg_query is not None:

            if not user_data:
                user_data = await self.bot.get_global_data(inter.author.id, db_name=DBModel.users)

            try:
                user_data["last_tracks"].remove(reg_query)
            except:
                pass

            if len(user_data["last_tracks"]) > 6:
                user_data["last_tracks"].pop(0)

            user_data["last_tracks"].append(reg_query)

            await self.bot.update_global_data(inter.author.id, user_data, db_name=DBModel.users)

    async def create_player(
            self,
            inter: Union[disnake.Message, disnake.MessageInteraction, disnake.AppCmdInter, CustomContext, disnake.ModalInteraction],
            bot: BotCore, guild: disnake.Guild, guild_data: dict = None, channel = None, message_inter = None,
            node: wavelink.Node = None, modal_message_id: int = None
    ):

        if not guild_data:
            inter, guild_data = await get_inter_guild_data(inter, bot)

        skin = guild_data["player_controller"]["skin"]
        static_skin = guild_data["player_controller"]["static_skin"]
        static_player = guild_data["player_controller"]

        if not channel:
            channel = bot.get_channel(getattr(inter, 'channel_id', inter.channel.id))

        if not node:
            node = await self.get_best_node(bot)

        try:
            global_data = inter.global_guild_data
        except AttributeError:
            global_data = await bot.get_global_data(guild.id, db_name=DBModel.guilds)
            try:
                inter.global_guild_data = global_data
            except:
                pass

        if global_data["global_skin"]:
            skin = global_data["player_skin"] or skin
            static_skin = global_data["player_skin_static"] or guild_data["player_controller"]["static_skin"]

        try:
            invite = global_data["listen_along_invites"][str(inter.channel.id)]
        except KeyError:
            invite = None

        else:

            try:
                invite = (await bot.fetch_invite(invite)).url
            except disnake.NotFound:
                invite = None
            except Exception:
                traceback.print_exc()
                invite = ""

            if invite is None:
                print(
                    f'{"-" * 15}\n'
                    f'Removendo invite: {invite} \n'
                    f'Servidor: {inter.guild.name} [{inter.guild_id}]\n'
                    f'Canal: {inter.channel.name} [{inter.channel.id}]\n'
                    f'{"-" * 15}'
                )
                del global_data["listen_along_invites"][str(inter.channel.id)]
                await self.bot.update_global_data(inter.guild_id, global_data, db_name=DBModel.guilds)

        for n, s in global_data["custom_skins"].items():
            if isinstance(s, str):
                global_data["custom_skins"][n] = pickle.loads(b64decode(s))

        for n, s in global_data["custom_skins_static"].items():
            if isinstance(s, str):
                global_data["custom_skins_static"][n] = pickle.loads(b64decode(s))

        try:
            guild_id =inter.guild.id
        except AttributeError:
            guild_id = inter.guild_id

        player: LavalinkPlayer = bot.music.get_player(
            guild_id=guild_id,
            cls=LavalinkPlayer,
            player_creator=inter.author.id,
            guild=guild,
            channel=channel,
            last_message_id=guild_data['player_controller']['message_id'],
            node_id=node.identifier,
            static=bool(static_player['channel']),
            skin=bot.check_skin(skin),
            skin_static=bot.check_static_skin(static_skin),
            custom_skin_data=global_data["custom_skins"],
            custom_skin_static_data=global_data["custom_skins_static"],
            extra_hints=self.extra_hints,
            restrict_mode=guild_data['enable_restrict_mode'],
            listen_along_invite=invite,
            volume=int(guild_data['default_player_volume']),
            autoplay=guild_data["autoplay"],
            prefix=global_data["prefix"] or bot.default_prefix,
            purge_mode=guild_data['player_controller']['purge_mode'],
            stage_title_template=global_data['voice_channel_status'],
        )

        if static_player['channel']:

            static_channel = bot.get_channel(int(static_player['channel'])) or await bot.fetch_channel(
                int(static_player['channel']))

            allowed_channel = None

            for ch in (static_channel, channel):

                if not ch: continue

                if isinstance(ch, disnake.Thread):
                    channel_check = ch.parent
                else:
                    channel_check = ch

                bot_perms = channel_check.permissions_for(guild.me)

                if bot_perms.read_message_history:
                    allowed_channel = ch
                    break

                elif bot_perms.manage_permissions:
                    overwrites = {
                        guild.me: disnake.PermissionOverwrite(
                            embed_links=True,
                            send_messages=True,
                            send_messages_in_threads=True,
                            read_messages=True,
                            create_public_threads=True,
                            read_message_history=True,
                            manage_messages=True,
                            manage_channels=True,
                            attach_files=True,
                        )
                    }

                    await channel_check.edit(overwrites=overwrites)
                    allowed_channel = ch
                    break

            player.text_channel = allowed_channel

            if not player.message and player.text_channel:
                try:
                    player.message = await player.text_channel.fetch_message(int(static_player['message_id']))
                except TypeError:
                    player.message = None
                except Exception:
                    traceback.print_exc()
                    if hasattr(player.text_channel, 'parent') and isinstance(player.text_channel.parent, disnake.ForumChannel) and str(
                            player.text_channel.id) == static_player['message_id']:
                        pass
                    elif player.static:
                        player.text_channel = None

        if not player.static and player.text_channel:

            if message_inter:
                player.message = message_inter
            elif modal_message_id:
                try:
                    player.message = await inter.channel.fetch_message(modal_message_id)
                except:
                    pass

            if not player.has_thread:
                player.message = None
            else:
                await self.thread_song_request(message_inter.thread, reopen=True, bot=bot)

        return player


    async def parse_song_request(self, message: disnake.Message, text_channel, data, *, response=None, attachment: disnake.Attachment=None, source=None):

        if not message.author.voice:
            raise GenericError("You must join a voice channel to request a song.")

        can_connect(
            channel=message.author.voice.channel,
            guild=message.guild,
            check_other_bots_in_vc=data["check_other_bots_in_vc"],
            bot=self.bot
        )

        try:
            if message.guild.me.voice.channel != message.author.voice.channel:
                raise GenericError(
                    f"You must join the channel <#{message.guild.me.voice.channel.id}> to request a song.")
        except AttributeError:
            pass

        tracks, node = await self.get_tracks(message.content, message.author, source=source)
        tracks = await self.check_player_queue(message.author, self.bot, message.guild.id, tracks)

        try:
            message_id = int(data['player_controller']['message_id'])
        except TypeError:
            message_id = None

        try:
            player = self.bot.music.players[message.guild.id]
            destroy_message = True
        except KeyError:
            destroy_message = False
<<<<<<< HEAD
            skin = data["player_controller"]["skin"]
            static_skin = data["player_controller"]["static_skin"]

            global_data = await self.bot.get_global_data(message.guild.id, db_name=DBModel.guilds)

            if global_data["global_skin"]:
                skin = global_data["player_skin"] or skin
                static_skin = global_data["player_skin_static"] or static_skin

            try:
                invite = global_data["listen_along_invites"][str(message.author.voice.channel.id)]
            except (KeyError, AttributeError):
                invite = None

            else:
                try :
                    invite = (await self.bot.fetch_invite(invite)).url
                except disnake.NotFound:
                    print(
                        f'{"-"*15}\n'
                        f'Removing invite: {invite} \n'
                        f'Server: {message.guild.name} [{message.guild.id}]\n'
                        f'Channel: {message.channel.name} [{message.channel.id}]\n'
                        f'{"-" * 15}'
                    )
                    invite = None
                    del global_data["listen_along_invites"][str(message.author.voice.channel.id)]
                    await self.bot.update_global_data(message.guild.id, global_data, db_name=DBModel.guilds)
                except Exception:
                    traceback.print_exc()

            for n, s in global_data["custom_skins"].items():
                if isinstance(s, str):
                    global_data["custom_skins"][n] = pickle.loads(b64decode(s))

            for n, s in global_data["custom_skins_static"].items():
                if isinstance(s, str):
                    global_data["custom_skins_static"][n] = pickle.loads(b64decode(s))

            player: LavalinkPlayer = self.bot.music.get_player(
                guild_id=message.guild.id,
                cls=LavalinkPlayer,
                player_creator=message.author.id,
                guild=message.guild,
                channel=text_channel,
                static=True,
                skin=self.bot.check_skin(skin),
                skin_static=self.bot.check_static_skin(static_skin),
                custom_skin_data=global_data["custom_skins"],
                custom_skin_static_data=global_data["custom_skins_static"],
                node_id=node.identifier,
                extra_hints=self.extra_hints,
                last_message_id=message_id,
                restrict_mode=data['enable_restrict_mode'],
                listen_along_invite=invite,
                volume=int(data['default_player_volume']),
                autoplay=data["autoplay"],
                prefix=global_data["prefix"] or self.bot.default_prefix,
                purge_mode=data['player_controller']['purge_mode']
            )
=======
            player = await self.create_player(inter=message, bot=self.bot, guild=message.guild, channel=text_channel,
                                              node=node, guild_data=data)
>>>>>>> 1104df51

        if not player.message:
            try:
                cached_message = await text_channel.fetch_message(message_id)
            except:
                cached_message = await send_idle_embed(message, bot=self.bot, guild_data=data)
                data['player_controller']['message_id'] = str(cached_message.id)
                await self.bot.update_data(message.guild.id, data, db_name=DBModel.guilds)

            player.message = cached_message

        embed = disnake.Embed(color=self.bot.get_color(message.guild.me))

        try:
<<<<<<< HEAD
            components = [disnake.ui.Button(emoji="🎛️", label="Go to the player-controller.", url=player.message.jump_url)]
=======
            components = [disnake.ui.Button(emoji="🎛️", label="Player-controller", url=player.message.jump_url)]
>>>>>>> 1104df51
        except AttributeError:
            components = []

        if not isinstance(tracks, list):
            player.queue.extend(tracks.tracks)
            if (isinstance(message.channel, disnake.Thread) and
                    (not isinstance(message.channel.parent, disnake.ForumChannel) or
                     data['player_controller']['purge_mode'] != SongRequestPurgeMode.on_message)):
                embed.description = f"✋ **⠂ Requested by:** {message.author.mention}\n" \
                                    f"🎼 **⠂ Track(s):** `[{len(tracks.tracks)}]`"
                embed.set_thumbnail(url=tracks.tracks[0].thumb)
                embed.set_author(name="⠂" + fix_characters(tracks.tracks[0].playlist_name, 35), url=message.content,
                                 icon_url=music_source_image(tracks.tracks[0].info["sourceName"]))

                try:
                    embed.description += f"\n🔊 **⠂ Voice channel:** {message.author.voice.channel.mention}"
                except AttributeError:
                    pass

<<<<<<< HEAD
                components.append(disnake.ui.Button(emoji="💗", label="Add to your Favorites", custom_id=PlayerControls.embed_add_fav))
=======
                try:
                    self.bot.pool.enqueue_playlist_embed_cooldown.get_bucket(message).update_rate_limit()
                except:
                    pass

                components.extend(
                    [
                        disnake.ui.Button(emoji="💗", label="Favoritar", custom_id=PlayerControls.embed_add_fav),
                        disnake.ui.Button(emoji="<:add_music:588172015760965654>", label="Adicionar na fila",custom_id=PlayerControls.embed_enqueue_playlist)
                    ]
                )
>>>>>>> 1104df51

                if response:
                    await response.edit(content=None, embed=embed, components=components)
                else:
                    await message.reply(embed=embed, fail_if_not_exists=False, mention_author=False)

            elif data['player_controller']['purge_mode'] != SongRequestPurgeMode.on_message:

                txt = f"> 🎼 **⠂** [`{fix_characters(tracks.tracks[0].playlist_name, 35)}`](<{message.content}>) `[{len(tracks.tracks)} track(s)]` {message.author.mention}"

                try:
                    txt += f" `|` {message.author.voice.channel.mention}"
                except AttributeError:
                    pass

                if response:
                    await response.edit(content=txt, embed=None, components=components)
                else:
                    await message.reply(txt, components=components, allowed_mentions=disnake.AllowedMentions(users=False, everyone=False, roles=False), fail_if_not_exists=False, mention_author=False)

            else:
                player.set_command_log(
                    text=f"{message.author.mention} added the playlist [`{fix_characters(tracks.data['playlistInfo']['name'], 20)}`]"
                         f"({tracks.tracks[0].playlist_url}) `({len(tracks.tracks)})`.",
                    emoji="🎶"
                )
                if destroy_message:
                    await self.delete_message(message)

        else:
            track = tracks[0]

            if track.info.get("sourceName") == "http":

                if track.title == "Unknown title":
                    if attachment:
                        track.info["title"] = attachment.filename
                    else:
                        track.info["title"] = track.uri.split("/")[-1]
                    track.title = track.info["title"]

                track.uri = ""

            player.queue.append(track)
            if (isinstance(message.channel, disnake.Thread) and
                    (not isinstance(message.channel.parent, disnake.ForumChannel) or
                     data['player_controller']['purge_mode'] != SongRequestPurgeMode.on_message)):
                embed.description = f"💠 **⠂ Uploader:** `{track.author}`\n" \
                                    f"✋ **⠂ Requested by:** {message.author.mention}\n" \
                                    f"⏰ **⠂ Duration:** `{time_format(track.duration) if not track.is_stream else '🔴 Livestream'}`"

                try:
                    embed.description += f"\n🔊 **⠂ Voice channel:** {message.author.voice.channel.mention}"
                except AttributeError:
                    pass

                try:
                    self.bot.pool.enqueue_track_embed_cooldown.get_bucket(message).update_rate_limit()
                except:
                    pass

                components.extend(
                    [
                        disnake.ui.Button(emoji="💗", label="Favoritar", custom_id=PlayerControls.embed_add_fav),
                        disnake.ui.Button(emoji="<:play:914841137938829402>", label="Tocar", custom_id=PlayerControls.embed_forceplay),
                        disnake.ui.Button(emoji="<:add_music:588172015760965654>", label="Adicionar na fila",
                                          custom_id=PlayerControls.embed_enqueue_track)
                    ]
                )

                embed.set_thumbnail(url=track.thumb)
                embed.set_author(name=fix_characters(track.title, 35), url=track.uri or track.search_uri, icon_url=music_source_image(track.info["sourceName"]))
                if response:
                    await response.edit(content=None, embed=embed, components=components)
                else:
                    await message.reply(embed=embed, fail_if_not_exists=False, mention_author=False, components=components)

            elif data['player_controller']['purge_mode'] != SongRequestPurgeMode.on_message:

                txt = f"> 🎵 **⠂** [`{fix_characters(track.title, 35)}`](<{track.uri}>) `[{time_format(track.duration) if not track.is_stream else '🔴 Livestream'}]` {message.author.mention}"

                try:
                    txt += f" `|` {message.author.voice.channel.mention}"
                except AttributeError:
                    pass

                if response:
                    await response.edit(content=txt, embed=None, components=components)
                else:
                    await message.reply(txt, components=components, allowed_mentions=disnake.AllowedMentions(users=False, everyone=False, roles=False), fail_if_not_exists=False, mention_author=False)

            else:
                duration = time_format(tracks[0].duration) if not tracks[0].is_stream else '🔴 Livestream'
                player.set_command_log(
                    text=f"{message.author.mention} added [`{fix_characters(tracks[0].title, 20)}`]({tracks[0].uri or tracks[0].search_uri}) `({duration})`.",
                    emoji="🎵"
                )
                if destroy_message:
                    await self.delete_message(message, ignore=data['player_controller']['purge_mode'] != SongRequestPurgeMode.on_message)

        if not player.is_connected:
            await self.do_connect(
                message,
                channel=message.author.voice.channel,
                check_other_bots_in_vc=data["check_other_bots_in_vc"]
            )

        if not player.current:
            await player.process_next()
        else:
            await player.update_message()

        await asyncio.sleep(1)

    async def cog_check(self, ctx: CustomContext) -> bool:

        return await check_requester_channel(ctx)

    def cog_unload(self):
        try:
            self.error_report_task.cancel()
        except:
            pass


    async def interaction_message(self, inter: Union[disnake.Interaction, CustomContext], txt, emoji: str = "✅",
                                  rpc_update: bool = False, data: dict = None, store_embed: bool = False, force=False,
                                  defered=False, thumb=None):

        try:
            txt, txt_ephemeral = txt
        except:
            txt_ephemeral = False

        try:
            bot = inter.music_bot
            guild = inter.music_guild
        except AttributeError:
            bot = inter.bot
            guild = inter.guild

        player: LavalinkPlayer = bot.music.players[inter.guild_id]

        component_interaction = isinstance(inter, disnake.MessageInteraction)

        ephemeral = await self.is_request_channel(inter, data=data)

        if ephemeral:
            player.set_command_log(text=f"{inter.author.mention} {txt}", emoji=emoji)
            player.update = True

        await player.update_message(interaction=inter if (bot.user.id == self.bot.user.id and component_interaction) \
            else False, rpc_update=rpc_update, force=force)

        if isinstance(inter, CustomContext):
            embed = disnake.Embed(color=self.bot.get_color(guild.me),
                                  description=f"{txt_ephemeral or txt}{player.controller_link}")

            if thumb:
                embed.set_thumbnail(url=thumb)

            try:
                if bot.user.id != self.bot.user.id:
                    embed.set_footer(text=f"Via: {bot.user.display_name}", icon_url=bot.user.display_avatar.url)
            except AttributeError:
                pass

            if store_embed and not player.controller_mode and len(player.queue) > 0:
                player.temp_embed = embed

            else:
                try:
                    await inter.store_message.edit(embed=embed, view=None, content=None)
                except AttributeError:
                    await inter.send(embed=embed)

        elif not component_interaction:

            embed = disnake.Embed(
                color=self.bot.get_color(guild.me),
                description=(txt_ephemeral or f"{inter.author.mention} **{txt}**") + player.controller_link
            )

            if thumb:
                embed.set_thumbnail(url=thumb)

            try:
                if bot.user.id != self.bot.user.id:
                    embed.set_footer(text=f"Via: {bot.user.display_name}", icon_url=bot.user.display_avatar.url)
            except AttributeError:
                pass

            if not inter.response.is_done():
                await inter.send(embed=embed, ephemeral=ephemeral)

            elif defered:
                await inter.edit_original_response(embed=embed)

    async def process_nodes(self, data: dict, start_local: bool = False):

        await self.bot.wait_until_ready()

        if str(self.bot.user.id) in self.bot.config["INTERACTION_BOTS_CONTROLLER"]:
            return

        for k, v in data.items():
            self.bot.loop.create_task(self.connect_node(v))

        if start_local:
            self.connect_local_lavalink()

    @commands.Cog.listener("on_wavelink_node_connection_closed")
    async def node_connection_closed(self, node: wavelink.Node):

        retries = 0
        backoff = 7

        print(f"{self.bot.user} - [{node.identifier} / v{node.version}] Connection lost - reconnecting in {int(backoff)} seconds.")

        for player in list(node.players.values()):

            try:
                player._new_node_task.cancel()
            except:
                pass

            player._new_node_task = player.bot.loop.create_task(player._wait_for_new_node())

        await asyncio.sleep(2)

        while True:

            if node.is_available:
                return

            if self.bot.config["LAVALINK_RECONNECT_RETRIES"] and retries == self.bot.config["LAVALINK_RECONNECT_RETRIES"]:
                print(f"{self.bot.user} - [{node.identifier}] All reconnection attempts have failed...")
                return

            await self.bot.wait_until_ready()

            error = None

            try:
                async with self.bot.session.get(f"{node.rest_uri}/v4/info", timeout=45, headers=node.headers) as r:
                    if r.status == 200:
                        node.version = 4
                        node.info = await r.json()
                    elif r.status != 404:
                        raise Exception(f"{self.bot.user} - [{r.status}]: {await r.text()}"[:300])
                    else:
                        node.version = 3
                    await node.connect()
                    return
            except Exception as e:
                error = repr(e)

            backoff *= 1.5
            print(
                f'{self.bot.user} - Failed to reconnect to server [{node.identifier}] new attempt in {int(backoff)}'
                f' seconds. Error: {error}'[:300])
            await asyncio.sleep(backoff)
            retries += 1

    @commands.Cog.listener("on_wavelink_node_ready")
    async def node_ready(self, node: wavelink.Node):
        print(f'{self.bot.user} - Music server: [{node.identifier} / v{node.version}] is ready for use!')
        retries = 25
        while retries > 0:

            if not node._websocket.is_connected:
                return

            if not node.stats:
                await asyncio.sleep(5)
                retries -= 1
                continue

            if node.stats.uptime < 600000:
                node.open()
            return

    async def connect_node(self, data: dict):

        if data["identifier"] in self.bot.music.nodes:
            node = self.bot.music.nodes[data['identifier']]
            if not node.is_connected:
                await node.connect()
            return

        data = deepcopy(data)

        data['rest_uri'] = ("https" if data.get('secure') else "http") + f"://{data['host']}:{data['port']}"
        data['user_agent'] = self.bot.pool.current_useragent
        search = data.pop("search", True)
        node_website = data.pop('website', '')
        region = data.pop('region', 'us_central')
        heartbeat = int(data.pop('heartbeat', 30))
        search_providers = data.pop("search_providers", [self.bot.pool.config["DEFAULT_SEARCH_PROVIDER"]] + [s for s in ("ytsearch", "scsearch") if s != self.bot.pool.config["DEFAULT_SEARCH_PROVIDER"]])
        retry_403 = data.pop('retry_403', False)
        info = None

        try:
            max_retries = int(data.pop('retries'))
        except (TypeError, KeyError):
            max_retries = 0

        headers = {'Authorization': data['password']}

        if max_retries:

            backoff = 9
            retries = 1
            exception = None

            print(f"{self.bot.user} - Starting music server: {data['identifier']}")

            while not self.bot.is_closed():
                if retries >= max_retries:
                    print(
                        f"{self.bot.user} - All attempts to connect to server [{data['identifier']}] failed.\n"
                        f"Cause: {repr(exception)}")
                    return
                else:
                    await asyncio.sleep(backoff)
                    try:
                        async with self.bot.session.get(f"{data['rest_uri']}/v4/info", timeout=45, headers=headers) as r:
                            if r.status == 200:
                                info = await r.json()
                                data["version"] = 4
                            elif r.status != 404:
                                raise Exception(f"{self.bot.user} - [{r.status}]: {await r.text()}"[:300])
                            break
                    except Exception as e:
                        exception = e
                        if data["identifier"] != "LOCAL":
                            print(f'{self.bot.user} - Failed to connect to server [{data["identifier"]}], '
                                  f'new attempt [{retries}/{max_retries}] in {backoff} seconds.')
                        backoff += 2
                        retries += 1
                        continue

        else:
            try:
                async with self.bot.session.get(f"{data['rest_uri']}/v4/info", timeout=45, headers=headers) as r:
                    if r.status == 200:
                        data["version"] = 4
                        info = await r.json()
                    elif r.status != 404:
                        raise Exception(f"{self.bot.user} - [{r.status}]: {await r.text()}"[:300])
            except Exception as e:
                print(f"Failed to connect to server {data['identifier']}: {repr(e)}"[:300])
                return

        data["identifier"] = data["identifier"].replace(" ", "_")
        node = await self.bot.music.initiate_node(auto_reconnect=False, region=region, heartbeat=heartbeat, **data)
        node.info = info
        node.search = search
        node.website = node_website
        node.retry_403 = retry_403
        node.search_providers = search_providers

    async def get_tracks(
            self, query: str, user: disnake.Member, node: wavelink.Node = None,
            track_loops=0, use_cache=True, source=None, bot: BotCore = None):

        if not bot:
            bot = self.bot

        if not node:
            node = await self.get_best_node(bot)

        tracks = await process_spotify(self.bot, user.id, query)

        exceptions = set()

        if not tracks:

            if use_cache:
                try:
                    cached_tracks = self.bot.pool.playlist_cache[query]
                except KeyError:
                    pass
                else:

                    tracks = LavalinkPlaylist(
                        {
                            'loadType': 'PLAYLIST_LOADED',
                            'playlistInfo': {
                                'name': cached_tracks[0]["info"]["extra"]["playlist"]["name"],
                                'selectedTrack': -1
                            },
                            'tracks': cached_tracks
                        },
                        requester=user.id,
                        url=cached_tracks[0]["info"]["extra"]["playlist"]["url"]
                    )

            if not tracks:

                if node.search:
                    node_search = node
                else:
                    try:
                        node_search = \
                            sorted(
                                [n for n in bot.music.nodes.values() if n.search and n.available and n.is_available],
                                key=lambda n: len(n.players))[0]
                    except IndexError:
                        node_search = node

                if source is False:
                    providers = [node.search_providers[:1]]
                elif source:
                    providers = [s for s in (node.search_providers or [self.bot.config["DEFAULT_SEARCH_PROVIDER"]]) if s != source]
                    providers.insert(0, source)
                else:
                    source = True
                    providers = node.search_providers or [self.bot.config["DEFAULT_SEARCH_PROVIDER"]]

                for search_provider in providers:

                    search_query = f"{search_provider}:{query}" if source else query

                    try:
                        tracks = await node_search.get_tracks(
                            search_query, track_cls=LavalinkTrack, playlist_cls=LavalinkPlaylist, requester=user.id
                        )
                    except ClientConnectorCertificateError:
                        node_search.available = False

                        for n in self.bot.music.nodes.values():

                            if not n.available or not n.is_available:
                                continue

                            try:
                                tracks = await n.get_tracks(
                                    search_query, track_cls=LavalinkTrack, playlist_cls=LavalinkPlaylist, requester=user.id
                                )
                                node_search = n
                                break
                            except ClientConnectorCertificateError:
                                n.available = False
                                continue

                        if not node_search:
                            raise GenericError("**There are no music servers available.**")

                    except Exception as e:
                        print(f"Failed to process search...\n{query}\n{traceback.format_exc()}")
                        exceptions.add(repr(e))

                    if tracks or not source:
                        break

        if not tracks:
            if exceptions:
                raise GenericError("**An error occurred while processing your search:** ```py\n" + "\n".join(exceptions) + "```")
            raise GenericError("**There were no results for your search.**")

        if isinstance(tracks, list):
            tracks[0].info["extra"]["track_loops"] = track_loops

        else:

            if (selected := tracks.data['playlistInfo']['selectedTrack']) > 0:
                tracks.tracks = tracks.tracks[selected:] + tracks.tracks[:selected]

        return tracks, node

    def connect_local_lavalink(self):

        if 'LOCAL' not in self.bot.music.nodes:

            localnode = {
                'host': '127.0.0.1',
                'port': os.environ.get("SERVER_PORT") or 8090,
                'password': 'youshallnotpass',
                'identifier': 'LOCAL',
                'region': 'us_central',
                'retries': 120,
                'retry_403': True,
            }

            self.bot.loop.create_task(self.connect_node(localnode))

    @commands.Cog.listener("on_thread_create")
    async def thread_song_request(self, thread: disnake.Thread, reopen: bool = False, bot: BotCore = None):

        if not bot:
            bot=self.bot

        try:
            player: LavalinkPlayer = bot.music.players[thread.guild.id]
        except KeyError:
            return

        if player.static or player.message.id != thread.id:
            return

        if not thread.parent.permissions_for(thread.guild.me).send_messages_in_threads:
            await player.text_channel.send(
                embed=disnake.Embed(
                    color=self.bot.get_color(thread.guild.me),
                    description="**I don't have permission to send messages in the current channel's threads to activate "
                                "the song-request system...**\n\n"
                                f"Messages sent in the thread {thread.mention} will be ignored."
                ), delete_after=30
            )
            return

        embed = disnake.Embed(color=bot.get_color(thread.guild.me))

<<<<<<< HEAD
        if not self.bot.intents.message_content:
            embed.description = "**Warning! I don't have the message_content intent enabled by my developer...\n" \
                                "The functionality to request songs here may not have the expected result...**"
=======
        if not bot.intents.message_content:
            embed.description = "**Aviso! Não estou com a intent de message_content ativada por meu desenvolvedor...\n" \
                                "A funcionalidade de pedir música aqui pode não ter um resultado esperado...**"
>>>>>>> 1104df51

        elif not player.controller_mode:
            embed.description = "**The current skin/appearance is not compatible with the song-request system " \
                               "via thread\n\n" \
                               "Note:** `This system requires a skin that uses buttons.`"

        else:
            if reopen:
                embed.description = "**The session for song requests in this thread has been reopened in the current thread.**"
            else:
                embed.description = "**This thread will be temporarily used for song requests.**\n\n" \
                                    "**Request your song here by sending its name or the link of a song/video " \
                                    "from one of the following supported platforms:** " \
                                    "```ansi\n[31;1mYoutube[0m, [33;1mSoundcloud[0m, [32;1mSpotify[0m, [34;1mTwitch[0m```"

        await thread.send(embed=embed)

    @commands.Cog.listener("on_voice_state_update")
    async def player_vc_disconnect(
            self,
            member: disnake.Member,
            before: disnake.VoiceState,
            after: disnake.VoiceState
    ):

        if before.channel == after.channel:
            return

        try:
            player: LavalinkPlayer = self.bot.music.players[member.guild.id]
        except KeyError:
            return

        if member.bot and player.bot.user.id != member.id:
            # ignorar outros bots
            return

        try:
            player.members_timeout_task.cancel()
            player.members_timeout_task = None
        except AttributeError:
            pass

        if member.id == player.bot.user.id and member.guild.voice_client and after.channel:
            # tempfix para channel do voice_client não ser setado ao mover bot do canal.
            player.guild.voice_client.channel = after.channel
            player.last_channel = after.channel

        try:
            check = [m for m in player.guild.me.voice.channel.members if not m.bot]
        except:
            check = None

        if player.stage_title_event and member.bot and not player.is_closing:

            try:
                if isinstance(before.channel, disnake.StageChannel):

                    if before.channel.instance and member not in before.channel.members:
                        try:
                            await before.channel.instance.edit(topic="automatic update disabled")
                        except:
                            traceback.print_exc()
                        player.stage_title_event = False

                else:
                    if isinstance(before.channel, disnake.VoiceChannel) and member not in before.channel.members:
                        player.stage_title_event = False
                        if player.last_stage_title:
                            self.bot.loop.create_task(player.bot.edit_voice_channel_status(status=None, channel_id=before.channel.id))
            except Exception:
                traceback.print_exc()

        if member.bot and isinstance(after.channel, disnake.StageChannel) and after.channel.permissions_for(member).manage_permissions:
            await asyncio.sleep(1.5)
            try:
                await member.guild.me.edit(suppress=False)
            except Exception:
                traceback.print_exc()

        player.members_timeout_task = player.bot.loop.create_task(player.members_timeout(check=bool(check)))

        if check:
            try:
                player.auto_skip_track_task.cancel()
            except AttributeError:
                pass
            player.auto_skip_track_task = None

        if not member.guild.me.voice:
            await asyncio.sleep(1)
            if not player.is_closing and not player._new_node_task:
                try:
                    await player.destroy(force=True)
                except Exception:
                    traceback.print_exc()

        # rich presence stuff

        if player.auto_pause:
            return

        if player.is_closing or (member.bot and not before.channel):
            return

        channels = set()

        try:
            channels.add(before.channel.id)
        except:
            pass

        try:
            channels.add(after.channel.id)
        except:
            pass

        try:
            try:
                vc = player.guild.me.voice.channel
            except AttributeError:
                vc = player.last_channel

            if vc.id not in channels:
                return
        except AttributeError:
            pass

        if not after or before.channel != after.channel:

            try:
                vc = player.guild.me.voice.channel
            except AttributeError:
                vc = before.channel

            if vc:

                try:
                    await player.process_rpc(vc, users=[member.id], close=not player.guild.me.voice or after.channel != player.guild.me.voice.channel, wait=True)
                except AttributeError:
                    traceback.print_exc()
                    pass

                await player.process_rpc(vc, users=[m for m in vc.voice_states if (m != member.id)])

    async def reset_controller_db(self, guild_id: int, data: dict, inter: disnake.AppCmdInter = None):

        try:
            bot = inter.music_bot
        except AttributeError:
            bot = inter.bot

        data['player_controller']['channel'] = None
        data['player_controller']['message_id'] = None

        try:
            player: LavalinkPlayer = bot.music.players[guild_id]
        except KeyError:
            return

        player.static = False

        try:
            if isinstance(inter.channel.parent, disnake.TextChannel):
                player.text_channel = inter.channel.parent
            else:
                player.text_channel = inter.channel
        except AttributeError:
            player.text_channel = inter.channel

        try:
            await bot.update_data(guild_id, data, db_name=DBModel.guilds)
        except Exception:
            traceback.print_exc()

    async def get_best_node(self, bot: BotCore = None):

        if not bot:
            bot = self.bot

        try:
            return sorted(
                [n for n in bot.music.nodes.values() if n.stats and n.is_available and n.available],
                key=lambda n: n.stats.players
            )[0]

        except IndexError:
            try:
                node = bot.music.nodes['LOCAL']
            except KeyError:
                pass
            else:
                if not node._websocket.is_connected:
                    await node.connect()
                return node

            raise GenericError("**There are no music servers available.**")

    async def error_report_loop(self):

        while True:

            data = await self.error_report_queue.get()

            async with aiohttp.ClientSession() as session:
                webhook = disnake.Webhook.from_url(self.bot.config["AUTO_ERROR_REPORT_WEBHOOK"], session=session)
                await webhook.send(username=self.bot.user.display_name, avatar_url=self.bot.user.display_avatar.url, **data)

            await asyncio.sleep(15)


def setup(bot: BotCore):

    if bot.config["USE_YTDL"] and not hasattr(bot.pool, 'ytdl'):

        from yt_dlp import YoutubeDL

        bot.pool.ytdl = YoutubeDL(
            {
                'extract_flat': True,
                'quiet': True,
                'no_warnings': True,
                'lazy_playlist': True,
                'simulate': True,
                'cachedir': False,
                'allowed_extractors': [
                    r'.*youtube.*',
                    r'.*soundcloud.*',
                ],
                'extractor_args': {
                    'youtube': {
                        'skip': [
                            'hls',
                            'dash',
                            'translated_subs'
                        ],
                        'player_skip': [
                            'js',
                            'configs',
                            'webpage'
                        ],
                        'player_client': ['android_creator'],
                        'max_comments': [0],
                    },
                    'youtubetab': {
                        "skip": ["webpage"]
                    }
                }
            }
        )

    bot.add_cog(Music(bot))<|MERGE_RESOLUTION|>--- conflicted
+++ resolved
@@ -1381,155 +1381,11 @@
                     channel, warn_message, message = await self.check_channel(guild_data, inter, channel, guild, bot)
 
         if not player:
-<<<<<<< HEAD
-
-            skin = guild_data["player_controller"]["skin"]
-            static_skin = guild_data["player_controller"]["static_skin"]
-
-            try:
-                global_data = inter.global_guild_data
-            except AttributeError:
-                global_data = await self.bot.get_global_data(guild.id, db_name=DBModel.guilds)
-                try:
-                    inter.global_guild_data = global_data
-                except:
-                    pass
-
-            if global_data["global_skin"]:
-                skin = global_data["player_skin"] or skin
-                static_skin = global_data["player_skin_static"] or guild_data["player_controller"]["static_skin"]
-
-            try:
-                invite = global_data["listen_along_invites"][str(inter.channel.id)]
-            except KeyError:
-                invite = None
-
-            else:
-
-                try:
-                    invite = (await self.bot.fetch_invite(invite)).url
-                except disnake.NotFound:
-                    invite = None
-                except Exception:
-                    traceback.print_exc()
-                    invite = ""
-
-                if invite is None:
-                    print(
-                        f'{"-"*15}\n'
-                        f'Removing invite: {invite} \n'
-                        f'Server: {inter.guild.name} [{inter.guild_id}]\n'
-                        f'Channel: {inter.channel.name} [{inter.channel.id}]\n'
-                        f'{"-" * 15}'
-                    )
-                    del global_data["listen_along_invites"][str(inter.channel.id)]
-                    await self.bot.update_global_data(inter.guild_id, global_data, db_name=DBModel.guilds)
-
-            for n, s in global_data["custom_skins"].items():
-                if isinstance(s, str):
-                    global_data["custom_skins"][n] = pickle.loads(b64decode(s))
-
-            for n, s in global_data["custom_skins_static"].items():
-                if isinstance(s, str):
-                    global_data["custom_skins_static"][n] = pickle.loads(b64decode(s))
-
-            player: LavalinkPlayer = bot.music.get_player(
-                guild_id=inter.guild_id,
-                cls=LavalinkPlayer,
-                player_creator=inter.author.id,
-                guild=guild,
-                channel=channel or bot.get_channel(inter.channel_id),
-                last_message_id=guild_data['player_controller']['message_id'],
-                node_id=node.identifier,
-                static=bool(static_player['channel']),
-                skin=bot.check_skin(skin),
-                skin_static=bot.check_static_skin(static_skin),
-                custom_skin_data=global_data["custom_skins"],
-                custom_skin_static_data=global_data["custom_skins_static"],
-                extra_hints=self.extra_hints,
-                restrict_mode=guild_data['enable_restrict_mode'],
-                listen_along_invite=invite,
-                volume=int(guild_data['default_player_volume']),
-                autoplay=guild_data["autoplay"],
-                prefix=global_data["prefix"] or bot.default_prefix,
-                purge_mode=guild_data['player_controller']['purge_mode'],
-                stage_title_template=global_data['voice_channel_status'],
-            )
-
-            if static_player['channel']:
-
-                if isinstance(player.text_channel, disnake.Thread):
-                    channel_check = player.text_channel.parent
-                else:
-                    channel_check = player.text_channel
-
-                bot_perms = channel_check.permissions_for(guild.me)
-
-                if not bot_perms.read_message_history:
-
-                    if not bot_perms.manage_permissions:
-
-                        player.set_command_log(
-                            emoji="⚠️",
-                            text=f"I don't have permission to view message history in the channel: {channel_check.mention} "
-                                 f"(and I don't have permission to manage permissions to fix this automatically), "
-                                 f"the player will function in the default way..."
-                        )
-
-                        player.static = False
-
-                    else:
-
-                        overwrites = {
-                            guild.me: disnake.PermissionOverwrite(
-                                embed_links=True,
-                                send_messages=True,
-                                send_messages_in_threads=True,
-                                read_messages=True,
-                                create_public_threads=True,
-                                read_message_history=True,
-                                manage_messages=True,
-                                manage_channels=True,
-                                attach_files=True,
-                            )
-                        }
-
-                        await channel_check.edit(overwrites=overwrites)
-
-                if not player.message:
-                    try:
-                        player.message = await channel.fetch_message(int(static_player['message_id']))
-                    except TypeError:
-                        player.message = None
-                    except Exception:
-                        traceback.print_exc()
-                        if hasattr(channel, 'parent') and isinstance(channel.parent, disnake.ForumChannel) and str(channel.id) == static_player['message_id']:
-                            pass
-                        elif player.static:
-                            player.text_channel = None
-
-            if not player.static and player.text_channel:
-
-                if message_inter:
-                    player.message = message_inter
-                elif modal_message_id:
-                    try:
-                        player.message = await inter.channel.fetch_message(modal_message_id)
-                    except:
-                        pass
-
-                if not player.has_thread:
-                    player.message = None
-                else:
-                    await self.thread_song_request(message_inter.thread, reopen=True)
-
-=======
             player = await self.create_player(
                 inter=inter, bot=bot, guild=guild, guild_data=guild_data, channel=channel,
                 message_inter=message_inter, node=node, modal_message_id=modal_message_id
             )
 
->>>>>>> 1104df51
         pos_txt = ""
 
         embed = disnake.Embed(color=disnake.Colour.red())
@@ -1745,13 +1601,9 @@
                 except Exception as e:
                     print(f"Failed to get playlist artwork: {oembed_url} | {repr(e)}")
 
-<<<<<<< HEAD
+            loadtype = "playlist"
+
             log_text = f"{inter.author.mention} added the playlist [`{fix_characters(tracks.name, 20)}`]({tracks.url}){pos_txt} `({len(tracks.tracks)})`."
-=======
-            loadtype = "playlist"
-
-            log_text = f"{inter.author.mention} adicionou a playlist [`{fix_characters(tracks.name, 20)}`]({tracks.url}){pos_txt} `({len(tracks.tracks)})`."
->>>>>>> 1104df51
 
             total_duration = 0
 
@@ -1773,11 +1625,6 @@
             embed.set_thumbnail(url=tracks.thumb)
             embed.description = f"`{len(tracks.tracks)} song(s)`**┃**`{time_format(total_duration)}`**┃**{inter.author.mention}"
             emoji = "🎶"
-<<<<<<< HEAD
-            if add_fav_button:
-                components = [disnake.ui.Button(emoji="💗", label="Add to your Favorites", custom_id=PlayerControls.embed_add_fav)]
-=======
->>>>>>> 1104df51
 
             if reg_query is not None:
                 reg_query = {"name": tracks.name, "url": tracks.url}
@@ -1812,9 +1659,9 @@
 
             if loadtype == "track":
                 components = [
-                    disnake.ui.Button(emoji="💗", label="Favoritar", custom_id=PlayerControls.embed_add_fav),
-                    disnake.ui.Button(emoji="▶️", label="Tocar", custom_id=PlayerControls.embed_forceplay),
-                    disnake.ui.Button(emoji="<:add_music:588172015760965654>", label="Adicionar na fila",
+                    disnake.ui.Button(emoji="💗", label="Favorite", custom_id=PlayerControls.embed_add_fav),
+                    disnake.ui.Button(emoji="▶️", label="Play", custom_id=PlayerControls.embed_forceplay),
+                    disnake.ui.Button(emoji="<:add_music:588172015760965654>", label="Add to queue",
                                       custom_id=PlayerControls.embed_enqueue_track),
                 ]
 
@@ -1824,8 +1671,8 @@
                 except:
                     pass
                 components = [
-                    disnake.ui.Button(emoji="💗", label="Favoritar", custom_id=PlayerControls.embed_add_fav),
-                    disnake.ui.Button(emoji="<:add_music:588172015760965654>", label="Adicionar na fila",
+                    disnake.ui.Button(emoji="💗", label="Favorite", custom_id=PlayerControls.embed_add_fav),
+                    disnake.ui.Button(emoji="<:add_music:588172015760965654>", label="Add to queue",
                                       custom_id=PlayerControls.embed_enqueue_playlist)
                 ]
             else:
@@ -1852,44 +1699,8 @@
                 bot=bot, me=guild.me, check_pool=True
             )
 
-<<<<<<< HEAD
-        if not player.current:
-            if warn_message:
-                player.set_command_log(emoji="⚠️", text=warn_message)
-            await player.process_next()
-        elif force_play == "yes":
-            player.set_command_log(
-                emoji="▶️",
-                text=f"{inter.author.mention} added the current song to play immediately."
-            )
-            await player.track_end()
-            await player.process_next()
-        #elif player.current.autoplay:
-        #    player.set_command_log(text=log_text, emoji=emoji)
-        #    await player.track_end()
-        #    await player.process_next()
-        else:
-            if ephemeral:
-                player.set_command_log(text=log_text, emoji=emoji)
-            player.update = True
-
-        if reg_query is not None:
-
-            try:
-                user_data["last_tracks"].remove(reg_query)
-            except:
-                pass
-
-            if len(user_data["last_tracks"]) > 6:
-                user_data["last_tracks"].pop(0)
-
-            user_data["last_tracks"].append(reg_query)
-
-            await bot.update_global_data(inter.author.id, user_data, db_name=DBModel.users)
-=======
         await self.process_music(inter=inter, force_play=force_play, ephemeral=ephemeral, user_data=user_data, player=player,
                                  log_text=log_text, emoji=emoji, warn_message=warn_message, reg_query=reg_query)
->>>>>>> 1104df51
 
     @play.autocomplete("search")
     async def fav_add_autocomplete(self, inter: disnake.Interaction, query: str):
@@ -4767,8 +4578,8 @@
 
         if player.stage_title_event and (time_:=int((disnake.utils.utcnow() - player.start_time).total_seconds())) < time_limit and not (await bot.is_owner(inter.author)):
             raise GenericError(
-                f"**Você terá que aguardar {time_format((time_limit - time_) * 1000, use_names=True)} para usar essa função "
-                f"com o anúncio automático do palco ativo...**"
+                f"**You will have to wait {time_format((time_limit - time_) * 1000, use_names=True)} to use this function "
+                f"with the automatic announcement of the active stage...**"
             )
 
     async def player_controller(self, interaction: disnake.MessageInteraction, control: str, **kwargs):
@@ -4801,7 +4612,7 @@
                 try:
                     await self.player_interaction_concurrency.acquire(interaction)
                 except:
-                    raise GenericError("Há uma música sendo processada no momento...")
+                    raise GenericError("There is a song being processed at the moment...")
 
                 bot: Optional[BotCore] = None
                 player: Optional[LavalinkPlayer] = None
@@ -4823,8 +4634,8 @@
 
                         if p.locked:
                             raise GenericError(
-                                "**Não é possível executar essa ação com o processamento da música em andamento "
-                                "(por favor aguarde mais alguns segundos e tente novamente).**")
+                                "**It is not possible to perform this action with the music processing in progress "
+                                "(please wait a few seconds and try again).**")
 
                         player = p
                         bot = b
@@ -4833,10 +4644,10 @@
                         break
 
                 if not channel:
-                    raise GenericError("Não há bots disponíveis no momento.")
+                    raise GenericError("There are no bots available at the moment.")
 
                 if not author.voice:
-                    raise GenericError("Você deve entrar em um canal de voz pra usar esse botão....")
+                    raise GenericError("You must join a voice channel to use this button...")
 
                 try:
                     node = player.node
@@ -4861,7 +4672,7 @@
 
                     if (retry_after := self.bot.pool.enqueue_playlist_embed_cooldown.get_bucket(interaction).update_rate_limit()):
                         raise GenericError(
-                            f"**Você terá que aguardar {int(retry_after)} segundo(s) pra adicionar uma playlist no player atual.**")
+                            f"**You will have to wait {int(retry_after)} second(s) to add a playlist to the current player.**")
 
                     if not player:
                         player = await self.create_player(inter=interaction, bot=bot, guild=channel.guild,
@@ -4871,7 +4682,7 @@
                     result, node = await self.get_tracks(url, author, source=False, node=player.node, bot=bot)
                     result = await self.check_player_queue(interaction.author, bot, interaction.guild_id, tracks=result)
                     player.queue.extend(result.tracks)
-                    await interaction.send(f"{interaction.author.mention}, a playlist [`{result.name}`](<{url}>) foi adicionada com sucesso!{player.controller_link}", ephemeral=True)
+                    await interaction.send(f"{interaction.author.mention}, the playlist [`{result.name}`](<{url}>) was successfully added!{player.controller_link}", ephemeral=True)
                     if not player.is_connected:
                         await player.connect(vc_id)
                     if not player.current:
@@ -4887,7 +4698,7 @@
                         if control == PlayerControls.embed_forceplay and player.current and (player.current.uri.startswith(url) or url.startswith(player.current.uri)):
                             await self.check_stage_title(inter=interaction, bot=bot, player=player)
                             await player.seek(0)
-                            player.set_command_log("voltou para o início da música.", emoji="⏪")
+                            player.set_command_log("Returned to the beginning of the song.", emoji="⏪")
                             await asyncio.sleep(3)
                             await player.update_stage_topic()
                             await asyncio.sleep(7)
@@ -4922,7 +4733,7 @@
 
                             if (retry_after := self.bot.pool.enqueue_track_embed_cooldown.get_bucket(interaction).update_rate_limit()):
                                 raise GenericError(
-                                    f"**Você terá que aguardar {int(retry_after)} segundo(s) para adicionar uma nova música na fila.**")
+                                    f"**You will have to wait {int(retry_after)} second(s) to add a new song to the queue.**")
 
                             if control == PlayerControls.embed_enqueue_track:
                                 await self.check_player_queue(interaction.author, bot, interaction.guild_id)
@@ -4942,7 +4753,7 @@
                             await self.check_player_queue(interaction.author, bot, interaction.guild_id)
                             player.queue.append(track)
                             player.update = True
-                            await interaction.send(f"{author.mention}, a música [`{track.title}`](<{track.uri}>) foi adicionada na fila.{player.controller_link}", ephemeral=True)
+                            await interaction.send(f"{author.mention}, the song [`{track.title}`](<{track.uri}>) has been added to the queue.{player.controller_link}", ephemeral=True)
                             if not player.is_connected:
                                 await player.connect(vc_id)
                             if not player.current:
@@ -5021,30 +4832,18 @@
                                                                 interaction.message.embeds[0].fields[0].value.replace(
                                                                     interaction.author.mention, "")
             except IndexError:
-<<<<<<< HEAD
-                interaction.message.embeds[0].add_field(name="**Members who liked the playlist:**",
+                interaction.message.embeds[0].add_field(name="**Members who favorited the link:**",
                                                         value=interaction.author.mention)
 
             await interaction.send(embed=disnake.Embed(
                 description=f"[`{fav_name}`](<{embed.author.url}>) **has been added to your Favorites!**\n\n"
                             "**How to use?**\n"
                             f"* Using the command {cmd} (selecting the favorite from the autocomplete search)\n"
-                            "* Clicking on the play favorite button/select of the player integration.\n"
-                            "* Using the command {global_data['prefix'] or self.bot.default_prefix}{self.bot.get_cog('Music').play_legacy.name} without including a name or link of a song/video.\n"
-=======
-                interaction.message.embeds[0].add_field(name="**Membros que favoritaram o link:**",
-                                                        value=interaction.author.mention)
-
-            await interaction.send(embed=disnake.Embed(
-                description=f"[`{fav_name}`](<{embed.author.url}>) **foi adicionado nos seus favoritos!**\n\n"
-                            "**Como usar?**\n"
-                            f"* Usando o comando {cmd} (selecionando o favorito no preenchimento automático da busca)\n"
-                            "* Clicando no botão/select de tocar favorito/integração do player.\n"
-                            f"* Usando o comando {global_data['prefix'] or self.bot.default_prefix}{self.play_legacy.name} sem incluir um nome ou link de uma música/vídeo.\n"
->>>>>>> 1104df51
-
-
-            ).set_footer(text=f"Caso queira ver todos os seus favoritos use o comando {global_data['prefix'] or self.bot.default_prefix}{self.fav_manager_legacy.name}"), ephemeral=True)
+                            "* Clicking on the play favorite/integration button/select in the player.\n"
+                            f"* Using the command {global_data['prefix'] or self.bot.default_prefix}{self.play_legacy.name} without including a name or link of a song/video.\n"
+
+
+            ).set_footer(text=f"If you want to see all your Favorites, use the command {global_data['prefix'] or self.bot.default_prefix}{self.fav_manager_legacy.name}"), ephemeral=True)
 
             if not interaction.message.flags.ephemeral:
                 if not interaction.guild:
@@ -5795,7 +5594,7 @@
         elif force_play == "yes":
             player.set_command_log(
                 emoji="▶️",
-                text=f"{inter.author.mention} adicionou a música atual para tocar imediatamente."
+                text=f"{inter.author.mention} Added the current song to play immediately."
             )
             await player.track_end()
             await player.process_next()
@@ -5876,9 +5675,9 @@
             if invite is None:
                 print(
                     f'{"-" * 15}\n'
-                    f'Removendo invite: {invite} \n'
-                    f'Servidor: {inter.guild.name} [{inter.guild_id}]\n'
-                    f'Canal: {inter.channel.name} [{inter.channel.id}]\n'
+                    f'Removing invite: {invite} \n'
+                    f'Server: {inter.guild.name} [{inter.guild_id}]\n'
+                    f'Channel: {inter.channel.name} [{inter.channel.id}]\n'
                     f'{"-" * 15}'
                 )
                 del global_data["listen_along_invites"][str(inter.channel.id)]
@@ -6026,71 +5825,8 @@
             destroy_message = True
         except KeyError:
             destroy_message = False
-<<<<<<< HEAD
-            skin = data["player_controller"]["skin"]
-            static_skin = data["player_controller"]["static_skin"]
-
-            global_data = await self.bot.get_global_data(message.guild.id, db_name=DBModel.guilds)
-
-            if global_data["global_skin"]:
-                skin = global_data["player_skin"] or skin
-                static_skin = global_data["player_skin_static"] or static_skin
-
-            try:
-                invite = global_data["listen_along_invites"][str(message.author.voice.channel.id)]
-            except (KeyError, AttributeError):
-                invite = None
-
-            else:
-                try :
-                    invite = (await self.bot.fetch_invite(invite)).url
-                except disnake.NotFound:
-                    print(
-                        f'{"-"*15}\n'
-                        f'Removing invite: {invite} \n'
-                        f'Server: {message.guild.name} [{message.guild.id}]\n'
-                        f'Channel: {message.channel.name} [{message.channel.id}]\n'
-                        f'{"-" * 15}'
-                    )
-                    invite = None
-                    del global_data["listen_along_invites"][str(message.author.voice.channel.id)]
-                    await self.bot.update_global_data(message.guild.id, global_data, db_name=DBModel.guilds)
-                except Exception:
-                    traceback.print_exc()
-
-            for n, s in global_data["custom_skins"].items():
-                if isinstance(s, str):
-                    global_data["custom_skins"][n] = pickle.loads(b64decode(s))
-
-            for n, s in global_data["custom_skins_static"].items():
-                if isinstance(s, str):
-                    global_data["custom_skins_static"][n] = pickle.loads(b64decode(s))
-
-            player: LavalinkPlayer = self.bot.music.get_player(
-                guild_id=message.guild.id,
-                cls=LavalinkPlayer,
-                player_creator=message.author.id,
-                guild=message.guild,
-                channel=text_channel,
-                static=True,
-                skin=self.bot.check_skin(skin),
-                skin_static=self.bot.check_static_skin(static_skin),
-                custom_skin_data=global_data["custom_skins"],
-                custom_skin_static_data=global_data["custom_skins_static"],
-                node_id=node.identifier,
-                extra_hints=self.extra_hints,
-                last_message_id=message_id,
-                restrict_mode=data['enable_restrict_mode'],
-                listen_along_invite=invite,
-                volume=int(data['default_player_volume']),
-                autoplay=data["autoplay"],
-                prefix=global_data["prefix"] or self.bot.default_prefix,
-                purge_mode=data['player_controller']['purge_mode']
-            )
-=======
             player = await self.create_player(inter=message, bot=self.bot, guild=message.guild, channel=text_channel,
                                               node=node, guild_data=data)
->>>>>>> 1104df51
 
         if not player.message:
             try:
@@ -6105,11 +5841,7 @@
         embed = disnake.Embed(color=self.bot.get_color(message.guild.me))
 
         try:
-<<<<<<< HEAD
-            components = [disnake.ui.Button(emoji="🎛️", label="Go to the player-controller.", url=player.message.jump_url)]
-=======
             components = [disnake.ui.Button(emoji="🎛️", label="Player-controller", url=player.message.jump_url)]
->>>>>>> 1104df51
         except AttributeError:
             components = []
 
@@ -6129,9 +5861,6 @@
                 except AttributeError:
                     pass
 
-<<<<<<< HEAD
-                components.append(disnake.ui.Button(emoji="💗", label="Add to your Favorites", custom_id=PlayerControls.embed_add_fav))
-=======
                 try:
                     self.bot.pool.enqueue_playlist_embed_cooldown.get_bucket(message).update_rate_limit()
                 except:
@@ -6139,11 +5868,10 @@
 
                 components.extend(
                     [
-                        disnake.ui.Button(emoji="💗", label="Favoritar", custom_id=PlayerControls.embed_add_fav),
-                        disnake.ui.Button(emoji="<:add_music:588172015760965654>", label="Adicionar na fila",custom_id=PlayerControls.embed_enqueue_playlist)
+                        disnake.ui.Button(emoji="💗", label="Favorite", custom_id=PlayerControls.embed_add_fav),
+                        disnake.ui.Button(emoji="<:add_music:588172015760965654>", label="Add to queue",custom_id=PlayerControls.embed_enqueue_playlist)
                     ]
                 )
->>>>>>> 1104df51
 
                 if response:
                     await response.edit(content=None, embed=embed, components=components)
@@ -6207,9 +5935,9 @@
 
                 components.extend(
                     [
-                        disnake.ui.Button(emoji="💗", label="Favoritar", custom_id=PlayerControls.embed_add_fav),
-                        disnake.ui.Button(emoji="<:play:914841137938829402>", label="Tocar", custom_id=PlayerControls.embed_forceplay),
-                        disnake.ui.Button(emoji="<:add_music:588172015760965654>", label="Adicionar na fila",
+                        disnake.ui.Button(emoji="💗", label="Favorite", custom_id=PlayerControls.embed_add_fav),
+                        disnake.ui.Button(emoji="<:play:914841137938829402>", label="Play", custom_id=PlayerControls.embed_forceplay),
+                        disnake.ui.Button(emoji="<:add_music:588172015760965654>", label="Add to queue",
                                           custom_id=PlayerControls.embed_enqueue_track)
                     ]
                 )
@@ -6658,15 +6386,9 @@
 
         embed = disnake.Embed(color=bot.get_color(thread.guild.me))
 
-<<<<<<< HEAD
-        if not self.bot.intents.message_content:
+        if not bot.intents.message_content:
             embed.description = "**Warning! I don't have the message_content intent enabled by my developer...\n" \
                                 "The functionality to request songs here may not have the expected result...**"
-=======
-        if not bot.intents.message_content:
-            embed.description = "**Aviso! Não estou com a intent de message_content ativada por meu desenvolvedor...\n" \
-                                "A funcionalidade de pedir música aqui pode não ter um resultado esperado...**"
->>>>>>> 1104df51
 
         elif not player.controller_mode:
             embed.description = "**The current skin/appearance is not compatible with the song-request system " \
