# -*- coding: utf-8 -*-
import asyncio
import datetime
import json
import os.path
import pickle
import re
import traceback
import zlib
from base64 import b64decode
from copy import deepcopy
from random import shuffle
from typing import Union, Optional
from urllib.parse import urlparse, parse_qs

import aiofiles
import aiohttp
import disnake
from aiohttp import ClientConnectorCertificateError
from disnake.ext import commands

import wavelink
from utils.client import BotCore
from utils.db import DBModel
from utils.music.checks import check_voice, has_player, has_source, is_requester, is_dj, \
    can_send_message_check, check_requester_channel, can_send_message, can_connect, check_deafen, check_pool_bots, \
    check_channel_limit, check_stage_topic, check_queue_loading
from utils.music.converters import time_format, fix_characters, string_to_seconds, URL_REG, \
    YOUTUBE_VIDEO_REG, google_search, percentage, music_source_image
from utils.music.errors import GenericError, MissingVoicePerms, NoVoice, PoolException, parse_error, EmptyFavIntegration
from utils.music.interactions import VolumeInteraction, QueueInteraction, SelectInteraction, FavMenuView, ViewMode, \
    SetStageTitle
from utils.music.models import LavalinkPlayer, LavalinkTrack, LavalinkPlaylist
from utils.music.spotify import process_spotify, spotify_regex_w_user
from utils.others import check_cmd, send_idle_embed, CustomContext, PlayerControls, queue_track_index, \
    pool_command, string_to_file, CommandArgparse, music_source_emoji_url, SongRequestPurgeMode, song_request_buttons, \
    select_bot_pool


class Music(commands.Cog):

    emoji = "🎶"
    name = "Music"
    desc_prefix = f"[{emoji} {name}] | "

    search_sources_opts = [
        disnake.OptionChoice("Youtube", "ytsearch"),
        disnake.OptionChoice("Youtube Music", "ytmsearch"),
        disnake.OptionChoice("Soundcloud", "scsearch"),
    ]

    playlist_opts = [
        disnake.OptionChoice("Shuffle Playlist", "shuffle"),
        disnake.OptionChoice("Reverse Playlist", "reversed"),
    ]

    sources = {
        "yt": "ytsearch",
        "y": "ytsearch",
        "ytb": "ytsearch",
        "youtube": "ytsearch",
        "ytm": "ytmsearch",
        "ytmsc": "ytmsearch",
        "ytmusic": "ytmsearch",
        "youtubemusic": "ytmsearch",
        "sc": "scsearch",
        "scd": "scsearch",
        "soundcloud": "scsearch",
    }

    audio_formats = ("audio/mpeg", "audio/ogg", "audio/mp4", "audio/aac")

    def __init__(self, bot: BotCore):

        self.bot = bot

        self.extra_hints = bot.config["EXTRA_HINTS"].split("||")

        self.song_request_concurrency = commands.MaxConcurrency(1, per=commands.BucketType.member, wait=False)

        self.player_interaction_concurrency = commands.MaxConcurrency(1, per=commands.BucketType.member, wait=False)

        self.song_request_cooldown = commands.CooldownMapping.from_cooldown(rate=1, per=300,
                                                                            type=commands.BucketType.member)

        self.music_settings_cooldown = commands.CooldownMapping.from_cooldown(rate=3, per=15,
                                                                              type=commands.BucketType.guild)

        if self.bot.config["AUTO_ERROR_REPORT_WEBHOOK"]:
            self.error_report_queue = asyncio.Queue()
            self.error_report_task = bot.loop.create_task(self.error_report_loop())
        else:
            self.error_report_queue = None

    async def update_cache(self):

        async with aiofiles.open("./playlist_cache.json", "w") as f:
            await f.write(json.dumps(self.bot.pool.playlist_cache))

    @commands.is_owner()
    @commands.command(hidden=True, aliases=["ac"])
    async def addcache(self, ctx: CustomContext, url: str):

        url = url.strip("<>")

        async with ctx.typing():
            tracks, node = await self.get_tracks(url, ctx.author, use_cache=False)

        tracks_info = []

        try:
            tracks = tracks.tracks
        except AttributeError:
            pass

        for t in tracks:
            tinfo = {"track": t.id, "info": t.info}
            tinfo["info"]["extra"]["playlist"] = {"name": t.playlist_name, "url": t.playlist_url}
            tracks_info.append(tinfo)

        self.bot.pool.playlist_cache[url] = tracks_info

        await self.update_cache()

        await ctx.send("The songs from the link were successfully added to cache.", delete_after=30)

    @commands.is_owner()
    @commands.cooldown(1, 300, commands.BucketType.default)
    @commands.command(hidden=True, aliases=["uc"])
    async def updatecache(self, ctx: CustomContext, *args):

        if "-fav" in args:
            try:
                data = ctx.global_user_data
            except AttributeError:
                data = await self.bot.get_global_data(ctx.author.id, db_name=DBModel.users)
                ctx.global_user_data = data

            self.bot.pool.playlist_cache.update({url: [] for url in data["fav_links"].values()})

        try:
            if not self.bot.pool.playlist_cache:
                raise GenericError("**Your playlist cache is empty...**")
        except KeyError:
            raise GenericError(f"**You haven't used the command yet: {ctx.prefix}{self.addcache.name}**")

        msg = None

        counter = 0

        amount = len(self.bot.pool.playlist_cache)

        txt = ""

        for url in list(self.bot.pool.playlist_cache):

            try:
                async with ctx.typing():
                    tracks, node = await self.get_tracks(url, ctx.author, use_cache=False)
            except:
                traceback.print_exc()
                tracks = None
                try:
                    del self.bot.pool.playlist_cache[url]
                except:
                    pass

            if not tracks:
                txt += f"[`❌ Failure`]({url})\n"

            else:

                tracks_info = []

                try:
                    tracks = tracks.tracks
                except AttributeError:
                    pass

                for t in tracks:
                    tinfo = {"track": t.id, "info": t.info}
                    tinfo["info"]["extra"]["playlist"] = {"name": t.playlist_name, "url": t.playlist_url}
                    tracks_info.append(tinfo)

                self.bot.pool.playlist_cache[url] = tracks_info

                txt += f"[`{tracks_info[0]['info']['extra']['playlist']['name']}`]({url})\n"

            counter += 1

            embed = disnake.Embed(
                description=txt, color=self.bot.get_color(ctx.guild.me),
                title=f"Verified Playlist: {counter}/{amount}"
            )

            if not msg:
                msg = await ctx.send(embed=embed)
            else:
                await msg.edit(embed=embed)

        await self.update_cache()

    @commands.is_owner()
    @commands.command(hidden=True, aliases=["rc"])
    async def removecache(self, ctx: CustomContext, url: str):

        try:
            del self.bot.pool.playlist_cache[url]
        except KeyError:
            raise GenericError("**There are no items saved in cache with the provided URL...**")

        await self.update_cache()

        await ctx.send("The songs from the link have been successfully removed from the cache.", delete_after=30)

    @commands.is_owner()
    @commands.command(hidden=True, aliases=["cc"])
    async def clearcache(self, ctx: CustomContext):

        try:
            self.bot.pool.playlist_cache.clear()
        except KeyError:
            raise GenericError("**You do not have any saved playlist links in cache...**")

        await self.update_cache()

        await ctx.send("The playlist cache has been successfully cleared.", delete_after=30)

    @commands.is_owner()
    @commands.command(hidden=True, aliases=["ec"])
    async def exportcache(self, ctx: CustomContext):

        await ctx.send(file=disnake.File("playlist_cache.json"))

    @commands.is_owner()
    @commands.command(hidden=True, aliases=["ic"])
    async def importcache(self, ctx: CustomContext, url: str):

        async with ctx.typing():
            async with aiohttp.ClientSession() as session:
                async with session.get(url) as r:
                    self.bot.pool.playlist_cache.update(json.loads((await r.read()).decode('utf-8')))

        await self.update_cache()

        await ctx.send("The cache file has been successfully imported!", delete_after=30)

    stage_cd = commands.CooldownMapping.from_cooldown(2, 45, commands.BucketType.guild)
    stage_mc = commands.MaxConcurrency(1, per=commands.BucketType.guild, wait=False)

    @is_dj()
    @has_source()
    @commands.has_guild_permissions(manage_guild=True)
    @pool_command(
        only_voiced=True, name="stageannounce", aliases=["stagevc", "togglestageannounce", "announce", "vcannounce",
                                                         "voicestatus", "setvcstatus", "setvoicestatus", "statusvc",
                                                         "vcstatus"],
        description="Activate the automatic announcement/status system of the channel with the name of the song.",
        cooldown=stage_cd, max_concurrency=stage_mc, extras={"exclusive_cooldown": True},
        usage="{prefix}{cmd} <placeholders>\nEx: {track.author} - {track.title}"
    )
    async def stageannounce_legacy(self, ctx: CustomContext, *, template = ""):
        await self.stage_announce.callback(self=self, inter=ctx, template=template)

    @is_dj()
    @has_source()
    @commands.slash_command(
        description=f"{desc_prefix}Enable/edit the automatic announcement/status system of the channel with the song name.",
        extras={"only_voiced": True, "exclusive_cooldown": True}, cooldown=stage_cd, max_concurrency=stage_mc,
        default_member_permissions=disnake.Permissions(manage_guild=True), dm_permission=False
    )
    async def stage_announce(
            self, inter: disnake.AppCmdInter,
            template: str = commands.Param(name="model", default="")
    ):

        if isinstance(template, commands.ParamInfo):
            template = ""

        try:
            bot = inter.music_bot
            guild = inter.music_guild
            author = guild.get_member(inter.author.id)
        except AttributeError:
            bot = inter.bot
            guild = inter.guild
            author = inter.author

        if not author.guild_permissions.manage_guild and not (await bot.is_owner(author)):
            raise GenericError("**You do not have permission to manage the server to enable/disable this system.**")

        await inter.response.defer(ephemeral=True)

        global_data = await self.bot.get_global_data(inter.guild_id, db_name=DBModel.guilds)

        if not template:
            view = SetStageTitle(ctx=inter, bot=bot, data=global_data, guild=guild)
            view.message = await inter.send(view=view, embed=view.build_embed())
            await view.wait()
        else:
            if not any(p in template for p in SetStageTitle.placeholders):
                raise GenericError(f"**You must use at least one valid placeholder:** {SetStageTitle.placeholder_text}")

            await inter.response.defer(ephemeral=True)

            player = bot.music.players[inter.guild_id]
            player.stage_title_event = True
            player.stage_title_template = template
            player.start_time = disnake.utils.utcnow()

            await player.update_stage_topic()

            await player.process_save_queue()

            player.set_command_log(text="activated automatic status", emoji="📢")

            player.update = True

            if isinstance(inter, CustomContext):
                await inter.send("**The automatic status has been successfully set!**")
            else:
                await inter.edit_original_message("**The automatic status has been successfully set!**")


    play_cd = commands.CooldownMapping.from_cooldown(3, 12, commands.BucketType.member)
    play_mc = commands.MaxConcurrency(1, per=commands.BucketType.member, wait=False)

    @check_voice()
    @can_send_message_check()
    @commands.message_command(name="add to queue", extras={"check_player": False},
                              cooldown=play_cd, max_concurrency=play_mc, dm_permission=False)
    async def message_play(self, inter: disnake.MessageCommandInteraction):

        if not inter.target.content:
            emb = disnake.Embed(description=f"There is no text in the selected [message]({inter.target.jump_url})...",
                                color=disnake.Colour.red())
            await inter.send(embed=emb, ephemeral=True)
            return

        await self.play.callback(
            self=self,
            inter=inter,
            query=inter.target.content,
            position=0,
            options="",
            manual_selection=False,
            source=None,
            repeat_amount=0,
            force_play="no",
        )

    @check_voice()
    @can_send_message_check()
    @commands.slash_command(name="search", extras={"check_player": False}, cooldown=play_cd, max_concurrency=play_mc,
                            description=f"{desc_prefix}Search for music and choose one from the results to play.",
                            dm_permission=False)
    async def search(
            self,
            inter: disnake.AppCmdInter,
            query: str = commands.Param(name="search", desc="Name or link of the music."),
            *,
            position: int = commands.Param(name="position", description=f"{desc_prefix}Place the music in a specific position",
                                           default=0),
            force_play: str = commands.Param(
                name="play_now",
                description="Play the music immediately (instead of adding it to the queue).",
                default="no",
                choices=[
                    disnake.OptionChoice(disnake.Localized("Yes", data={disnake.Locale.pt_BR: "Sim"}), "yes"),
                    disnake.OptionChoice(disnake.Localized("No", data={disnake.Locale.pt_BR: "Não"}), "no")
                ]
            ),
            options: str = commands.Param(name="options", description="Options to process playlist",
                                          choices=playlist_opts, default=False),
            source: str = commands.Param(name="source",
                                         description="Select website for music search (not links)",
                                         choices=search_sources_opts,
                                         default=None),
            repeat_amount: int = commands.Param(name="repetitions", description="Set the number of repetitions.",
                                                default=0),
            server: str = commands.Param(name="server", desc="Use a specific music server in the search.",
                                         default=None)
    ):

        await self.play.callback(
            self=self,
            inter=inter,
            query=query,
            position=position,
            force_play=force_play,
            options=options,
            manual_selection=True,
            source=source,
            repeat_amount=repeat_amount,
            server=server
        )

    @search.autocomplete("search")
    async def search_autocomplete(self, inter: disnake.Interaction, current: str):

        if not current:
            return []

        if URL_REG.match(current):
            return [current] if len(current) < 100 else []

        try:
            await check_pool_bots(inter, only_voiced=True)
            bot = inter.music_bot
        except GenericError:
            return [current[:99]]
        except:
            bot = inter.bot

        try:
            if not inter.author.voice:
                return []
        except AttributeError:
            return [current[:99]]

        return await google_search(bot, current)

    @is_dj()
    @has_player()
    @can_send_message_check()
    @commands.max_concurrency(1, commands.BucketType.guild)
    @commands.slash_command(
        extras={"only_voiced": True}, dm_permission=False,
        description=f"{desc_prefix}Connect me to a voice channel (or move me to one)."
    )
    async def connect(
            self,
            inter: disnake.AppCmdInter,
            channel: Union[disnake.VoiceChannel, disnake.StageChannel] = commands.Param(
                name="channel",
                description="Channel to connect me to"
            )
    ):
        try:
            channel = inter.music_bot.get_channel(channel.id)
        except AttributeError:
            pass

        await self.do_connect(inter, channel)

    async def do_connect(
            self,
            ctx: Union[disnake.AppCmdInter, commands.Context, disnake.Message],
            channel: Union[disnake.VoiceChannel, disnake.StageChannel] = None,
            check_other_bots_in_vc: bool = False,
            bot: BotCore = None,
            me: disnake.Member = None,
            check_pool: bool = True,
    ):

        if not channel:
            try:
                channel = ctx.music_bot.get_channel(ctx.author.voice.channel.id) or ctx.author.voice.channel
            except AttributeError:
                channel = ctx.author.voice.channel

        if not bot:
            try:
                bot = ctx.music_bot
            except AttributeError:
                try:
                    bot = ctx.bot
                except:
                    bot = self.bot

        if not me:
            try:
                me = ctx.music_guild.me
            except AttributeError:
                me = ctx.guild.me

        try:
            guild_id = ctx.guild_id
        except AttributeError:
            guild_id = ctx.guild.id

        try:
            text_channel = ctx.music_bot.get_channel(ctx.channel.id)
        except AttributeError:
            text_channel = ctx.channel

        try:
            player = bot.music.players[guild_id]
        except KeyError:
            print(f"Player debug test 20: {bot.user} | {self.bot.user}")
            raise GenericError(
                f"**The bot's player {bot.user.mention} was terminated before connecting to the voice channel "
                f"(or the player was not initialized)...\nJust in case, please try again.**"
            )

        can_connect(channel, me.guild, check_other_bots_in_vc=check_other_bots_in_vc, bot=bot)

        deafen_check = True

        if isinstance(ctx, disnake.AppCmdInter) and ctx.application_command.name == self.connect.name:

            perms = channel.permissions_for(me)

            if not perms.connect or not perms.speak:
                raise MissingVoicePerms(channel)

            await player.connect(channel.id, self_deaf=True)

            if channel != me.voice and me.voice.channel:
                txt = [
                    f"I was moved to channel <#{channel.id}>",
                    f"**Successfully moved to channel** <#{channel.id}>"
                ]

                deafen_check = False


            else:
                txt = [
                    f"I connected to channel <#{channel.id}>",
                    f"**Successfully connected to channel** <#{channel.id}>"
                ]

            await self.interaction_message(ctx, txt, emoji="🔈", rpc_update=True)

        else:
            await player.connect(channel.id, self_deaf=True)

        try:
            player.members_timeout_task.cancel()
        except:
            pass

        if deafen_check and bot.config["GUILD_DEAFEN_WARN"]:

            retries = 0

            while retries < 5:

                if me.voice:
                    break

                await asyncio.sleep(1)
                retries += 0

            if not await check_deafen(me):
                await text_channel.send(
                    embed=disnake.Embed(
                        title="Advice:",
                        description="To maintain your privacy and help me save resources, "
                                    "I recommend disabling my audio channel "
                                    "by right-clicking on me and then selecting: disable "
                                    "audio on server.",
                        color=self.bot.get_color(me),
                    ).set_image(
                        url="https://cdn.discordapp.com/attachments/554468640942981147/1012533546386210956/unknown.png"
                    ), delete_after=20
                )

        if isinstance(channel, disnake.StageChannel):

            while not me.voice:
                await asyncio.sleep(1)

            stage_perms = channel.permissions_for(me)

            if stage_perms.mute_members:
                await me.edit(suppress=False)
            else:
                embed = disnake.Embed(color=self.bot.get_color(me))

                embed.description = f"**I need a staff member to invite me to speak on stage: " \
                                    f"[{channel.name}]({channel.jump_url}).**"

                embed.set_footer(
                    text="💡 Tip: To allow me to speak on stage automatically, you will need to grant me the "
                         "mute members permission (either on the server or just in the chosen stage channel).")

                await text_channel.send(ctx.author.mention, embed=embed, delete_after=45)

    @can_send_message_check()
    @check_voice()
    @commands.bot_has_guild_permissions(send_messages=True)
    @commands.max_concurrency(1, commands.BucketType.member)
    @pool_command(name="addposition", description="Add a song at a specific position in the queue.",
                  aliases=["adp", "addpos"], check_player=False, cooldown=play_cd, max_concurrency=play_mc,
                  usage="{prefix}{cmd} [position(No.)] [name|link]\nEx: {prefix}{cmd} 2 sekai - burn me down")
    async def addpos_legacy(self, ctx: CustomContext, position: int, *, query: str):

        if position < 1:
            raise GenericError("**Queue position number must be 1 or higher.**")

        await self.play.callback(self=self, inter=ctx, query=query, position=position, options=False,
                                 force_play="no", manual_selection=False,
                                 source=None, repeat_amount=0, server=None)

    stage_flags = CommandArgparse()
    stage_flags.add_argument('query', nargs='*', help="name or link of the song")
    stage_flags.add_argument('-position', '-pos', '-p', type=int, default=0, help='Place the song at a specific position in the queue (will be ignored if using -next etc).\nEx: -p 10')
    stage_flags.add_argument('-next', '-proximo', action='store_true', help='Add the song/playlist to the top of the queue (equivalent to: -pos 1)')
    stage_flags.add_argument('-reverse', '-r', action='store_true', help='Reverse the order of the added songs (effective only when adding a playlist).')
    stage_flags.add_argument('-shuffle', '-sl', action='store_true', help='Shuffle the added songs (effective only when adding a playlist).')
    stage_flags.add_argument('-select', '-s', action='store_true', help='Choose the song from the search results.')
    stage_flags.add_argument('-source', '-src', type=str, default=None, help='Search for the song using a specific source [youtube/soundcloud etc]')
    stage_flags.add_argument('-force', '-now', '-n', '-f', action='store_true', help='Play the added song immediately (effective only if there is currently a song playing.)')
    stage_flags.add_argument('-loop', '-lp', type=int, default=0, help="Set the number of repetitions for the chosen song.\nEx: -loop 5")
    stage_flags.add_argument('-server', '-sv', type=str, default=None, help='Use a specific music server.')

    @can_send_message_check()
    @check_voice()
    @commands.bot_has_guild_permissions(send_messages=True)
    @commands.max_concurrency(1, commands.BucketType.member)
    @pool_command(name="play", description="Play music in a voice channel.", aliases=["p"], check_player=False,
                  cooldown=play_cd, max_concurrency=play_mc, extras={"flags": stage_flags},
                  usage="{prefix}{cmd} [name|link]\nEx: {prefix}{cmd} sekai - burn me down")
    async def play_legacy(self, ctx: CustomContext, *, flags: str = ""):

        args, unknown = ctx.command.extras['flags'].parse_known_args(flags.split())

        await self.play.callback(
            self = self,
            inter = ctx,
            query = " ".join(args.query + unknown),
            position= 1 if args.next else args.position if args.position > 0 else 0,
            options = "shuffle" if args.shuffle else "reversed" if args.reverse else None,
            force_play = "yes" if args.force else "no",
            manual_selection = args.select,
            source = self.sources.get(args.source),
            repeat_amount = args.loop,
            server = args.server
        )

    @can_send_message_check()
    @check_voice()
    @commands.bot_has_guild_permissions(send_messages=True)
    @pool_command(name="search", description="Search for songs and choose one from the results to play.",
                  aliases=["sc"], check_player=False, cooldown=play_cd, max_concurrency=play_mc,
                  usage="{prefix}{cmd} [name]\nEx: {prefix}{cmd} sekai - burn me down")
    async def search_legacy(self, ctx: CustomContext, *, query):

        await self.play.callback(self=self, inter=ctx, query=query, position=0, options=False, force_play="no",
                                 manual_selection=True, source=None, repeat_amount=0, server=None)

    @can_send_message_check()
    @check_voice()
    @commands.slash_command(
        name="play_music_file", dm_permission=False,
        description=f"{desc_prefix}Play a music file in a voice channel.",
        extras={"check_player": False}, cooldown=play_cd, max_concurrency=play_mc
    )
    async def play_file(
            self,
            inter: Union[disnake.AppCmdInter, CustomContext],
            file: disnake.Attachment = commands.Param(
                name="file", description="audio file to play or add to the queue"
            ),
            position: int = commands.Param(name="position", description="Place the music in a specific position",
                                           default=0),
            force_play: str = commands.Param(
                name="play_now",
                description="Play the music immediately (instead of adding to the queue).",
                default="no",
                choices=[
                    disnake.OptionChoice(disnake.Localized("Yes", data={disnake.Locale.pt_BR: "Sim"}), "yes"),
                    disnake.OptionChoice(disnake.Localized("No", data={disnake.Locale.pt_BR: "Não"}), "no")
                ]
            ),
            repeat_amount: int = commands.Param(name="repetitions", description="set the number of repetitions.",
                                                default=0),
            server: str = commands.Param(name="server", desc="Use a specific music server in the search.",
                                         default=None),
    ):

        class DummyMessage:
            attachments = [file]

        try:
            thread = inter.message.thread
        except:
            thread = None
        inter.message = DummyMessage()
        inter.message.thread = thread

        await self.play.callback(self=self, inter=inter, query="", position=position, options=False, force_play=force_play,
                                 manual_selection=False, source=None, repeat_amount=repeat_amount, server=server)

    async def check_player_queue(self, user: disnake.User, bot: BotCore, guild_id: int, tracks: Union[list, LavalinkPlaylist] = None):

        count = self.bot.config["QUEUE_MAX_ENTRIES"]

        try:
            player: LavalinkPlayer = bot.music.players[guild_id]
        except KeyError:
            if count < 1:
                return tracks
            count += 1
        else:
            if count < 1:
                return tracks
            if len(player.queue) >= count and not (await bot.is_owner(user)):
                raise GenericError(f"The queue is full with ({self.bot.config['QUEUE_MAX_ENTRIES']} songs).")

        if tracks:

            if isinstance(tracks, list):
                if not await bot.is_owner(user):
                    tracks = tracks[:count]
            else:
                if not await bot.is_owner(user):
                    tracks.tracks = tracks.tracks[:count]

        return tracks

    @can_send_message_check()
    @check_voice()
    @commands.slash_command(
        description=f"{desc_prefix}Play music in a voice channel.", dm_permission=False,
        extras={"check_player": False}, cooldown=play_cd, max_concurrency=play_mc
    )
    async def play(
            self,
            inter: Union[disnake.AppCmdInter, CustomContext],
            query: str = commands.Param(name="search", desc="Name or link of the music."), *,
            position: int = commands.Param(name="position", description="Place the music in a specific position",
                                           default=0),
            force_play: str = commands.Param(
                name="play_now",
                description="Play the music immediately (instead of adding it to the queue).",
                default="no",
                choices=[
                    disnake.OptionChoice(disnake.Localized("Yes", data={disnake.Locale.pt_BR: "Sim"}), "yes"),
                    disnake.OptionChoice(disnake.Localized("No", data={disnake.Locale.pt_BR: "Não"}), "no")
                ]
            ),
            manual_selection: bool = commands.Param(name="manual_selection",
                                                    description="Choose a music manually from the search results",
                                                    default=False),
            options: str = commands.Param(name="options", description="Options to process playlist",
                                          choices=playlist_opts, default=False),
            source: str = commands.Param(name="source",
                                         description="Select site for music search (not links)",
                                         choices=search_sources_opts,
                                         default=None),
            repeat_amount: int = commands.Param(name="repetitions", description="set the number of repetitions.",
                                                default=0),
            server: str = commands.Param(name="server", desc="Use a specific music server in the search.",
                                         default=None),
    ):

        try:
            bot = inter.music_bot
            guild = inter.music_guild
            channel = bot.get_channel(inter.channel.id)
        except AttributeError:
            bot = inter.bot
            guild = inter.guild
            channel = inter.channel

        can_send_message(channel, bot.user)

        if not guild.voice_client and not check_channel_limit(guild.me, inter.author.voice.channel):
            raise GenericError(f"**The channel {inter.author.voice.channel.mention} is full!**")

        await self.check_player_queue(inter.author, bot, guild.id)

        msg = None
        query = query.replace("\n", " ").strip()
        ephemeral = None
        warn_message = None
        queue_loaded = False
        reg_query = None

        try:
            if isinstance(inter.message, disnake.Message):
                message_inter = inter.message
            else:
                message_inter = None
        except AttributeError:
            message_inter = None

        try:
            modal_message_id = int(inter.data.custom_id[15:])
        except:
            modal_message_id = None

        attachment: Optional[disnake.Attachment] = None

        try:
            voice_channel = bot.get_channel(inter.author.voice.channel.id)
        except AttributeError:
            raise NoVoice()

        try:
            player = bot.music.players[guild.id]

            if not server:
                node = player.node
            else:
                node = bot.music.get_node(server) or player.node

            guild_data = {}

        except KeyError:

            node = bot.music.get_node(server)

            if not node:
                node = await self.get_best_node(bot)

            guild_data = None

            if inter.bot == bot:
                try:
                    guild_data = inter.guild_data
                except AttributeError:
                    guild_data = await bot.get_data(inter.guild_id, db_name=DBModel.guilds)
                    try:
                        inter.guild_data = guild_data
                    except AttributeError:
                        pass

            if not guild_data:
                guild_data = await bot.get_data(inter.guild_id, db_name=DBModel.guilds)

            if not guild.me.voice:
                can_connect(voice_channel, guild, guild_data["check_other_bots_in_vc"], bot=bot)

            static_player = guild_data['player_controller']

            if not inter.response.is_done():
                ephemeral = await self.is_request_channel(inter, data=guild_data, ignore_thread=True)
                await inter.response.defer(ephemeral=ephemeral)

            if static_player['channel']:
                channel, warn_message, message = await self.check_channel(guild_data, inter, channel, guild, bot)

        if ephemeral is None:
            ephemeral = await self.is_request_channel(inter, data=guild_data, ignore_thread=True)

        is_pin = None

        if not query:

            if self.bot.config["ENABLE_DISCORD_URLS_PLAYBACK"]:

                try:
                    attachment = inter.message.attachments[0]

                    if attachment.size > 18000000:
                        raise GenericError("**The file you sent must have a size equal to or smaller than 18mb.**")

                    if attachment.content_type not in self.audio_formats:
                        raise GenericError("**The file you sent is not a valid music file...**")

                    query = attachment.url

                except IndexError:
                    pass

        try:
            user_data = inter.global_user_data
        except:
            user_data = await self.bot.get_global_data(inter.author.id, db_name=DBModel.users)
            try:
                inter.global_user_data = user_data
            except:
                pass

        if not query:

            embed = disnake.Embed(
                color=self.bot.get_color(guild.me),
                description="**Select an item below:**\n"
                            f'Note: you only have <t:{int((disnake.utils.utcnow() + datetime.timedelta(seconds=45)).timestamp())}:R> to choose!'
            )

            try:
                if bot.user.id != self.bot.user.id:
                    embed.set_footer(text=f"Via: {bot.user.display_name}", icon_url=bot.user.display_avatar.url)
            except AttributeError:
                pass

            kwargs = {
                "content": "",
                "embed": embed
            }

            try:
                if inter.message.author.bot:
                    kwargs["content"] = inter.author.mention
            except AttributeError:
                pass

            opts = [
                disnake.SelectOption(label="Use favorite", value=">> [⭐ Favorites ⭐] <<", emoji="⭐"),
                disnake.SelectOption(label="Use integration", value=">> [💠 Integrations 💠] <<", emoji="💠"),
            ]
            
            if os.path.isfile(f"./local_database/saved_queues_v1/users/{inter.author.id}.pkl"):
                opts.append(disnake.SelectOption(label="Use saved queue", value=">> [💾 Saved Queue 💾] <<", emoji="💾"))

            if user_data["last_tracks"]:
                opts.append(disnake.SelectOption(label="Add recent song", value=">> [📑 Recent songs 📑] <<", emoji="📑"))
                
            if not guild_data:

                if inter.bot == bot:
                    try:
                        guild_data = inter.guild_data
                    except AttributeError:
                        guild_data = await bot.get_data(inter.guild_id, db_name=DBModel.guilds)
                        try:
                            inter.guild_data = guild_data
                        except AttributeError:
                            pass

                if not guild_data:
                    guild_data = await bot.get_data(inter.guild_id, db_name=DBModel.guilds)

            if guild_data["player_controller"]["fav_links"]:
                disnake.SelectOption(label="Use server favorite", value=">> [📌 Server favorites 📌] <<", emoji="📌"),

            view = SelectInteraction(user=inter.author, timeout=45, opts=opts)

            if isinstance(inter, disnake.MessageInteraction) and not inter.response.is_done():
                await inter.response.defer(ephemeral=ephemeral)

            try:
                msg = await inter.followup.send(ephemeral=ephemeral, view=view, wait=True, **kwargs)
            except (disnake.InteractionTimedOut, AttributeError):
                msg = await inter.channel.send(view=view, **kwargs)

            await view.wait()

            select_interaction = view.inter

            if not select_interaction or view.selected is False:

                text = "### Selection time expired!" if view.selected is not False else "### Cancelled by the user."

                try:
                    await msg.edit(embed=disnake.Embed(description=text, color=self.bot.get_color(guild.me)),
                                   components=song_request_buttons)
                except AttributeError:
                    traceback.print_exc()
                    pass
                return

            if select_interaction.data.values[0] == "cancel":
                await msg.edit(
                    embed=disnake.Embed(
                        description="**Selection canceled!**",
                        color=self.bot.get_color(guild.me)
                    ),
                    components=None
                )
                return

            try:
                inter.store_message = msg
            except AttributeError:
                pass

            inter.token = select_interaction.token
            inter.id = select_interaction.id
            inter.response = select_interaction.response
            query = select_interaction.data.values[0]
            await inter.response.defer()

        fav_opts = []

        if query.startswith(">> [💠 Integrations 💠] <<"):
            query = ""
            for k, v in user_data["integration_links"].items():
                fav_opts.append(disnake.SelectOption(label=k[5:], value=f"> itg: {k}", description="[💠 Integration 💠]", emoji=music_source_emoji_url(v)))

        elif query.startswith(">> [⭐ Favorites ⭐] <<"):
            query = ""
            for k, v in user_data["fav_links"].items():
                fav_opts.append(disnake.SelectOption(label=k, value=f"> fav: {k}", description="[⭐ Favorite ⭐]", emoji=music_source_emoji_url(v)))

        elif query.startswith(">> [📑 Recent songs 📑] <<"):

            if not user_data["last_tracks"]:
                raise GenericError("**You don't have any song in your history...**\n"
                                   "They will appear as you add songs through search or link.")

            query = ""
            for i, d in enumerate(user_data["last_tracks"]):
                fav_opts.append(disnake.SelectOption(label=d["name"], value=f"> lst: {i}", description="[📑 Recent songs 📑]",
                                                     emoji=music_source_emoji_url(d["url"])))

        elif query.startswith(">> [📌 Server favorites 📌] <<"):

            if not guild_data:

                if inter.bot == bot:
                    try:
                        guild_data = inter.guild_data
                    except AttributeError:
                        guild_data = await bot.get_data(inter.guild_id, db_name=DBModel.guilds)
                        try:
                            inter.guild_data = guild_data
                        except AttributeError:
                            pass

                if not guild_data:
                    guild_data = await bot.get_data(inter.guild_id, db_name=DBModel.guilds)

            if not guild_data["player_controller"]["fav_links"]:
                raise GenericError("**The server does not have fixed/bookmarked links.**")
            
            for name, v in guild_data["player_controller"]["fav_links"].items():
                fav_opts.append(disnake.SelectOption(label=name, value=f"> pin: {name}", description="[📌 Server favorites 📌]", emoji=music_source_emoji_url(v['url'])))

            is_pin = False

        if fav_opts:

            source = False

            if len(fav_opts) == 1:
                query = list(fav_opts)[0].value

            else:
                embed = disnake.Embed(
                    color=self.bot.get_color(guild.me),
                    description="**Select an item below:**\n"
                                f'Note: you only have <t:{int((disnake.utils.utcnow() + datetime.timedelta(seconds=45)).timestamp())}:R> to choose!'
                )

                try:
                    if bot.user.id != self.bot.user.id:
                        embed.set_footer(text=f"Via: {bot.user.display_name}", icon_url=bot.user.display_avatar.url)
                except AttributeError:
                    pass

                kwargs = {
                    "content": "",
                    "embed": embed
                }

                try:
                    if inter.message.author.bot:
                        kwargs["content"] = inter.author.mention
                except AttributeError:
                    pass

                view = SelectInteraction(
                    user=inter.author,  timeout=45, opts=fav_opts
                )

                if isinstance(inter, disnake.MessageInteraction) and not inter.response.is_done():
                    await inter.response.defer(ephemeral=ephemeral)

                try:
                    func = msg.edit
                except AttributeError:
                    try:
                        if inter.response.is_done():
                            func = inter.edit_original_message
                        else:
                            func = inter.response.send_message
                            kwargs["ephemeral"] = ephemeral
                    except AttributeError:
                        kwargs["ephemeral"] = ephemeral
                        try:
                            func = inter.followup.send
                        except AttributeError:
                            func = inter.send

                msg = await func(view=view, **kwargs)

                await view.wait()

                select_interaction = view.inter

                if not select_interaction or view.selected is False:

                    embed = disnake.Embed(description="### Selection time expired!" if view.selected is not False else "### Cancelled by the user.", color=self.bot.get_color(guild.me))

                    try:
                        await msg.edit(embed=embed, components=song_request_buttons)
                    except AttributeError:
                        try:
                            await select_interaction.response.edit_message(embed=embed, components=song_request_buttons)
                        except AttributeError:
                            traceback.print_exc()
                    return

                if select_interaction.data.values[0] == "cancel":
                    await msg.edit(
                        embed=disnake.Embed(
                            description="**Selection canceled!**",
                            color=self.bot.get_color(guild.me)
                        ),
                        components=None
                    )
                    return

                try:
                    inter.store_message = msg
                except AttributeError:
                    pass

                inter.token = select_interaction.token
                inter.id = select_interaction.id
                inter.response = select_interaction.response
                query = select_interaction.data.values[0]

        elif not query:
            raise EmptyFavIntegration()

        if query.startswith("> pin: "):
            if is_pin is None:
                is_pin = True
            query = guild_data["player_controller"]["fav_links"][query[7:]]['url']
            source = False

        elif query.startswith("> lst: "):
            query = user_data["last_tracks"][int(query[7:])]["url"]
            source = False

        elif query.startswith(("> fav: ", "> itg: ")):
            try:
                user_data = inter.global_user_data
            except AttributeError:
                user_data = await self.bot.get_global_data(inter.author.id, db_name=DBModel.users)
                try:
                    inter.global_user_data = user_data
                except:
                    pass

            if query.startswith("> fav:"):
                query = user_data["fav_links"][query[7:]]

            else:

                query = user_data["integration_links"][query[7:]]

                if (matches := spotify_regex_w_user.match(query)):

                    if not self.bot.spotify:
                        raise GenericError("**Spotify support is currently unavailable...**")

                    url_type, user_id = matches.groups()

                    if url_type != "user":
                        raise GenericError("**Link not supported using this method...**")

                    try:
                        await inter.response.defer(ephemeral=True)
                    except:
                        pass

                    result = await self.bot.loop.run_in_executor(None, lambda: self.bot.spotify.user_playlists(user_id))

                    info = {"entries": [{"title": t["name"], "url": t["external_urls"]["spotify"]} for t in result["items"]]}

                elif not self.bot.config["USE_YTDL"]:
                    raise GenericError("**This type of request is not supported at the moment...**")

                else:

                    loop = self.bot.loop or asyncio.get_event_loop()

                    try:
                        await inter.response.defer(ephemeral=True)
                    except:
                        pass

                    info = await loop.run_in_executor(None, lambda: self.bot.pool.ytdl.extract_info(query, download=False))

                    try:
                        if not info["entries"]:
                            raise GenericError(f"**Unavailable content (or private):**\n{query}")
                    except KeyError:
                        raise GenericError("**An error occurred while trying to get results for the selected option...**")

                if len(info["entries"]) == 1:
                    query = info["entries"][0]['url']

                else:

                    emoji = music_source_emoji_url(query)

                    view = SelectInteraction(
                        user=inter.author,
                        opts=[
                            disnake.SelectOption(label=e['title'][:90], value=f"entrie_select_{c}",
                                                 emoji=emoji) for c, e in enumerate(info['entries'])
                        ], timeout=30)

                    embed = disnake.Embed(
                        description="**Choose a playlist below:**\n"
                                    f'Select an option within <t:{int((disnake.utils.utcnow() + datetime.timedelta(seconds=30)).timestamp())}:R> to proceed.',
                        color=self.bot.get_color(guild.me)
                    )

                    kwargs = {}

                    try:
                        func = msg.edit
                    except AttributeError:
                        try:
                            func = inter.edit_original_message
                        except AttributeError:
                            kwargs["ephemeral"] = True
                            try:
                                func = inter.followup.send
                            except AttributeError:
                                func = inter.send

                    msg = await func(embed=embed, view=view, **kwargs)

                    await view.wait()

                    if not view.inter or view.selected is False:

                        try:
                            func = msg.edit
                        except:
                            func = view.inter.response.edit_message

                        await func(embed=disnake.Embed(color=self.bot.get_color(guild.me),
                            description="**Time expired!**" if not view.selected is False else "### Cancelled by the user."),
                            components=song_request_buttons
                        )
                        return

                    query = info["entries"][int(view.selected[14:])]["url"]

                    if not isinstance(inter, disnake.ModalInteraction):
                        inter.token = view.inter.token
                        inter.id = view.inter.id
                        inter.response = view.inter.response
                    else:
                        inter = view.inter

            source = False

        elif query.startswith(">> [💾 Saved Queue 💾] <<"):

            try:
                async with aiofiles.open(f"./local_database/saved_queues_v1/users/{inter.author.id}.pkl", 'rb') as f:
                    f_content = await f.read()
                    try:
                        f_content = zlib.decompress(f_content)
                    except zlib.error:
                        pass
                    data = pickle.loads(f_content)
            except FileNotFoundError:
                raise GenericError("**Your saved queue has been deleted...**")

            tracks = await self.check_player_queue(inter.author, bot, guild.id, self.bot.get_cog("PlayerSession").process_track_cls(data["tracks"])[0])
            node = await self.get_best_node(bot)
            queue_loaded = True
            source = False

        else:

            query = query.strip("<>")

            urls = URL_REG.findall(query)

            reg_query = {}

            if urls:
                query = urls[0]
                source = False

                if query.startswith("https://www.youtube.com/results"):
                    try:
                        query = f"ytsearch:{parse_qs(urlparse(query).query)['search_query'][0]}"
                    except:
                        raise GenericError(f"**The provided link is not supported:** {query}")
                    manual_selection = True

                elif query.startswith("https://www.youtube.com/live/"):
                    query = query.split("?")[0].replace("/live/", "/watch?v=")

                if not self.bot.config["ENABLE_DISCORD_URLS_PLAYBACK"] and "cdn.discordapp.com/attachments/" in query:
                    raise GenericError("**Discord link support is disabled.**")

                if query.startswith(("https://youtu.be/", "https://www.youtube.com/")):

                    for p in ("&ab_channel=", "&start_radio="):
                        if p in query:
                            try:
                                query = f'https://www.youtube.com/watch?v={re.search(r"v=([a-zA-Z0-9_-]+)", query).group(1)}'
                            except:
                                pass
                            break

                    if "&list=" in query and (link_re := YOUTUBE_VIDEO_REG.match(query)):

                        view = SelectInteraction(
                            user=inter.author,
                            opts=[
                                disnake.SelectOption(label="Music", emoji="🎵",
                                                     description="Load only the music from the link.", value="music"),
                                disnake.SelectOption(label="Playlist", emoji="🎶",
                                                     description="Load playlist with current song.", value="playlist"),
                            ], timeout=30)

                        embed = disnake.Embed(
                            description='**The link contains a video with a playlist.**\n'
                                        f'Select an option within <t:{int((disnake.utils.utcnow() + datetime.timedelta(seconds=30)).timestamp())}:R> to proceed.',
                            color=self.bot.get_color(guild.me)
                        )

                        try:
                            if bot.user.id != self.bot.user.id:
                                embed.set_footer(text=f"Via: {bot.user.display_name}",
                                                 icon_url=bot.user.display_avatar.url)
                        except AttributeError:
                            pass

                        msg = await inter.send(embed=embed, view=view, ephemeral=ephemeral)

                        await view.wait()

                        if not view.inter or view.selected is False:

                            try:
                                func = inter.edit_original_message
                            except AttributeError:
                                func = msg.edit

                            mention = ""

                            try:
                                if inter.message.author.bot:
                                    mention = f"{inter.author.mention}, "
                            except AttributeError:
                                pass

                            await func(
                                content=f"{mention}{'operation cancelled' if view.selected is not False else 'time expired'}" if view.selected is not False else "Cancelled by user.",
                                embed=None, components=song_request_buttons
                            )
                            return

                        if view.selected == "music":
                            query = link_re.group()

                        try:
                            inter.store_message = msg
                        except AttributeError:
                            pass

                        if not isinstance(inter, disnake.ModalInteraction):
                            inter.token = view.inter.token
                            inter.id = view.inter.id
                            inter.response = view.inter.response
                        else:
                            inter = view.inter

        if not inter.response.is_done():
            await inter.response.defer(ephemeral=ephemeral)

        if not queue_loaded:
            tracks, node = await self.get_tracks(query, inter.author, node=node, track_loops=repeat_amount, source=source)
            tracks = await self.check_player_queue(inter.author, bot, guild.id, tracks)

        try:
            player = bot.music.players[inter.guild_id]
        except KeyError:
            await check_pool_bots(inter, check_player=False)

            try:
                bot = inter.music_bot
                guild = inter.music_guild
                channel = bot.get_channel(inter.channel.id)
            except AttributeError:
                bot = inter.bot
                guild = inter.guild
                channel = inter.channel

            try:
                player = bot.music.players[inter.guild_id]
            except KeyError:
                player = None

                if not guild_data:

                    if inter.bot == bot:
                        try:
                            guild_data = inter.guild_data
                        except AttributeError:
                            guild_data = await bot.get_data(inter.guild_id, db_name=DBModel.guilds)
                            try:
                                inter.guild_data = guild_data
                            except AttributeError:
                                pass

                    if not guild_data:
                        guild_data = await bot.get_data(inter.guild_id, db_name=DBModel.guilds)

                static_player = guild_data['player_controller']

                if static_player['channel']:
                    channel, warn_message, message = await self.check_channel(guild_data, inter, channel, guild, bot)

        if not player:

            skin = guild_data["player_controller"]["skin"]
            static_skin = guild_data["player_controller"]["static_skin"]

            try:
                global_data = inter.global_guild_data
            except AttributeError:
                global_data = await self.bot.get_global_data(guild.id, db_name=DBModel.guilds)
                try:
                    inter.global_guild_data = global_data
                except:
                    pass

            if global_data["global_skin"]:
                skin = global_data["player_skin"] or skin
                static_skin = global_data["player_skin_static"] or guild_data["player_controller"]["static_skin"]

            try:
                invite = global_data["listen_along_invites"][str(inter.channel.id)]
            except KeyError:
                invite = None

            else:

                try:
                    invite = (await self.bot.fetch_invite(invite)).url
                except disnake.NotFound:
                    invite = None
                except Exception:
                    traceback.print_exc()
                    invite = ""

                if invite is None:
                    print(
                        f'{"-"*15}\n'
                        f'Removing invite: {invite} \n'
                        f'Server: {inter.guild.name} [{inter.guild_id}]\n'
                        f'Channel: {inter.channel.name} [{inter.channel.id}]\n'
                        f'{"-" * 15}'
                    )
                    del global_data["listen_along_invites"][str(inter.channel.id)]
                    await self.bot.update_global_data(inter.guild_id, global_data, db_name=DBModel.guilds)

            for n, s in global_data["custom_skins"].items():
                if isinstance(s, str):
                    global_data["custom_skins"][n] = pickle.loads(b64decode(s))

            for n, s in global_data["custom_skins_static"].items():
                if isinstance(s, str):
                    global_data["custom_skins_static"][n] = pickle.loads(b64decode(s))

            player: LavalinkPlayer = bot.music.get_player(
                guild_id=inter.guild_id,
                cls=LavalinkPlayer,
                player_creator=inter.author.id,
                guild=guild,
                channel=channel or bot.get_channel(inter.channel_id),
                last_message_id=guild_data['player_controller']['message_id'],
                node_id=node.identifier,
                static=bool(static_player['channel']),
                skin=bot.check_skin(skin),
                skin_static=bot.check_static_skin(static_skin),
                custom_skin_data=global_data["custom_skins"],
                custom_skin_static_data=global_data["custom_skins_static"],
                extra_hints=self.extra_hints,
                restrict_mode=guild_data['enable_restrict_mode'],
                listen_along_invite=invite,
                volume=int(guild_data['default_player_volume']),
                autoplay=guild_data["autoplay"],
                prefix=global_data["prefix"] or bot.default_prefix,
                purge_mode=guild_data['player_controller']['purge_mode'],
                stage_title_template=global_data['voice_channel_status'],
            )

            if static_player['channel']:

                if isinstance(player.text_channel, disnake.Thread):
                    channel_check = player.text_channel.parent
                else:
                    channel_check = player.text_channel

                bot_perms = channel_check.permissions_for(guild.me)

                if not bot_perms.read_message_history:

                    if not bot_perms.manage_permissions:

                        player.set_command_log(
                            emoji="⚠️",
                            text=f"I don't have permission to view message history in the channel: {channel_check.mention} "
                                 f"(and I don't have permission to manage permissions to fix this automatically), "
                                 f"the player will function in the default way..."
                        )

                        player.static = False

                    else:

                        overwrites = {
                            guild.me: disnake.PermissionOverwrite(
                                embed_links=True,
                                send_messages=True,
                                send_messages_in_threads=True,
                                read_messages=True,
                                create_public_threads=True,
                                read_message_history=True,
                                manage_messages=True,
                                manage_channels=True,
                                attach_files=True,
                            )
                        }

                        await channel_check.edit(overwrites=overwrites)

                if not player.message:
                    try:
                        player.message = await channel.fetch_message(int(static_player['message_id']))
                    except TypeError:
                        player.message = None
                    except Exception:
                        traceback.print_exc()
                        if hasattr(channel, 'parent') and isinstance(channel.parent, disnake.ForumChannel) and str(channel.id) == static_player['message_id']:
                            pass
                        elif player.static:
                            player.text_channel = None

            if not player.static and player.text_channel:

                if message_inter:
                    player.message = message_inter
                elif modal_message_id:
                    try:
                        player.message = await inter.channel.fetch_message(modal_message_id)
                    except:
                        pass

                if not player.has_thread:
                    player.message = None
                else:
                    await self.thread_song_request(message_inter.thread, reopen=True)

        pos_txt = ""

        embed = disnake.Embed(color=disnake.Colour.red())

        embed.colour = self.bot.get_color(guild.me)

        position -= 1

        embed_description = ""

        if isinstance(tracks, list):

            if manual_selection and not queue_loaded and len(tracks) > 1:

                embed.description = f"**Select the desired song(s) below:**"

                try:
                    func = inter.edit_original_message
                except AttributeError:
                    func = inter.send

                try:
                    add_id = f"_{inter.id}"
                except AttributeError:
                    add_id = ""

                tracks = tracks[:25]

                msg = await func(
                    embed=embed,
                    components=[
                        disnake.ui.Select(
                            placeholder='Results:',
                            custom_id=f"track_selection{add_id}",
                            min_values=1,
                            max_values=len(tracks),
                            options=[
                                disnake.SelectOption(
                                    label=f"{n+1}. {t.title[:96]}",
                                    value=f"track_select_{n}",
                                    description=f"{t.author} [{time_format(t.duration)}]")
                                for n, t in enumerate(tracks)
                            ]
                        )
                    ]
                )

                def check_song_selection(i: Union[CustomContext, disnake.MessageInteraction]):

                    try:
                        return i.data.custom_id == f"track_selection_{inter.id}" and i.author == inter.author
                    except AttributeError:
                        return i.author == inter.author and i.message.id == msg.id

                try:
                    select_interaction: disnake.MessageInteraction = await self.bot.wait_for(
                        "dropdown",
                        timeout=45,
                        check=check_song_selection
                    )
                except asyncio.TimeoutError:
                    raise GenericError("Time is up!")

                if len(select_interaction.data.values) > 1:

                    indexes = set(int(v[13:]) for v in select_interaction.data.values)

                    selected_tracks = []

                    for i in indexes:
                        for n, t in enumerate(tracks):
                            if i == n:
                                selected_tracks.append(t)
                                break

                    tracks = selected_tracks

                else:

                    tracks = tracks[int(select_interaction.data.values[0][13:])]

                if isinstance(inter, CustomContext):
                    inter.message = msg

                if reg_query is not None:
                    try:
                        reg_query = {"name": tracks.title, "url": tracks.uri}
                    except AttributeError:
                        reg_query = {"name": tracks[0].title, "url": tracks[0].uri}

            elif not queue_loaded:

                tracks = tracks[0]

                if tracks.info.get("sourceName") == "http":

                    if tracks.title == "Unknown title":
                        if attachment:
                            tracks.info["title"] = attachment.filename
                        else:
                            tracks.info["title"] = tracks.uri.split("/")[-1]
                        tracks.title = tracks.info["title"]

                    tracks.uri = ""

            if not isinstance(tracks, list):

                if force_play == "yes":
                    player.queue.insert(0, tracks)
                elif position < 0:
                    player.queue.append(tracks)
                else:
                    player.queue.insert(position, tracks)
                    pos_txt = f" at position {position + 1} in the queue"

                duration = time_format(tracks.duration) if not tracks.is_stream else '🔴 Livestream'

                log_text = f"{inter.author.mention} added [`{fix_characters(tracks.title, 20)}`]({tracks.uri or tracks.search_uri}){pos_txt} `({duration})`."

                embed.set_author(
                    name=fix_characters(tracks.title, 35),
                    url=tracks.uri or tracks.search_uri,
                    icon_url=music_source_image(tracks.info['sourceName'])
                )
                embed.set_thumbnail(url=tracks.thumb)
                embed.description = f"`{fix_characters(tracks.author, 15)}`**┃**`{time_format(tracks.duration) if not tracks.is_stream else '🔴 Livestream'}`**┃**{inter.author.mention}"
                emoji = "🎵"
                if reg_query is not None:
                    reg_query = {"name": tracks.title, "url": tracks.uri}

            else:

                if options == "shuffle":
                    shuffle(tracks)

                if position < 0 or len(tracks) < 2:

                    if options == "reversed":
                        tracks.reverse()
                    for track in tracks:
                        player.queue.append(track)
                else:
                    if options != "reversed":
                        tracks.reverse()
                    for track in tracks:
                        player.queue.insert(position, track)

                    pos_txt = f" (Pos. {position + 1})"

                if queue_loaded:
                    log_text = f"{inter.author.mention} added `{len(tracks)} songs` via: {query[7:]}."
                    title = f"Using saved songs from {inter.author.display_name}"
                    icon_url = "https://i.ibb.co/51yMNPw/floppydisk.png"

                    tracks_playlists = {}

                    for t in tracks:
                        if t.playlist_name:
                            try:
                                tracks_playlists[t.playlist_url]["count"] += 1
                            except KeyError:
                                tracks_playlists[t.playlist_url] = {"name": t.playlist_name, "count": 1}

                    if tracks_playlists:
                        embed_description += "\n### Loaded playlists:\n" + "\n".join(f"[`{info['name']}`]({url}) `- {info['count']} song(s)` " for url, info in tracks_playlists.items()) + "\n"

                else:
                    query = fix_characters(query.replace(f"{source}:", '', 1), 25)
                    title = f"Search: {query}"
                    icon_url = music_source_image(tracks[0].info['sourceName'])
                    log_text = f"{inter.author.mention} added `{len(tracks)} songs` via search: `{query}`{pos_txt}."

                total_duration = 0

                for t in tracks:
                    if not t.is_stream:
                        total_duration += t.duration

                embed.set_author(name=title, icon_url=icon_url)
                embed.set_thumbnail(url=tracks[0].thumb)
                embed.description = f"`{len(tracks)} song(s)`**┃**`{time_format(total_duration)}`**┃**{inter.author.mention}"
                emoji = "🎶"

        else:

            if options == "shuffle":
                shuffle(tracks.tracks)

            if position < 0 or len(tracks.tracks) < 2:

                if options == "reversed":
                    tracks.tracks.reverse()
                for track in tracks.tracks:
                    player.queue.append(track)
            else:
                if options != "reversed":
                    tracks.tracks.reverse()
                for track in tracks.tracks:
                    player.queue.insert(position, track)

                pos_txt = f" (Pos. {position + 1})"

            if tracks.tracks[0].info["sourceName"] == "youtube":
                try:
                    async with bot.session.get((oembed_url:=f"https://www.youtube.com/oembed?url={query}")) as r:
                        try:
                            playlist_data = await r.json()
                        except:
                            raise Exception(f"{r.status} | {await r.text()}")
                    tracks.data["playlistInfo"]["thumb"] = playlist_data["thumbnail_url"]
                except Exception as e:
                    print(f"Failed to get playlist artwork: {oembed_url} | {repr(e)}")

            log_text = f"{inter.author.mention} added the playlist [`{fix_characters(tracks.name, 20)}`]({tracks.url}){pos_txt} `({len(tracks.tracks)})`."

            total_duration = 0

            for t in tracks.tracks:
                if not t.is_stream:
                    total_duration += t.duration

            try:
                embed.set_author(
                    name="⠂" + fix_characters(tracks.name, 35),
                    url=tracks.url,
                    icon_url=music_source_image(tracks.tracks[0].info['sourceName'])
                )
            except KeyError:
                embed.set_author(
                    name="⠂ Spotify Playlist",
                    icon_url=music_source_image(tracks.tracks[0].info['sourceName'])
                )
            embed.set_thumbnail(url=tracks.thumb)
            embed.description = f"`{len(tracks.tracks)} song(s)`**┃**`{time_format(total_duration)}`**┃**{inter.author.mention}"
            emoji = "🎶"

            if reg_query is not None:
                reg_query = {"name": tracks.name, "url": tracks.url}

        embed.description += player.controller_link

        if not is_pin:

            if not player.is_connected:
                try:
                    embed.description += f"\n`Voice channel:` {voice_channel.mention}"
                except AttributeError:
                    pass

            embed.description += embed_description

            try:
                func = inter.edit_original_message
            except AttributeError:
                if msg:
                    func = msg.edit
                elif inter.message.author.id == bot.user.id:
                    func = inter.message.edit
                else:
                    func = inter.send

            try:
                if bot.user.id != self.bot.user.id:
                    embed.set_footer(text=f"Via: {bot.user.display_name}", icon_url=bot.user.display_avatar.url)
            except AttributeError:
                pass

            await func(embed=embed, view=None)

        if not player.is_connected:

            try:
                guild_data["check_other_bots_in_vc"]
            except KeyError:
                guild_data = None

                if inter.bot == bot:
                    try:
                        guild_data = inter.guild_data
                    except AttributeError:
                        guild_data = await bot.get_data(inter.guild_id, db_name=DBModel.guilds)
                        try:
                            inter.guild_data = guild_data
                        except AttributeError:
                            pass

                if not guild_data:
                    guild_data = await bot.get_data(inter.guild_id, db_name=DBModel.guilds)

            if not inter.author.voice:
                raise NoVoice()

            await self.do_connect(
                inter, channel=voice_channel,
                check_other_bots_in_vc=guild_data["check_other_bots_in_vc"],
                bot=bot, me=guild.me, check_pool=True
            )

        if not player.current:
            if warn_message:
                player.set_command_log(emoji="⚠️", text=warn_message)
            await player.process_next()
        elif force_play == "yes":
            player.set_command_log(
                emoji="▶️",
                text=f"{inter.author.mention} added the current song to play immediately."
            )
            await player.track_end()
            await player.process_next()
        #elif player.current.autoplay:
        #    player.set_command_log(text=log_text, emoji=emoji)
        #    await player.track_end()
        #    await player.process_next()
        else:
            if ephemeral:
                player.set_command_log(text=log_text, emoji=emoji)
            player.update = True

        if reg_query is not None:

            try:
                user_data["last_tracks"].remove(reg_query)
            except:
                pass

            if len(user_data["last_tracks"]) > 6:
                user_data["last_tracks"].pop(0)

            user_data["last_tracks"].append(reg_query)

            await bot.update_global_data(inter.author.id, user_data, db_name=DBModel.users)

    @play.autocomplete("search")
    async def fav_add_autocomplete(self, inter: disnake.Interaction, query: str):

        if URL_REG.match(query):
            return [query] if len(query) < 100 else []

<<<<<<< HEAD
        favs = [">> [⭐ Favorites ⭐] <<", ">> [💠 Integrations 💠] <<", ">> [📌 Server favorites 📌] <<",
                ">> [📑 Recent songs 📑] <<"]
=======
        favs = [">> [⭐ Favoritos ⭐] <<", ">> [💠 Integrações 💠] <<", ">> [📌 Favoritos do servidor 📌] <<"]
>>>>>>> c00592de

        if os.path.isfile(f"./local_database/saved_queues_v1/users/{inter.author.id}.pkl"):
            favs.append(">> [💾 Saved Queue 💾] <<")

        if not inter.guild:
            try:
                await check_pool_bots(inter, return_first=True)
            except:
                return [query] if len(query) < 100 else []

        try:
            vc = inter.author.voice
        except AttributeError:
            vc = True

        user_data = await self.bot.get_global_data(inter.author.id, db_name=DBModel.users)

        favs.extend([(f"{rec['url']} || {rec['name']}"[:100] if len(rec['url']) < 101 else rec['name'][:100]) for rec in user_data["last_tracks"]])

        if not vc or not query:
            return favs[:20]

        return await google_search(self.bot, query, max_entries=20) or favs[:20]

    skip_back_cd = commands.CooldownMapping.from_cooldown(2, 13, commands.BucketType.member)
    skip_back_mc = commands.MaxConcurrency(1, per=commands.BucketType.member, wait=False)

    case_sensitive_args = CommandArgparse()
    case_sensitive_args.add_argument('-casesensitive', '-cs', action='store_true',
                             help="Search for songs with the exact phrase in the song title instead of searching word by word.")
    @check_stage_topic()
    @is_requester()
    @check_queue_loading()
    @check_voice()
    @pool_command(name="skip", aliases=["next", "n", "s", "pular", "skipto"], cooldown=skip_back_cd,
                  max_concurrency=skip_back_mc, description=f"Skip the current playing song.",
                  extras={"flags": case_sensitive_args}, only_voiced=True,
                  usage="{prefix}{cmd} <term>\nEx: {prefix}{cmd} sekai")
    async def skip_legacy(self, ctx: CustomContext, *, flags: str = ""):

        args, unknown = ctx.command.extras['flags'].parse_known_args(flags.split())

        if ctx.invoked_with == "skipto" and not unknown:
            raise GenericError("**You must add a name to use skipto.**")

        await self.skip.callback(self=self, inter=ctx, query=" ".join(unknown), case_sensitive=args.casesensitive)

    @check_stage_topic()
    @is_requester()
    @check_queue_loading()
    @has_source()
    @check_voice()
    @commands.slash_command(
        description=f"{desc_prefix}Jump to a specific song in the queue.", dm_permission=False,
        extras={"only_voiced": True}, cooldown=skip_back_cd, max_concurrency=skip_back_mc
    )
    async def skipto(
            self,
            inter: disnake.AppCmdInter,
            query: str = commands.Param(
                name="name",
                description="Name of the song (complete or part of it)."
            ),
            case_sensitive: bool = commands.Param(
                name="exact_name", default=False,
                description="Search for songs with the exact phrase in the song title instead of searching word by word.",

            )
    ):

        await self.skip.callback(self=self, inter=inter, query=query, case_sensitive=case_sensitive)

    @check_stage_topic()
    @is_requester()
    @check_queue_loading()
    @has_source()
    @check_voice()
    @commands.slash_command(
        description=f"{desc_prefix}Skip the current song that is playing.", dm_permission=False,
        extras={"only_voiced": True}, cooldown=skip_back_cd, max_concurrency=skip_back_mc
    )
    async def skip(
            self,
            inter: disnake.AppCmdInter, *,
            query: str = commands.Param(
                name="name",
                description="Name of the song (complete or part of it).",
                default=None,
            ),
            play_only: str = commands.Param(
                name=disnake.Localized("play_only", data={disnake.Locale.pt_BR: "tocar_apenas"}),
                choices=[
                    disnake.OptionChoice(
                        disnake.Localized("Yes", data={disnake.Locale.pt_BR: "Sim"}), "yes"
                    ),
                    disnake.OptionChoice(
                        disnake.Localized("No", data={disnake.Locale.pt_BR: "Não"}), "no"
                    )
                ],
                description="Just play the music immediately (without rotating the file)",
                default="no"
            ),
            case_sensitive: bool = commands.Param(
                name="exact_name", default=False,
                description="Search for songs with the exact phrase in the song title instead of searching word by word.",

            )
    ):

        try:
            bot = inter.music_bot
            guild = inter.music_guild
        except AttributeError:
            bot = inter.bot
            guild = bot.get_guild(inter.guild_id)

        player: LavalinkPlayer = bot.music.players[inter.guild_id]

        ephemeral = await self.is_request_channel(inter)

        interaction = None

        if query:

            try:
                index = queue_track_index(inter, bot, query, case_sensitive=case_sensitive)[0][0]
            except IndexError:
                raise GenericError(f"**There are no songs in the queue with the name.: {query}**")

            track = player.queue[index]

            player.queue.append(player.last_track)
            player.last_track = None

            if player.loop == "current":
                player.loop = False

            if play_only == "yes":
                del player.queue[index]
                player.queue.appendleft(track)

            elif index > 0:
                player.queue.rotate(0 - index)

            player.set_command_log(emoji="⤵️", text=f"{inter.author.mention} skipped to the current song.")

            embed = disnake.Embed(
                color=self.bot.get_color(guild.me),
                description= f"⤵️ **⠂{inter.author.mention} skipped to the song:**\n"
                             f"╰[`{fix_characters(track.title, 43)}`]({track.uri or track.search_uri}){player.controller_link}"
            )

            try:
                if bot.user.id != self.bot.user.id:
                    embed.set_footer(text=f"Via: {bot.user.display_name}", icon_url=bot.user.display_avatar.url)
            except AttributeError:
                pass

            if isinstance(inter, disnake.MessageInteraction) and inter.data.custom_id == "queue_track_selection":
                await inter.response.edit_message(embed=embed, view=None)
            else:
                await inter.send(embed=embed, ephemeral=ephemeral)

        else:

            if isinstance(inter, disnake.MessageInteraction):
                player.set_command_log(text=f"{inter.author.mention} skipped the song.", emoji="⏭️")
                if not inter.response.is_done():
                    try:
                        await inter.response.defer()
                    except:
                        pass
                interaction = inter
            else:

                player.set_command_log(emoji="⏭️", text=f"{inter.author.mention} skipped the song.")

                embed = disnake.Embed(
                    color=self.bot.get_color(guild.me),
                    description=f"⏭️ **⠂{inter.author.mention} skipped the song:\n"
                                f"╰[`{fix_characters(player.current.title, 43)}`]({player.current.uri or player.current.search_uri})**"
                                f"{player.controller_link}"
                )

                try:
                    if bot.user.id != self.bot.user.id:
                        embed.set_footer(text=f"Via: {bot.user.display_name}", icon_url=bot.user.display_avatar.url)
                except AttributeError:
                    pass

                await inter.send(embed=embed, ephemeral=ephemeral)

            if player.loop == "current":
                player.loop = False

        try:
            (player.current or player.last_track).info["extra"]["track_loops"] = 0
        except AttributeError:
            pass

        await player.track_end()
        player.ignore_np_once = True
        await player.process_next(inter=interaction)

    @check_stage_topic()
    @is_dj()
    @check_queue_loading()
    @has_player()
    @check_voice()
    @pool_command(name="back", aliases=["b", "voltar"], description="Return to the previous song.", only_voiced=True,
                  cooldown=skip_back_cd, max_concurrency=skip_back_mc)
    async def back_legacy(self, ctx: CustomContext):
        await self.back.callback(self=self, inter=ctx)

    @check_stage_topic()
    @is_dj()
    @has_player()
    @check_queue_loading()
    @check_voice()
    @commands.max_concurrency(1, commands.BucketType.member)
    @commands.slash_command(
        description=f"{desc_prefix}Return to the previous song.", dm_permission=False,
        extras={"only_voiced": True}, cooldown=skip_back_cd, max_concurrency=skip_back_mc
    )
    async def back(self, inter: disnake.AppCmdInter):

        try:
            bot = inter.music_bot
        except AttributeError:
            bot = inter.bot

        player: LavalinkPlayer = bot.music.players[inter.guild_id]

        if not len(player.queue) and (player.keep_connected or not len(player.played)):
            await player.seek(0)
            await self.interaction_message(inter, "Went back to the beginning of the song.", emoji="⏪")
            return

        if player.keep_connected:
            track = player.queue.pop()
            player.queue.appendleft(player.current)
        else:
            try:
                track = player.played.pop()
            except:
                track = player.queue.pop()

            if player.current and not player.current.autoplay:
                player.queue.appendleft(player.current)

        player.last_track = None

        player.queue.appendleft(track)

        if isinstance(inter, disnake.MessageInteraction):
            interaction = inter
            player.set_command_log(text=f"{inter.author.mention} returned to the current song.", emoji="⏮️")
            await inter.response.defer()
        else:

            interaction = None

            t = player.queue[0]

            txt = [
                "returned to the current song.",
                f"⏮️ **⠂{inter.author.mention} returned to the song:\n╰[`{fix_characters(t.title, 43)}`]({t.uri or t.search_uri})**"
            ]

            await self.interaction_message(inter, txt, emoji="⏮️", store_embed=True)

        if player.loop == "current":
            player.loop = False

        player.ignore_np_once = True

        if not player.current:
            await player.process_next(inter=interaction)
        else:
            player.is_previows_music = True
            await player.track_end()
            await player.process_next(inter=interaction, force_np=True)

    @check_stage_topic()
    @check_queue_loading()
    @has_source()
    @check_voice()
    @commands.slash_command(
        description=f"{desc_prefix}Vote to skip the current song.",
        extras={"only_voiced": True}, dm_permission=False
    )
    async def voteskip(self, inter: disnake.AppCmdInter):

        try:
            bot = inter.music_bot
            guild = inter.music_guild
        except AttributeError:
            bot = inter.bot
            guild = inter.guild

        player: LavalinkPlayer = bot.music.players[inter.guild_id]

        embed = disnake.Embed()

        if inter.author.id in player.votes:
            raise GenericError("**You have already voted to skip the current song.**")

        embed.colour = self.bot.get_color(guild.me)

        txt = [
            f"voted to skip the current song (votes: {len(player.votes) + 1}/{self.bot.config['VOTE_SKIP_AMOUNT']}).",
            f"{inter.author.mention} voted to skip the current song (votes: {len(player.votes) + 1}/{self.bot.config['VOTE_SKIP_AMOUNT']}).",
        ]

        if len(player.votes) < self.bot.config.get('VOTE_SKIP_AMOUNT', 3):
            embed.description = txt
            player.votes.add(inter.author.id)
            await self.interaction_message(inter, txt, emoji="✋")
            return

        await self.interaction_message(inter, txt, emoji="✋")
        await player.track_end()
        await player.process_next()

    volume_cd = commands.CooldownMapping.from_cooldown(1, 7, commands.BucketType.member)
    volume_mc = commands.MaxConcurrency(1, per=commands.BucketType.member, wait=False)

    @is_dj()
    @has_source()
    @check_voice()
    @pool_command(name="volume", description="Adjust music volume.", aliases=["vol", "v"], only_voiced=True,
                  cooldown=volume_cd, max_concurrency=volume_mc, usage="{prefix}{cmd} [level]\nEx: {prefix}{cmd} 50")
    async def volume_legacy(self, ctx: CustomContext, level: int):

        if not 4 < level < 151:
            raise GenericError("**Invalid volume! Choose between 5 and 150.**", self_delete=7)

        await self.volume.callback(self=self, inter=ctx, value=int(level))

    @is_dj()
    @has_source()
    @check_voice()
    @commands.slash_command(description=f"{desc_prefix}Adjust music volume.", extras={"only_voiced": True},
                            cooldown=volume_cd, max_concurrency=volume_mc, dm_permission=False)
    async def volume(
            self,
            inter: disnake.AppCmdInter, *,
            value: int = commands.Param(name="level", description="level between 5 and 150", min_value=5.0, max_value=150.0)
    ):

        try:
            bot = inter.music_bot
            guild = inter.music_guild
        except AttributeError:
            bot = inter.bot
            guild = inter.guild

        player: LavalinkPlayer = bot.music.players[inter.guild_id]

        embed = disnake.Embed(color=disnake.Colour.red())

        if value is None:

            view = VolumeInteraction(inter)

            embed.colour = self.bot.get_color(guild.me)
            embed.description = "**Select the volume level below:**"

            try:
                if bot.user.id != self.bot.user.id:
                    embed.set_footer(text=f"Via: {bot.user.display_name}", icon_url=bot.user.display_avatar.url)
            except AttributeError:
                pass

            await inter.send(embed=embed, ephemeral=await self.is_request_channel(inter), view=view)
            await view.wait()
            if view.volume is None:
                return

            value = view.volume

        elif not 4 < value < 151:
            raise GenericError("The volume should be between **5** and **150**.")

        await player.set_volume(value)

        txt = [f"adjusted the volume to **{value}%**", f"🔊 **⠂{inter.author.mention} adjusted the volume to {value}%**"]
        await self.interaction_message(inter, txt, emoji="🔊")

    pause_resume_cd = commands.CooldownMapping.from_cooldown(2, 7, commands.BucketType.member)
    pause_resume_mc =commands.MaxConcurrency(1, per=commands.BucketType.member, wait=False)

    @is_dj()
    @has_source()
    @check_voice()
    @pool_command(name="pause", aliases=["pausar"], description="Pause the music.", only_voiced=True,
                  cooldown=pause_resume_cd, max_concurrency=pause_resume_mc)
    async def pause_legacy(self, ctx: CustomContext):
        await self.pause.callback(self=self, inter=ctx)

    @is_dj()
    @has_source()
    @check_voice()
    @commands.slash_command(
        description=f"{desc_prefix}Pause the music.", extras={"only_voiced": True},
        cooldown=pause_resume_cd, max_concurrency=pause_resume_mc, dm_permission=False
    )
    async def pause(self, inter: disnake.AppCmdInter):

        try:
            bot = inter.music_bot
        except AttributeError:
            bot = inter.bot

        player: LavalinkPlayer = bot.music.players[inter.guild_id]

        if player.paused:
            raise GenericError("**The music is already paused.**")

        await player.set_pause(True)

        txt = ["paused the music.", f"⏸️ **⠂{inter.author.mention} paused the music.**"]

        await self.interaction_message(inter, txt, rpc_update=True, emoji="⏸️")
        await player.update_stage_topic()

    @is_dj()
    @has_source()
    @check_voice()
    @pool_command(name="resume", aliases=["unpause"], description="Resume/Unpause the music.", only_voiced=True,
                  cooldown=pause_resume_cd, max_concurrency=pause_resume_mc)
    async def resume_legacy(self, ctx: CustomContext):
        await self.resume.callback(self=self, inter=ctx)

    @is_dj()
    @has_source()
    @check_voice()
    @commands.slash_command(
        description=f"{desc_prefix}Resume/Unpause the music.", dm_permission=False,
        extras={"only_voiced": True}, cooldown=pause_resume_cd, max_concurrency=pause_resume_mc
    )
    async def resume(self, inter: disnake.AppCmdInter):

        try:
            bot = inter.music_bot
        except AttributeError:
            bot = inter.bot

        player: LavalinkPlayer = bot.music.players[inter.guild_id]

        if not player.paused:
            raise GenericError("**The music is not paused.**")

        await player.set_pause(False)

        txt = ["resumed the music.", f"▶️ **⠂{inter.author.mention} unpaused the music.**"]
        await self.interaction_message(inter, txt, rpc_update=True, emoji="▶️")
        await player.update_stage_topic()

    seek_cd = commands.CooldownMapping.from_cooldown(2, 10, commands.BucketType.member)
    seek_mc =commands.MaxConcurrency(1, per=commands.BucketType.member, wait=False)

    @check_stage_topic()
    @is_dj()
    @check_queue_loading()
    @has_source()
    @check_voice()
    @pool_command(name="seek", aliases=["sk"], description="Skip/Resume the music to a specific time.",
                  only_voiced=True, cooldown=seek_cd, max_concurrency=seek_mc,
                  usage="{prefix}{cmd} [time]\n"
                        "Ex 1: {prefix}{cmd} 10 (time 0:10)\n"
                        "Ex 2: {prefix}{cmd} 1:45 (time 1:45)")
    async def seek_legacy(self, ctx: CustomContext, *, position: str):
        await self.seek.callback(self=self, inter=ctx, position=position)

    @check_stage_topic()
    @is_dj()
    @check_queue_loading()
    @has_source()
    @check_voice()
    @commands.slash_command(
        description=f"{desc_prefix}Skip/Resume the music to a specific time.",
        extras={"only_voiced": True}, cooldown=seek_cd, max_concurrency=seek_mc, dm_permission=False
    )
    async def seek(
            self,
            inter: disnake.AppCmdInter,
            position: str = commands.Param(name="time", description="Time to skip/resume (ex: 1:45 / 40 / 0:30)")
    ):

        try:
            bot = inter.music_bot
        except AttributeError:
            bot = inter.bot

        player: LavalinkPlayer = bot.music.players[inter.guild_id]

        if player.current.is_stream:
            raise GenericError("**You cannot use this command on a livestream.**")

        position = position.split(" | ")[0].replace(" ", ":")

        seconds = string_to_seconds(position)

        if seconds is None:
            raise GenericError(
                "**You used an invalid time! Use seconds (1 or 2 digits) or in the format (minutes):(seconds)**")

        milliseconds = seconds * 1000

        if milliseconds < 0:
            milliseconds = 0

        if milliseconds > player.position:

            emoji = "⏩"

            txt = [
                f"skipped the music to: `{time_format(milliseconds)}`",
                f"{emoji} **⠂{inter.author.mention} skipped the music to:** `{time_format(milliseconds)}`"
            ]

        else:

            emoji = "⏪"

            txt = [
                f"resumed the music to: `{time_format(milliseconds)}`",
                f"{emoji} **⠂{inter.author.mention} resumed the music to:** `{time_format(milliseconds)}`"
            ]

        await player.seek(milliseconds)

        if player.paused:
            await player.set_pause(False)

        await self.interaction_message(inter, txt, emoji=emoji)

        await asyncio.sleep(2)
        await player.update_stage_topic()
        await player.process_rpc()

    @seek.autocomplete("time")
    async def seek_suggestions(self, inter: disnake.Interaction, query: str):

        try:
            if not inter.author.voice:
                return
        except AttributeError:
            pass

        if query:
            return [time_format(string_to_seconds(query)*1000)]

        try:
            await check_pool_bots(inter, only_voiced=True)
            bot = inter.music_bot
        except:
            return

        try:
            player: LavalinkPlayer = bot.music.players[inter.guild_id]
        except KeyError:
            return

        if not player.current or player.current.is_stream:
            return

        seeks = []

        if player.current.duration >= 90000:
            times = [int(n * 0.5 * 10) for n in range(20)]
        else:
            times = [int(n * 1 * 10) for n in range(20)]

        for p in times:
            percent = percentage(p, player.current.duration)
            seeks.append(f"{time_format(percent)} | {p}%")

        return seeks

    loop_cd = commands.CooldownMapping.from_cooldown(3, 5, commands.BucketType.member)
    loop_mc =commands.MaxConcurrency(1, per=commands.BucketType.member, wait=False)

    @is_dj()
    @has_source()
    @check_voice()
    @pool_command(
        description=f"Select repeat mode between: current song / queue / disable / quantity (using numbers).",
        only_voiced=True, cooldown=loop_cd, max_concurrency=loop_mc,
        usage="{prefix}{cmd} <quantity|mode>\nEx 1: {prefix}{cmd} 1\nEx 2: {prefix}{cmd} queue")
    async def loop(self, ctx: CustomContext, mode: str = None):

        if not mode:

            embed = disnake.Embed(
                description="**Select a loop mode:**",
                color=self.bot.get_color(ctx.guild.me)
            )

            msg = await ctx.send(
                ctx.author.mention,
                embed=embed,
                components=[
                    disnake.ui.Select(
                        placeholder="Select an option:",
                        custom_id="loop_mode_legacy",
                        options=[
                            disnake.SelectOption(label="Current Song", value="current"),
                            disnake.SelectOption(label="Player Queue", value="queue"),
                            disnake.SelectOption(label="Disable Loop", value="off")
                        ]
                    )
                ]
            )

            try:
                select: disnake.MessageInteraction = await self.bot.wait_for(
                    "dropdown", timeout=30,
                    check=lambda i: i.message.id == msg.id and i.author == ctx.author
                )
            except asyncio.TimeoutError:
                embed.description = "Selection time expired!"
                try:
                    await msg.edit(embed=embed, view=None)
                except:
                    pass
                return

            mode = select.data.values[0]
            ctx.store_message = msg

        if mode.isdigit():

            if len(mode) > 2 or int(mode) > 10:
                raise GenericError(f"**Invalid quantity: {mode}**\n"
                                   "`Maximum allowed quantity: 10`")

            await self.loop_amount.callback(self=self, inter=ctx, value=int(mode))
            return

        if mode not in ('current', 'queue', 'off'):
            raise GenericError("Invalid mode! Choose between: current/queue/off")

        await self.loop_mode.callback(self=self, inter=ctx, mode=mode)

    @is_dj()
    @has_source()
    @check_voice()
    @commands.slash_command(
        description=f"{desc_prefix}Select loop mode between: current / queue or off.",
        extras={"only_voiced": True}, cooldown=loop_cd, max_concurrency=loop_mc, dm_permission=False
    )
    async def loop_mode(
            self,
            inter: disnake.AppCmdInter,
            mode: str = commands.Param(
                name="mode",
                choices=[
                    disnake.OptionChoice(
                        disnake.Localized("Current", data={disnake.Locale.pt_BR: "Música Atual"}), "current"
                    ),
                    disnake.OptionChoice(
                        disnake.Localized("Queue", data={disnake.Locale.pt_BR: "Fila"}), "queue"
                    ),
                    disnake.OptionChoice(
                        disnake.Localized("Off", data={disnake.Locale.pt_BR: "Desativar"}), "off"
                    ),
                ]
            )
    ):

        try:
            bot = inter.music_bot
        except AttributeError:
            bot = inter.bot

        player: LavalinkPlayer = bot.music.players[inter.guild_id]

        if mode == player.loop:
            raise GenericError("**The selected loop mode is already active...**")

        if mode == 'off':
            mode = False
            player.current.info["extra"]["track_loops"] = 0
            emoji = "⭕"
            txt = ['disabled loop.', f"{emoji} **⠂{inter.author.mention} disabled loop.**"]

        elif mode == "current":
            player.current.info["extra"]["track_loops"] = 0
            emoji = "🔂"
            txt = ["enabled loop for the current song.",
                   f"{emoji} **⠂{inter.author.mention} enabled loop for the current song.**"]

        else:  # queue
            emoji = "🔁"
            txt = ["enabled loop for the queue.", f"{emoji} **⠂{inter.author.mention} enabled loop for the queue.**"]

        player.loop = mode

        bot.loop.create_task(player.process_rpc())

        await self.interaction_message(inter, txt, emoji=emoji)

    @is_dj()
    @has_source()
    @check_voice()
    @commands.slash_command(
        description=f"{desc_prefix}Set the number of loops for the current song.",
        extras={"only_voiced": True}, cooldown=loop_cd, max_concurrency=loop_mc, dm_permission=False
    )
    async def loop_amount(
            self,
            inter: disnake.AppCmdInter,
            value: int = commands.Param(name="value", description="number of loops.")
    ):

        try:
            bot = inter.music_bot
        except AttributeError:
            bot = inter.bot

        player: LavalinkPlayer = bot.music.players[inter.guild_id]

        player.current.info["extra"]["track_loops"] = value

        txt = [
            f"set the number of loops for the song "
            f"[`{(fix_characters(player.current.title, 25))}`]({player.current.uri or player.current.search_uri}) to **{value}**.",
            f"🔄 **⠂{inter.author.mention} set the number of loops for the song to [{value}]:**\n"
            f"╰[`{player.current.title}`]({player.current.uri or player.current.search_uri})"
        ]

        await self.interaction_message(inter, txt, rpc_update=True, emoji="🔄")

    remove_mc = commands.MaxConcurrency(1, per=commands.BucketType.guild, wait=False)

    @is_dj()
    @has_player()
    @check_voice()
    @pool_command(name="remove", aliases=["r", "del"], description="Remove a specific song from the queue.",
                  only_voiced=True, max_concurrency=remove_mc, extras={"flags": case_sensitive_args},
                  usage="{prefix}{cmd} [name]\nEx: {prefix}{cmd} sekai")
    async def remove_legacy(self, ctx: CustomContext, *, flags: str = ""):

        args, unknown = ctx.command.extras['flags'].parse_known_args(flags.split())

        if not unknown:
            raise GenericError("**You did not add the name of the song.**")

        await self.remove.callback(self=self, inter=ctx, query=" ".join(unknown), case_sensitive=args.casesensitive)

    @is_dj()
    @has_player()
    @check_voice()
    @commands.slash_command(
        description=f"{desc_prefix}Remove a specific song from the queue.",
        extras={"only_voiced": True}, max_concurrency=remove_mc, dm_permission=False
    )
    async def remove(
            self,
            inter: disnake.AppCmdInter,
            query: str = commands.Param(name="name", description="Full song name."),
            case_sensitive: bool = commands.Param(
                name="exact_name", default=False,
                description="Search for songs with the exact phrase in the song name instead of searching word by word.",

            )
    ):

        try:
            bot = inter.music_bot
        except AttributeError:
            bot = inter.bot

        try:
            index = queue_track_index(inter, bot, query, case_sensitive=case_sensitive)[0][0]
        except IndexError:
            raise GenericError(f"**There are no songs in the queue with the name: {query}**")

        player: LavalinkPlayer = bot.music.players[inter.guild_id]

        track = player.queue[index]

        player.queue.remove(track)

        txt = [
            f"removed the song [`{(fix_characters(track.title, 25))}`]({track.uri or track.search_uri}) from the queue.",
            f"♻️ **⠂{inter.author.mention} removed the song from the queue:**\n╰[`{track.title}`]({track.uri or track.search_uri})"
        ]

        await self.interaction_message(inter, txt, emoji="♻️")

        await player.update_message()

    queue_manipulation_cd = commands.CooldownMapping.from_cooldown(2, 15, commands.BucketType.guild)

    @is_dj()
    @has_player()
    @check_voice()
    @pool_command(name="readd", aliases=["readicionar", "rdd"], only_voiced=True, cooldown=queue_manipulation_cd,
                  max_concurrency=remove_mc, description="Re-add the played songs to the queue.")
    async def readd_legacy(self, ctx: CustomContext):
        await self.readd_songs.callback(self=self, inter=ctx)

    @is_dj()
    @has_player()
    @check_voice()
    @commands.slash_command(
        description=f"{desc_prefix}Re-add the played songs to the queue.", dm_permission=False,
        extras={"only_voiced": True}, cooldown=queue_manipulation_cd, max_concurrency=remove_mc
    )
    async def readd_songs(self, inter: disnake.AppCmdInter):

        try:
            bot = inter.music_bot
        except AttributeError:
            bot = inter.bot

        player: LavalinkPlayer = bot.music.players[inter.guild_id]

        if not player.played and not player.failed_tracks:
            raise GenericError("**There are no played songs.**")

        qsize = len(player.played) + len(player.failed_tracks)

        player.played.reverse()
        player.failed_tracks.reverse()
        player.queue.extend(player.failed_tracks)
        player.queue.extend(player.played)
        player.played.clear()
        player.failed_tracks.clear()

        txt = [
            f"re-added [{qsize}] played song(s) to the queue.",
            f"🎶 **⠂{inter.author.mention} re-added {qsize} song(s) to the queue.**"
        ]

        await self.interaction_message(inter, txt, emoji="🎶")

        await player.update_message()

        if not player.current:
            await player.process_next()
        else:
            await player.update_message()

    @is_dj()
    @has_player()
    @check_voice()
    @pool_command(name="rotate", aliases=["rt", "rotacionar"], only_voiced=True,
                  description="Rotate the queue to the specified song.",
                  cooldown=queue_manipulation_cd, max_concurrency=remove_mc, extras={"flags": case_sensitive_args},
                  usage="{prefix}{cmd} [name]\nEx: {prefix}{cmd} sekai")
    async def rotate_legacy(self, ctx: CustomContext, *, flags: str = ""):

        args, unknown = ctx.command.extras['flags'].parse_known_args(flags.split())

        if not unknown:
            raise GenericError("**You did not add the name of the song.**")

        await self.rotate.callback(self=self, inter=ctx, query=" ".join(unknown), case_sensitive=args.casesensitive)

    @is_dj()
    @check_queue_loading()
    @has_player()
    @check_voice()
    @commands.slash_command(
        description=f"{desc_prefix}Rotate the queue to the specified song.", dm_permission=False,
        extras={"only_voiced": True}, cooldown=queue_manipulation_cd, max_concurrency=remove_mc
    )
    async def rotate(
            self,
            inter: disnake.AppCmdInter,
            query: str = commands.Param(name="name", description="Full name of the song."),
            case_sensitive: bool = commands.Param(
                name="exact_name", default=False,
                description="Search for songs with the exact phrase in the song name instead of searching word by word.",
            )
    ):

        try:
            bot = inter.music_bot
        except AttributeError:
            bot = inter.bot

        index = queue_track_index(inter, bot, query, case_sensitive=case_sensitive)

        if not index:
            raise GenericError(f"**There are no songs in the queue with the name: {query}**")

        index = index[0][0]

        player: LavalinkPlayer = bot.music.players[inter.guild_id]

        track = player.queue[index]

        if index <= 0:
            raise GenericError(f"**The song **[`{track.title}`]({track.uri or track.search_uri}) is already next in the queue.")

        player.queue.rotate(0 - (index))

        txt = [
            f"rotated the queue to the song [`{(fix_characters(track.title, limit=25))}`]({track.uri or track.search_uri}).",
            f"🔃 **⠂{inter.author.mention} rotated the queue to the song:**\n╰[`{track.title}`]({track.uri or track.search_uri})."
        ]

        await self.interaction_message(inter, txt, emoji="🔃")

        await player.update_message()

    song_request_thread_cd = commands.CooldownMapping.from_cooldown(1, 120, commands.BucketType.guild)

    @is_dj()
    @has_player()
    @check_voice()
    @commands.bot_has_guild_permissions(manage_threads=True)
    @pool_command(name="songrequestthread", aliases=["songrequest", "srt"], only_voiced=True,
                  description="Create a temporary thread/conversation for song requests")
    async def song_request_thread_legacy(self, ctx: CustomContext):

        await self.song_request_thread.callback(self=self, inter=ctx)

    @is_dj()
    @has_player()
    @check_voice()
    @commands.slash_command(extras={"only_voiced": True}, cooldown=song_request_thread_cd, dm_permission=False,
                            description=f"{desc_prefix}Create a temporary thread/conversation for song requests")
    async def song_request_thread(self, inter: disnake.AppCmdInter):

        try:
            bot = inter.music_bot
            guild = inter.music_guild
        except AttributeError:
            bot = inter.bot
            guild = inter.guild

        if not self.bot.intents.message_content:
            raise GenericError("**I currently do not have the message-content intent to check "
                               "the content of messages**")

        player: LavalinkPlayer = bot.music.players[guild.id]

        if player.static:
            raise GenericError("**You cannot use this command with a configured song request channel.**")

        if player.has_thread:
            raise GenericError("**There is already an active thread in the player.**")

        if not isinstance(player.text_channel, disnake.TextChannel):
            raise GenericError("**The player-controller is active in a channel incompatible with "
                               "thread/conversation creation.**")

        if not player.controller_mode:
            raise GenericError("**The current skin/appearance is not compatible with the song request "
                               "system via thread/conversation\n\n"
                               "Note:** `This system requires a skin that uses buttons.`")

        if not player.text_channel.permissions_for(guild.me).send_messages:
            raise GenericError(f"**{bot.user.mention} does not have permission to send messages in the channel {player.text_channel.mention}.**")

        if not player.text_channel.permissions_for(guild.me).create_public_threads:
            raise GenericError(f"**{bot.user.mention} does not have permission to create public threads.**")

        if not [m for m in player.guild.me.voice.channel.members if not m.bot and
                player.text_channel.permissions_for(m).send_messages_in_threads]:
            raise GenericError(f"**There are no members in the channel <#{player.channel_id}> with permission to send messages "
                               f"in threads in the channel {player.text_channel.mention}**")

        await inter.response.defer(ephemeral=True)

        thread = await player.message.create_thread(name=f"{bot.user.name} temp. song-request", auto_archive_duration=10080)

        txt = [
            "Enabled the temporary thread/conversation system for song requests.",
            f"💬 **⠂{inter.author.mention} created a [thread/conversation]({thread.jump_url}) temporary for song requests.**"
        ]

        await self.interaction_message(inter, txt, emoji="💬", defered=True, force=True)

    nightcore_cd = commands.CooldownMapping.from_cooldown(1, 7, commands.BucketType.guild)
    nightcore_mc = commands.MaxConcurrency(1, per=commands.BucketType.guild, wait=False)

    @is_dj()
    @has_source()
    @check_voice()
    @pool_command(name="nightcore", aliases=["nc"], only_voiced=True, cooldown=nightcore_cd, max_concurrency=nightcore_mc,
                  description="Enable/Disable the nightcore effect (Accelerated music with higher pitch).")
    async def nightcore_legacy(self, ctx: CustomContext):

        await self.nightcore.callback(self=self, inter=ctx)

    @is_dj()
    @has_source()
    @check_voice()
    @commands.slash_command(
        description=f"{desc_prefix}Enable/Disable the nightcore effect (Accelerated music with higher pitch).",
        extras={"only_voiced": True}, cooldown=nightcore_cd, max_concurrency=nightcore_mc, dm_permission=False,
    )
    async def nightcore(self, inter: disnake.AppCmdInter):

        try:
            bot = inter.music_bot
        except AttributeError:
            bot = inter.bot

        player: LavalinkPlayer = bot.music.players[inter.guild_id]

        player.nightcore = not player.nightcore

        if player.nightcore:
            await player.set_timescale(pitch=1.2, speed=1.1)
            txt = "enabled"
        else:
            await player.set_timescale(enabled=False)
            await player.update_filters()
            txt = "disabled"

        txt = [f"{txt} the nightcore effect.", f"🇳 **⠂{inter.author.mention} {txt} the nightcore effect.**"]

        await self.interaction_message(inter, txt, emoji="🇳")

    controller_cd = commands.CooldownMapping.from_cooldown(1, 10, commands.BucketType.member)
    controller_mc = commands.MaxConcurrency(1, per=commands.BucketType.member, wait=False)

    @has_source()
    @check_voice()
    @pool_command(name="controller", aliases=["np", "ctl"], only_voiced=True, cooldown=controller_cd,
                  max_concurrency=controller_mc, description="Send Player controller to a specific/current channel.")
    async def controller_legacy(self, ctx: CustomContext):
        await self.controller.callback(self=self, inter=ctx)

    @has_source()
    @check_voice()
    @commands.slash_command(description=f"{desc_prefix}Send Player controller to a specific/current channel.",
                            extras={"only_voiced": True}, cooldown=controller_cd, max_concurrency=controller_mc,
                            dm_permission=False)
    async def controller(self, inter: disnake.AppCmdInter):

        try:
            bot = inter.music_bot
            guild = inter.music_guild
            channel = bot.get_channel(inter.channel.id)
        except AttributeError:
            bot = inter.bot
            guild = inter.guild
            channel = inter.channel

        player: LavalinkPlayer = bot.music.players[guild.id]

        if player.static:
            raise GenericError("This command cannot be used in Pinned Player mode.")

        if player.has_thread:
            raise GenericError("**This command cannot be used with an active conversation in the "
                               f"[message]({player.message.jump_url}) of the player.**")

        if not inter.response.is_done():
            await inter.response.defer(ephemeral=True)

        if channel != player.text_channel:

            await is_dj().predicate(inter)

            try:

                player.set_command_log(
                    text=f"{inter.author.mention} moved the player-controller to the channel {inter.channel.mention}.",
                    emoji="💠"
                )

                embed = disnake.Embed(
                    description=f"💠 **⠂{inter.author.mention} moved the player-controller to the channel:** {channel.mention}",
                    color=self.bot.get_color(guild.me)
                )

                try:
                    if bot.user.id != self.bot.user.id:
                        embed.set_footer(text=f"Via: {bot.user.display_name}", icon_url=bot.user.display_avatar.url)
                except AttributeError:
                    pass

                await player.text_channel.send(embed=embed)

            except:
                pass

        await player.destroy_message()

        player.text_channel = channel

        await player.invoke_np()

        if not isinstance(inter, CustomContext):
            await inter.edit_original_message("**Player successfully sent!**")

    @is_dj()
    @has_player()
    @check_voice()
    @commands.user_command(name=disnake.Localized("Add DJ", data={disnake.Locale.pt_BR: "Adicionar DJ"}),
                           extras={"only_voiced": True}, dm_permission=False)
    async def adddj_u(self, inter: disnake.UserCommandInteraction):
        await self.add_dj(interaction=inter, user=inter.target)

    @is_dj()
    @has_player()
    @check_voice()
    @pool_command(name="adddj", aliases=["adj"], only_voiced=True,
                  description="Add a member to the DJ list of the current Player session.",
                  usage="{prefix}{cmd} [id|name|@user]\nEx: {prefix}{cmd} @member")
    async def add_dj_legacy(self, ctx: CustomContext, user: disnake.Member):
        await self.add_dj.callback(self=self, inter=ctx, user=user)

    @is_dj()
    @has_player()
    @check_voice()
    @commands.slash_command(
        description=f"{desc_prefix}Add a member to the DJ list of the current Player session.",
        extras={"only_voiced": True}, dm_permission=False
    )
    async def add_dj(
            self,
            inter: disnake.AppCmdInter, *,
            user: disnake.User = commands.Param(name="member", description="Member to be added.")
    ):

        error_text = None

        try:
            bot = inter.music_bot
            guild = inter.music_guild
            channel = bot.get_channel(inter.channel.id)
        except AttributeError:
            bot = inter.bot
            guild = inter.guild
            channel = inter.channel

        player: LavalinkPlayer = bot.music.players[guild.id]

        user = guild.get_member(user.id)

        if user.bot:
            error_text = "**You cannot add a bot to the DJ list.**"
        elif user == inter.author:
            error_text = "**You cannot add yourself to the DJ list.**"
        elif user.guild_permissions.manage_channels:
            error_text = f"You cannot add member {user.mention} to the DJ list (they have **manage channels** permission)."
        elif user.id == player.player_creator:
            error_text = f"**Member {user.mention} is the creator of the player...**"
        elif user.id in player.dj:
            error_text = f"**Member {user.mention} is already in the DJ list**"

        if error_text:
            raise GenericError(error_text)

        player.dj.add(user.id)

        text = [f"added {user.mention} to the DJ list.",
                f"🎧 **⠂{inter.author.mention} added {user.mention} to the DJ list.**"]

        if (player.static and channel == player.text_channel) or isinstance(inter.application_command,
                                                                            commands.InvokableApplicationCommand):
            await inter.send(f"{user.mention} added to the DJ list!{player.controller_link}")

        await self.interaction_message(inter, txt=text, emoji="🎧")

    @is_dj()
    @has_player()
    @check_voice()
    @commands.slash_command(
        description=f"{desc_prefix}Remove a member from the DJ list of the current Player session.",
        extras={"only_voiced": True}, dm_permission=False
    )
    async def remove_dj(
            self,
            inter: disnake.AppCmdInter, *,
            user: disnake.User = commands.Param(name="member", description="Member to be removed.")
    ):

        try:
            bot = inter.music_bot
            guild = inter.music_guild
            channel = bot.get_channel(inter.channel.id)
        except AttributeError:
            bot = inter.bot
            guild = inter.guild
            channel = inter.channel

        player: LavalinkPlayer = bot.music.players[guild.id]

        user = guild.get_member(user.id)

        if user.id == player.player_creator:
            if inter.author.guild_permissions.manage_guild:
                player.player_creator = None
            else:
                raise GenericError(f"**The member {user.mention} is the creator of the player.**")

        elif user.id not in player.dj:
            GenericError(f"The member {user.mention} is not in the DJ list")

        else:
            player.dj.remove(user.id)

        text = [f"removed {user.mention} from the DJ list.",
                f"🎧 **⠂{inter.author.mention} removed {user.mention} from the DJ list.**"]

        if (player.static and channel == player.text_channel) or isinstance(inter.application_command,
                                                                            commands.InvokableApplicationCommand):
            await inter.send(f"{user.mention} added to the DJ list!{player.controller_link}")

        await self.interaction_message(inter, txt=text, emoji="🎧")

    @is_dj()
    @has_player()
    @check_voice()
    @pool_command(name="stop", aliases=["leave", "parar"], only_voiced=True,
                  description="Stop the player and disconnect me from the voice channel.")
    async def stop_legacy(self, ctx: CustomContext):
        await self.stop.callback(self=self, inter=ctx)

    @is_dj()
    @has_player()
    @check_voice()
    @commands.slash_command(
        description=f"{desc_prefix}Stop the player and disconnect me from the voice channel.",
        extras={"only_voiced": True}, dm_permission=False
    )
    async def stop(self, inter: disnake.AppCmdInter):

        try:
            bot = inter.music_bot
            guild = inter.music_guild
            inter_destroy = inter if bot.user.id == self.bot.user.id else None
        except AttributeError:
            bot = inter.bot
            guild = inter.guild
            inter_destroy = inter

        player: LavalinkPlayer = bot.music.players[inter.guild_id]
        player.command_log = f"{inter.author.mention} **stopped the player!**"

        if isinstance(inter, disnake.MessageInteraction):
            await player.destroy(inter=inter_destroy)
        else:

            embed = disnake.Embed(
                color=self.bot.get_color(guild.me),
                description=f"🛑 **⠂{inter.author.mention} stopped the player.**"
            )

            try:
                if bot.user.id != self.bot.user.id:
                    embed.set_footer(text=f"Via: {bot.user.display_name}", icon_url=bot.user.display_avatar.url)
            except AttributeError:
                pass

            await inter.send(
                embed=embed,
                components=song_request_buttons if inter.guild else [],
                ephemeral=player.static and player.text_channel.id == inter.channel_id
            )
            await player.destroy()

    @check_queue_loading()
    @has_player()
    @check_voice()
    @pool_command(
        name="savequeue", aliases=["sq", "svq"],
        only_voiced=True, cooldown=queue_manipulation_cd, max_concurrency=remove_mc,
        description="Experimental: Save the current song and queue to reuse them at any time."
    )
    async def savequeue_legacy(self, ctx: CustomContext):
        await self.save_queue.callback(self=self, inter=ctx)

    @check_queue_loading()
    @has_player()
    @check_voice()
    @commands.slash_command(
        description=f"{desc_prefix}Experimental: Save the current song and queue to reuse them at any time.",
        extras={"only_voiced": True}, dm_permission=False, cooldown=queue_manipulation_cd, max_concurrency=remove_mc
    )
    async def save_queue(self, inter: disnake.AppCmdInter):

        try:
            bot = inter.music_bot
            guild = inter.music_guild
        except AttributeError:
            bot = inter.bot
            guild = bot.get_guild(inter.guild_id)

        player: LavalinkPlayer = bot.music.players[inter.guild_id]

        tracks = []

        if player.current:
            player.current.info["id"] = player.current.id
            if player.current.playlist:
                player.current.info["playlist"] = {"name": player.current.playlist_name, "url": player.current.playlist_url}
            tracks.append(player.current.info)

        for t in player.queue:
            t.info["id"] = t.id
            if t.playlist:
                t.info["playlist"] = {"name": t.playlist_name, "url": t.playlist_url}
            tracks.append(t.info)

        if len(tracks) < 3:
            raise GenericError(f"**You need to have at least 3 songs to save (current and/or in the queue)**")

        if not os.path.isdir(f"./local_database/saved_queues_v1/users"):
            os.makedirs(f"./local_database/saved_queues_v1/users")

        async with aiofiles.open(f"./local_database/saved_queues_v1/users/{inter.author.id}.pkl", "wb") as f:
            await f.write(
                zlib.compress(
                    pickle.dumps(
                        {
                            "tracks": tracks, "created_at": disnake.utils.utcnow(), "guild_id": inter.guild_id
                        }
                    )
                )
            )

        await inter.response.defer(ephemeral=True)

        global_data = await self.bot.get_global_data(guild.id, db_name=DBModel.guilds)

        try:
            slashcmd = f"</play:" + str(self.bot.pool.controller_bot.get_global_command_named("play", cmd_type=disnake.ApplicationCommandType.chat_input).id) + ">"
        except AttributeError:
            slashcmd = "/play"

        embed = disnake.Embed(
            color=bot.get_color(guild.me),
            description=f"### {inter.author.mention}: The queue has been successfully saved!!\n"
                        f"**Saved songs:** `{len(tracks)}`\n"
                        "### How to use?\n"
                        f"* Using the {slashcmd} command (selecting from the search autocomplete)\n"
                        "* Clicking on the favorite play button/select/integration of the player.\n"
                        f"* Using the {global_data['prefix'] or self.bot.default_prefix}{self.play_legacy.name} "
                        "command without including a name or link of a song/video."
        )

        embed.set_footer(text="Note: This is a very experimental feature, the saved queue may undergo changes or be "
                              "removed in future updates")

        if isinstance(inter, CustomContext):
            await inter.reply(embed=embed)
        else:
            await inter.edit_original_response(embed=embed)


    @has_player()
    @check_voice()
    @commands.slash_command(name="queue", extras={"only_voiced": True}, dm_permission=False)
    async def q(self, inter):
        pass

    @is_dj()
    @has_player()
    @check_voice()
    @pool_command(name="shuffle", aliases=["sf", "shf", "sff", "misturar"], only_voiced=True,
                  description="Shuffle the queue", cooldown=queue_manipulation_cd, max_concurrency=remove_mc)
    async def shuffle_legacy(self, ctx: CustomContext):
        await self.shuffle_.callback(self, inter=ctx)

    @is_dj()
    @q.sub_command(
        name="shuffle",
        description=f"{desc_prefix}Shuffle the queue",
        extras={"only_voiced": True}, cooldown=queue_manipulation_cd, max_concurrency=remove_mc)
    async def shuffle_(self, inter: disnake.AppCmdInter):

        try:
            bot = inter.music_bot
        except AttributeError:
            bot = inter.bot

        player: LavalinkPlayer = bot.music.players[inter.guild_id]

        if len(player.queue) < 3:
            raise GenericError("**The queue must have at least 3 songs to be shuffled.**")

        shuffle(player.queue)

        await self.interaction_message(
            inter,
            ["shuffled the queue.",
             f"🔀 **⠂{inter.author.mention} shuffled the queue.**"],
            emoji="🔀"
        )

    @is_dj()
    @has_player()
    @check_voice()
    @pool_command(name="reverse", aliases=["invert", "inverter", "rv"], only_voiced=True,
                  description="Reverse the order of songs in the queue", cooldown=queue_manipulation_cd, max_concurrency=remove_mc)
    async def reverse_legacy(self, ctx: CustomContext):
        await self.reverse.callback(self=self, inter=ctx)

    @is_dj()
    @q.sub_command(
        description=f"{desc_prefix}Reverse the order of songs in the queue",
        extras={"only_voiced": True}, cooldown=queue_manipulation_cd, max_concurrency=remove_mc
    )
    async def reverse(self, inter: disnake.AppCmdInter):

        try:
            bot = inter.music_bot
        except AttributeError:
            bot = inter.bot

        player: LavalinkPlayer = bot.music.players[inter.guild_id]

        if len(player.queue) < 2:
            raise GenericError("**The queue must have at least 2 songs to reverse the order.**")

        player.queue.reverse()
        await self.interaction_message(
            inter,
            txt=["reversed the order of songs in the queue.",
                 f"🔄 **⠂{inter.author.mention} reversed the order of songs in the queue.**"],
            emoji="🔄"
        )

    queue_show_mc = commands.MaxConcurrency(1, per=commands.BucketType.member, wait=False)

    @check_voice()
    @has_player()
    @check_voice()
    @pool_command(name="queue", aliases=["q", "fila"], description="Display the songs in the queue.",
                  only_voiced=True, max_concurrency=queue_show_mc)
    async def queue_show_legacy(self, ctx: CustomContext):
        await self.display.callback(self=self, inter=ctx)

    @commands.max_concurrency(1, commands.BucketType.member)
    @q.sub_command(
        description=f"{desc_prefix}Display the songs in the queue.", max_concurrency=queue_show_mc
    )
    async def display(self, inter: disnake.AppCmdInter):

        try:
            bot = inter.music_bot
        except AttributeError:
            bot = inter.bot

        player: LavalinkPlayer = bot.music.players[inter.guild_id]

        if not player.queue:
            raise GenericError("**There are no songs in the queue.**")

        view = QueueInteraction(player, inter.author)
        embed = view.embed

        try:
            if bot.user.id != self.bot.user.id:
                embed.set_footer(text=f"Via: {bot.user.display_name}", icon_url=bot.user.display_avatar.url)
        except AttributeError:
            pass

        await inter.response.defer(ephemeral=True)

        kwargs = {
            "embed": embed,
            "view": view
        }

        try:
            func = inter.followup.send
            kwargs["ephemeral"] = True
        except AttributeError:
            try:
                func = inter.edit_original_message
            except AttributeError:
                func = inter.send
                kwargs["ephemeral"] = True

        view.message = await func(**kwargs)

        await view.wait()

    adv_queue_flags = CommandArgparse()

    adv_queue_flags.add_argument('-songtitle', '-name', '-title', '-songname', nargs='+',
                                 help="include songs with the specified name.\nEx: -name NCS", default=[])
    adv_queue_flags.add_argument('-uploader', '-author', '-artist', nargs='+', default=[],
                                 help="Remove songs with the specified uploader/author/artist name.\nEx: -uploader sekai")
    adv_queue_flags.add_argument('-member', '-user', '-u', nargs='+', default=[],
                                 help="Remove songs requested by the specified user.\nEx: -user @user")
    adv_queue_flags.add_argument('-duplicates', '-dupes', '-duplicate', action='store_true',
                                 help="Remove duplicate songs.")
    adv_queue_flags.add_argument('-playlist', '-list', '-pl', nargs='+', default=[],
                                 help="Remove songs with the specified playlist name.\nEx: -playlist myplaylist")
    adv_queue_flags.add_argument('-minimaltime', '-mintime', '-min', '-minduration', '-minduration', default=None,
                                 help="Remove songs with the specified minimum duration.\nEx: -min 1:23.")
    adv_queue_flags.add_argument('-maxduration', '-maxtime', '-max', default=None,
                                 help="Remove songs with the specified maximum duration.\nEx: -max 1:23.")
    adv_queue_flags.add_argument('-amount', '-counter', '-count', '-c', type=int, default=None,
                                 help="Specify a number of songs to remove with the specified name.\nEx: -amount 5")
    adv_queue_flags.add_argument('-startposition', '-startpos', '-start', type=int, default=0,
                                 help="Remove songs starting from a specified position in the queue.\nEx: -start 10")
    adv_queue_flags.add_argument('-endposition', '-endpos', '-end', type=int, default=0,
                                 help="Remove songs from the queue until a specified position in the queue.\nEx: -end 15")
    adv_queue_flags.add_argument('-absentmembers', '-absent', '-abs', action='store_true',
                                 help="Remove songs added by members who have left the channel")

    clear_flags = CommandArgparse(parents=[adv_queue_flags])

    @is_dj()
    @has_player()
    @check_voice()
    @pool_command(name="clear", aliases=["limpar", "clearqueue"], description="Clear the music queue.",
                  only_voiced=True,
                  extras={"flags": clear_flags}, cooldown=queue_manipulation_cd, max_concurrency=remove_mc)
    async def clear_legacy(self, ctx: CustomContext, *, flags: str = ""):

        args, unknown = ctx.command.extras['flags'].parse_known_args(flags.split())

        await self.clear.callback(
            self=self, inter=ctx,
            song_name=" ".join(args.songtitle + unknown),
            song_author=" ".join(args.uploader),
            user=await commands.MemberConverter().convert(ctx, " ".join(args.member)) if args.member else None,
            duplicates=args.duplicates,
            playlist=" ".join(args.playlist),
            min_duration=args.minimaltime,
            max_duration=args.maxduration,
            amount=args.amount,
            range_start=args.startposition,
            range_end=args.endposition,
            absent_members=args.absentmembers
        )

    @check_queue_loading()
    @is_dj()
    @has_player()
    @check_voice()
    @q.sub_command(
        name="clear",
        description=f"{desc_prefix}Clean the music queue.",
        extras={"only_voiced": True}, cooldown=queue_manipulation_cd, max_concurrency=remove_mc
    )
    async def clear(
            self,
            inter: disnake.AppCmdInter,
            song_name: str = commands.Param(name="song_name", description="Include the name of the song.",
                                            default=None),
            song_author: str = commands.Param(name="song_author",
                                              description="Include the name of the song author/artist/uploader.", default=None),
            user: disnake.Member = commands.Param(name='user',
                                                  description="Include songs requested by the selected user.",
                                                  default=None),
            duplicates: bool = commands.Param(name="duplicates", description="Include duplicate songs",
                                              default=False),
            playlist: str = commands.Param(description="Include the name of the playlist.", default=None),
            min_duration: str = commands.Param(name="min_duration",
                                               description="Include songs with duration above/equal to (ex. 1:23).",
                                               default=None),
            max_duration: str = commands.Param(name="max_duration",
                                               description="Include songs with specified maximum duration (ex. 1:45).",
                                               default=None),
            amount: int = commands.Param(name="amount", description="Number of songs to clear.",
                                         min_value=0, max_value=99, default=None),
            range_start: int = commands.Param(name="range_start",
                                              description="Include songs from the queue starting from a specific position.",
                                              min_value=1.0, max_value=500.0, default=0),
            range_end: int = commands.Param(name="range_end",
                                            description="Include songs from the queue until a specific position.",
                                            min_value=1.0, max_value=500.0, default=0),
            absent_members: bool = commands.Param(name="absent_members",
                                                  description="Include songs added by members outside the channel",
                                                  default=False)
    ):

        if min_duration and max_duration:
            raise GenericError(
                "You must choose only one of the options: **min_duration** or **max_duration**.")

        try:
            bot = inter.music_bot
        except AttributeError:
            bot = inter.bot

        player: LavalinkPlayer = bot.music.players[inter.guild_id]

        if not player.queue:
            raise GenericError("**There are no songs in the queue.**")

        if amount is None:
            amount = 0

        filters = []
        final_filters = set()

        txt = []
        playlist_hyperlink = set()

        tracklist = []

        if song_name:
            song_name = song_name.replace("️", "")
            filters.append('song_name')
        if song_author:
            song_author = song_author.replace("️", "")
            filters.append('song_author')
        if user:
            filters.append('user')
        if playlist:
            playlist = playlist.replace("️", "")
            filters.append('playlist')
        if min_duration:
            filters.append('time_below')
            min_duration = string_to_seconds(min_duration) * 1000
        if max_duration:
            filters.append('time_above')
            max_duration = string_to_seconds(max_duration) * 1000
        if absent_members:
            filters.append('absent_members')
        if duplicates:
            filters.append('duplicates')

        if not filters and not range_start and not range_end:
            player.queue.clear()
            txt = ['cleared the music queue.', f'♻️ **⠂{inter.author.mention} cleared the music queue.**']

        else:

            if range_start > 0 and range_end > 0:

                if range_start >= range_end:
                    raise GenericError("**The end position must be greater than the start position!**")

                song_list = list(player.queue)[range_start - 1: -(range_end - 1)]
                txt.append(f"**Start position of the queue:** `{range_start}`\n"
                           f"**End position of the queue:** `{range_end}`")

            elif range_start > 0:
                song_list = list(player.queue)[range_start - 1:]
                txt.append(f"**Start position of the queue:** `{range_start}`")
            elif range_end > 0:
                song_list = list(player.queue)[:-(range_end - 1)]
                txt.append(f"**End position of the queue:** `{range_end}`")
            else:
                song_list = list(player.queue)

            deleted_tracks = 0

            duplicated_titles = set()

            amount_counter = int(amount) if amount > 0 else 0

            for t in song_list:

                if amount and amount_counter < 1:
                    break

                temp_filter = list(filters)

                if 'duplicates' in temp_filter:
                    if (title:=f"{t.author} - {t.title}".lower()) in duplicated_titles:
                        temp_filter.remove('duplicates')
                        final_filters.add('duplicates')
                    else:
                        duplicated_titles.add(title)

                if 'time_below' in temp_filter and t.duration >= min_duration:
                    temp_filter.remove('time_below')
                    final_filters.add('time_below')

                elif 'time_above' in temp_filter and t.duration <= max_duration:
                    temp_filter.remove('time_above')
                    final_filters.add('time_above')

                if 'song_name' in temp_filter:

                    title = t.title.replace("️", "").lower().split()

                    query_words = song_name.lower().split()

                    word_count = 0

                    for query_word in song_name.lower().split():
                        for title_word in title:
                            if query_word in title_word:
                                title.remove(title_word)
                                word_count += 1
                                break

                    if word_count == len(query_words):
                        temp_filter.remove('song_name')
                        final_filters.add('song_name')

                if 'song_author' in temp_filter and song_author.lower() in t.author.replace("️", "").lower():
                    temp_filter.remove('song_author')
                    final_filters.add('song_author')

                if 'user' in temp_filter and user.id == t.requester:
                    temp_filter.remove('user')
                    final_filters.add('user')

                elif 'absent_members' in temp_filter and t.requester not in player.guild.me.voice.channel.voice_states:
                    temp_filter.remove('absent_members')
                    final_filters.add('absent_members')

                if 'playlist' in temp_filter:
                    if playlist == t.playlist_name.replace("️", ""):
                        playlist_hyperlink.add(f"[`{fix_characters(t.playlist_name)}`]({t.playlist_url})")
                        temp_filter.remove('playlist')
                        final_filters.add('playlist')
                    elif isinstance(inter, CustomContext) and playlist.lower() in t.playlist_name.replace("️", "").lower():
                        playlist_hyperlink.add(f"[`{fix_characters(t.playlist_name)}`]({t.playlist_url})")
                        temp_filter.remove('playlist')
                        final_filters.add('playlist')

                if not temp_filter:
                    tracklist.append(t)
                    player.queue.remove(t)
                    deleted_tracks += 1
                    if amount:
                        amount_counter -= 1

            duplicated_titles.clear()

            if not deleted_tracks:
                await inter.send("No songs found!", ephemeral=True)
                return

            try:
                final_filters.remove("song_name")
                txt.append(f"**Includes name:** `{fix_characters(song_name)}`")
            except:
                pass

            try:
                final_filters.remove("song_author")
                txt.append(f"**Includes uploader/artist name:** `{fix_characters(song_author)}`")
            except:
                pass

            try:
                final_filters.remove("user")
                txt.append(f"**Requested by member:** {user.mention}")
            except:
                pass

            try:
                final_filters.remove("playlist")
                txt.append(f"**Playlist:** {' | '.join(playlist_hyperlink)}")
            except:
                pass

            try:
                final_filters.remove("time_below")
                txt.append(f"**With initial/equal duration:** `{time_format(min_duration)}`")
            except:
                pass

            try:
                final_filters.remove("time_above")
                txt.append(f"**With maximum duration:** `{time_format(max_duration)}`")
            except:
                pass

            try:
                final_filters.remove("duplicates")
                txt.append(f"**Duplicate songs**")
            except:
                pass

            try:
                final_filters.remove("absent_members")
                txt.append("`Songs requested by members who have left the channel.`")
            except:
                pass

            msg_txt = f"### ♻️ ⠂{inter.author.mention} removed {deleted_tracks} song(s) from the queue:\n" + "\n".join(f"[`{fix_characters(t.title, 45)}`]({t.uri})" for t in tracklist[:7])

            if (trackcount:=(len(tracklist) - 7)) > 0:
                msg_txt += f"\n`and {trackcount} more song(s).`"

            msg_txt += f"\n### ✅ ⠂Filter(s) used:\n" + '\n'.join(txt)

            txt = [f"removed {deleted_tracks} song(s) from the queue via clear.", msg_txt]

        try:
            kwargs = {"thumb": tracklist[0].thumb}
        except IndexError:
            kwargs = {}

        await self.interaction_message(inter, txt, emoji="♻️", **kwargs)


    move_queue_flags = CommandArgparse(parents=[adv_queue_flags])
    move_queue_flags.add_argument('-position', '-pos',
                           help="Specify a destination position (optional).\nEx: -pos 1",
                           type=int, default=None)
    move_queue_flags.add_argument('-casesensitive', '-cs',  action='store_true',
                           help="Search for songs with the exact phrase in the song name instead of searching word by word.")

    @check_queue_loading()
    @is_dj()
    @has_player()
    @check_voice()
    @pool_command(name="move", aliases=["movequeue", "moveadv", "moveadvanced", "moveq", "mq", "mv", "mover"],
                  description="Move songs from the queue.", only_voiced=True,
                  extras={"flags": move_queue_flags}, cooldown=queue_manipulation_cd, max_concurrency=remove_mc)
    async def move_legacy(self, ctx: CustomContext, position: Optional[int] = None, *, flags: str = ""):

        args, unknown = ctx.command.extras['flags'].parse_known_args(flags.split())

        if args.position:
            if position:
                unknown.insert(0, str(position))
            position = args.position

        if position is None:
            position = 1

        await self.do_move(
            inter=ctx,
            position=position,
            song_name=" ".join(unknown + args.songtitle),
            song_author=" ".join(args.uploader),
            user=await commands.MemberConverter().convert(ctx, " ".join(args.member)) if args.member else None,
            duplicates=args.duplicates,
            playlist=" ".join(args.playlist),
            min_duration=args.minimaltime,
            max_duration=args.maxduration,
            amount=args.amount,
            range_start=args.startposition,
            range_end=args.endposition,
            absent_members=args.absentmembers
        )

    @check_queue_loading()
    @is_dj()
    @has_player()
    @check_voice()
    @commands.slash_command(
        name="move",
        description=f"{desc_prefix}Move songs from the queue.",
        extras={"only_voiced": True}, cooldown=queue_manipulation_cd, max_concurrency=remove_mc
    )
    async def move(
            self,
            inter: disnake.AppCmdInter,
            position: int = commands.Param(name="position", description="Optional: Destination position in the queue.", min_value=1,
                                           max_value=999, default=1),
            song_name: str = commands.Param(name="song_name", description="Include any name that appears in the song.",
                                            default=None),
            song_author: str = commands.Param(name="song_author",
                                              description="Include any name that appears in the song's author/artist/uploader.",
                                              default=None),
            user: disnake.Member = commands.Param(name='user',
                                                  description="Include songs requested by the selected user.",
                                                  default=None),
            duplicates: bool = commands.Param(name="duplicates", description="Include duplicate songs",
                                              default=False),
            playlist: str = commands.Param(description="Include any name that appears in the playlist.", default=None),
            min_duration: str = commands.Param(name="min_duration",
                                               description="Include songs with duration above/equal to (ex. 1:23).",
                                               default=None),
            max_duration: str = commands.Param(name="max_duration",
                                               description="Include songs with specified maximum duration (ex. 1:45).",
                                               default=None),
            amount: int = commands.Param(name="amount", description="Optional: Number of songs to move.",
                                         min_value=0, max_value=99, default=None),
            range_start: int = commands.Param(name="range_start",
                                              description="Include songs in the queue starting from a specific position "
                                                          "in the queue.",
                                              min_value=1.0, max_value=500.0, default=0),
            range_end: int = commands.Param(name="range_end",
                                            description="Include songs in the queue up to a specific position in the queue.",
                                            min_value=1.0, max_value=500.0, default=0),
            absent_members: bool = commands.Param(name="absent_members",
                                                  description="Include songs added by members outside the channel",
                                                  default=False),
    ):

        await self.do_move(
            inter=inter, position=position, song_name=song_name, song_author=song_author, user=user,
            duplicates=duplicates, playlist=playlist, min_duration=min_duration, max_duration=max_duration,
            amount=amount, range_start=range_start, range_end=range_end, absent_members=absent_members
        )

    async def do_move(
            self, inter: Union[disnake.AppCmdInter, CustomContext], position: int = 1, song_name: str = None,
            song_author: str = None, user: disnake.Member = None, duplicates: bool = False, playlist: str = None,
            min_duration: str = None, max_duration: str = None, amount: int = None, range_start: int = 0,
            range_end: int = 0, absent_members: bool = False, case_sensitive=False
    ):

        if min_duration and max_duration:
            raise GenericError(
                "You must choose only one of the options: **min_duration** or **max_duration**.")

        try:
            bot = inter.music_bot
        except AttributeError:
            bot = inter.bot

        player: LavalinkPlayer = bot.music.players[inter.guild_id]

        if not player.queue:
            raise GenericError("**There are no songs in the queue.**")

        filters = []
        final_filters = set()

        txt = []
        playlist_hyperlink = set()

        tracklist = []

        if song_name:
            song_name = song_name.replace("️", "")
            filters.append('song_name')
        if song_author:
            song_author = song_author.replace("️", "")
            filters.append('song_author')
        if user:
            filters.append('user')
        if playlist:
            playlist = playlist.replace("️", "")
            filters.append('playlist')
        if min_duration:
            filters.append('time_below')
            min_duration = string_to_seconds(min_duration) * 1000
        if max_duration:
            filters.append('time_above')
            max_duration = string_to_seconds(max_duration) * 1000
        if absent_members:
            filters.append('absent_members')
        if duplicates:
            filters.append('duplicates')

        if not filters and not range_start and not range_end:
            raise GenericError("**You must use at least one option to move**")

        indexes = None

        try:
            has_id = song_name.split(" || ID > ")[1]
        except:
            has_id = isinstance(inter, CustomContext)

        if range_start > 0 and range_end > 0:

            if range_start >= range_end:
                raise GenericError("**The end position must be greater than the start position!**")

            song_list = list(player.queue)[range_start - 1: -(range_end - 1)]
            txt.append(f"**Start position of the queue:** `{range_start}`\n"
                       f"**End position of the queue:** `{range_end}`")

        elif range_start > 0:
            song_list = list(player.queue)[range_start - 1:]
            txt.append(f"**Start position of the queue:** `{range_start}`")
        elif range_end > 0:
            song_list = list(player.queue)[:-(range_end - 1)]
            txt.append(f"**End position of the queue:** `{range_end}`")
        elif song_name and has_id and filters == ["song_name"] and amount is None:
            indexes = queue_track_index(inter, bot, song_name, match_count=1, case_sensitive=case_sensitive)
            for index, track in reversed(indexes):
                player.queue.remove(track)
                tracklist.append(track)
            song_list = []

        else:
            song_list = list(player.queue)

        if not tracklist:

            if amount is None:
                amount = 0

            duplicated_titles = set()

            amount_counter = int(amount) if amount > 0 else 0

            for t in song_list:

                if amount and amount_counter < 1:
                    break

                temp_filter = list(filters)

                if 'duplicates' in temp_filter:
                    if (title := f"{t.author} - {t.title}".lower()) in duplicated_titles:
                        temp_filter.remove('duplicates')
                        final_filters.add('duplicates')
                    else:
                        duplicated_titles.add(title)

                if 'time_below' in temp_filter and t.duration >= min_duration:
                    temp_filter.remove('time_below')
                    final_filters.add('time_below')

                elif 'time_above' in temp_filter and t.duration <= max_duration:
                    temp_filter.remove('time_above')
                    final_filters.add('time_above')

                if 'song_name' in temp_filter:

                    title = t.title.replace("️", "").lower().split()

                    query_words = song_name.lower().split()

                    word_count = 0

                    for query_word in song_name.lower().split():
                        for title_word in title:
                            if query_word in title_word:
                                title.remove(title_word)
                                word_count += 1
                                break

                    if word_count == len(query_words):
                        temp_filter.remove('song_name')
                        final_filters.add('song_name')

                if 'song_author' in temp_filter and song_author.lower() in t.author.replace("️", "").lower():
                    temp_filter.remove('song_author')
                    final_filters.add('song_author')

                if 'user' in temp_filter and user.id == t.requester:
                    temp_filter.remove('user')
                    final_filters.add('user')

                elif 'absent_members' in temp_filter and t.requester not in player.guild.me.voice.channel.voice_states:
                    temp_filter.remove('absent_members')
                    final_filters.add('absent_members')

                if 'playlist' in temp_filter:
                    if playlist == t.playlist_name.replace("️", ""):
                        playlist_hyperlink.add(f"[`{fix_characters(t.playlist_name)}`]({t.playlist_url})")
                        temp_filter.remove('playlist')
                        final_filters.add('playlist')
                    elif isinstance(inter, CustomContext) and playlist.lower() in t.playlist_name.replace("️", "").lower():
                        playlist_hyperlink.add(f"[`{fix_characters(t.playlist_name)}`]({t.playlist_url})")
                        temp_filter.remove('playlist')
                        final_filters.add('playlist')

                if not temp_filter:

                    track = player.queue[player.queue.index(t)]
                    player.queue.remove(t)
                    tracklist.append(track)

                    if amount:
                        amount_counter -= 1

            duplicated_titles.clear()

        if not tracklist:
            raise GenericError("No songs found with the selected filters!")

        for t in reversed(tracklist):
            player.queue.insert(position-1, t)

        try:
            final_filters.remove("song_name")
            txt.append(f"**Includes name:** `{fix_characters(song_name)}`")
        except:
            pass

        try:
            final_filters.remove("song_author")
            txt.append(f"**Includes uploader/artist name:** `{fix_characters(song_author)}`")
        except:
            pass

        try:
            final_filters.remove("user")
            txt.append(f"**Requested by member:** {user.mention}")
        except:
            pass

        try:
            final_filters.remove("playlist")
            txt.append(f"**Playlist:** {' | '.join(playlist_hyperlink)}")
        except:
            pass

        try:
            final_filters.remove("time_below")
            txt.append(f"**With initial/equal duration:** `{time_format(min_duration)}`")
        except:
            pass

        try:
            final_filters.remove("time_above")
            txt.append(f"**With maximum duration:** `{time_format(max_duration)}`")
        except:
            pass

        try:
            final_filters.remove("duplicates")
            txt.append(f"**Duplicate songs**")
        except:
            pass

        try:
            final_filters.remove("absent_members")
            txt.append("`Songs requested by members who have left the channel.`")
        except:
            pass

        if indexes:
            track = tracklist[0]
            txt = [
                f"moved the song [`{fix_characters(track.title, limit=25)}`]({track.uri or track.search_uri}) to position **[{position}]** in the queue.",
                f"↪️ **⠂{inter.author.mention} moved a song to position [{position}]:**\n"
                f"╰[`{fix_characters(track.title, limit=43)}`]({track.uri or track.search_uri})"
            ]

            await self.interaction_message(inter, txt, emoji="↪️")

        else:

            moved_tracks = len(tracklist)

            moved_tracks_txt = moved_tracks if moved_tracks == 1 else f"[{position}-{position+moved_tracks-1}]"

            msg_txt = f"### ↪️ ⠂{inter.author.mention} moved {moved_tracks} track(s) to position {moved_tracks_txt} in the queue:\n" + "\n".join(f"`{position+n}.` [`{fix_characters(t.title, 45)}`]({t.uri})" for n, t in enumerate(tracklist[:7]))

            if (track_extra:=(moved_tracks - 7)) > 0:
                msg_txt += f"\n`and {track_extra} more track(s).`"

            msg_txt += f"\n### ✅ ⠂Filter(s) used:\n" + '\n'.join(txt)

            txt = [f"moved {moved_tracks} track(s) to position **[{position}]** in the queue.", msg_txt]

            await self.interaction_message(inter, txt, emoji="↪️", force=True, thumb=tracklist[0].thumb)

    @move.autocomplete("playlist")
    @clear.autocomplete("playlist")
    async def queue_playlist(self, inter: disnake.Interaction, query: str):

        try:
            if not inter.author.voice:
                return
        except:
            pass

        try:
            await check_pool_bots(inter, only_voiced=True)
            bot = inter.music_bot
        except:
            traceback.print_exc()
            return

        try:
            player = bot.music.players[inter.guild_id]
        except KeyError:
            return

        return list(set([track.playlist_name for track in player.queue if track.playlist_name and
                         query.lower() in track.playlist_name.lower()]))[:20]

    @rotate.autocomplete("name")
    @move.autocomplete("song_name")
    @skip.autocomplete("name")
    @skipto.autocomplete("name")
    @remove.autocomplete("name")
    async def queue_tracks(self, inter: disnake.AppCmdInter, query: str):

        try:
            if not inter.author.voice:
                return
        except AttributeError:
            pass

        try:
            if not await check_pool_bots(inter, only_voiced=True):
                return
        except PoolException:
            pass
        except:
            return

        try:
            player = inter.music_bot.music.players[inter.guild_id]
        except KeyError:
            return

        results = []

        count = 0

        for track in player.queue:

            if count == 20:
                break

            title = track.title.lower().split()

            query_words = query.lower().split()

            word_count = 0

            for query_word in query.lower().split():
                for title_word in title:
                    if query_word in title_word:
                        title.remove(title_word)
                        word_count += 1
                        break

            if word_count == len(query_words):
                results.append(f"{track.title[:81]} || ID > {track.unique_id}")
                count += 1

        return results or [f"{track.title[:81]} || ID > {track.unique_id}" for n, track in enumerate(player.queue)
                           if query.lower() in track.title.lower()][:20]

    @move.autocomplete("song_author")
    @clear.autocomplete("song_author")
    async def queue_author(self, inter: disnake.Interaction, query: str):

        try:
            await check_pool_bots(inter, only_voiced=True)
            bot = inter.music_bot
        except:
            return

        if not inter.author.voice:
            return

        try:
            player = bot.music.players[inter.guild_id]
        except KeyError:
            return

        if not query:
            return list(set([track.authors_string for track in player.queue]))[:20]
        else:
            return list(set([track.authors_string for track in player.queue if query.lower() in track.authors_string.lower()]))[:20]

    restrict_cd = commands.CooldownMapping.from_cooldown(2, 7, commands.BucketType.member)
    restrict_mc =commands.MaxConcurrency(1, per=commands.BucketType.member, wait=False)

    @is_dj()
    @has_player()
    @check_voice()
    @pool_command(name="restrictmode", aliases=["rstc", "restrict", "restrito", "modorestrito"], only_voiced=True, cooldown=restrict_cd, max_concurrency=restrict_mc,
                  description="Enable/Disable restricted mode for commands that require DJ/Staff.")
    async def restrict_mode_legacy(self, ctx: CustomContext):

        await self.restrict_mode.callback(self=self, inter=ctx)

    @is_dj()
    @has_player()
    @check_voice()
    @commands.slash_command(
        description=f"{desc_prefix}Enable/Disable restricted mode for commands that require DJ/Staff.",
        extras={"only_voiced": True}, cooldown=restrict_cd, max_concurrency=restrict_mc, dm_permission=False)
    async def restrict_mode(self, inter: disnake.AppCmdInter):

        try:
            bot = inter.music_bot
        except AttributeError:
            bot = inter.bot

        player: LavalinkPlayer = bot.music.players[inter.guild_id]

        player.restrict_mode = not player.restrict_mode

        msg = ["activated", "🔐"] if player.restrict_mode else ["disabled", "🔓"]

        text = [
            f"{msg[0]} the restricted mode of player commands (which requires DJ/Staff).",
            f"{msg[1]} **⠂{inter.author.mention} {msg[0]} the restricted mode of player commands (which requires DJ/Staff).**"
        ]

        await self.interaction_message(inter, text, emoji=msg[1])

    nonstop_cd = commands.CooldownMapping.from_cooldown(2, 15, commands.BucketType.member)
    nonstop_mc =commands.MaxConcurrency(1, per=commands.BucketType.member, wait=False)

    @has_player()
    @check_voice()
    @commands.has_guild_permissions(manage_guild=True)
    @pool_command(name="247", aliases=["nonstop"], only_voiced=True, cooldown=nonstop_cd, max_concurrency=nonstop_mc,
                  description="Toggle 24/7 mode of the Player (In testing).")
    async def nonstop_legacy(self, ctx: CustomContext):
        await self.nonstop.callback(self=self, inter=ctx)

    @has_player()
    @check_voice()
    @commands.slash_command(
        name="247",
        description=f"{desc_prefix}Toggle 24/7 mode of the Player (In testing).",
        default_member_permissions=disnake.Permissions(manage_guild=True), dm_permission=False,
        extras={"only_voiced": True}, cooldown=nonstop_cd, max_concurrency=nonstop_mc
    )
    async def nonstop(self, inter: disnake.AppCmdInter):

        try:
            bot = inter.music_bot
        except AttributeError:
            bot = inter.bot

        player: LavalinkPlayer = bot.music.players[inter.guild_id]

        player.keep_connected = not player.keep_connected

        msg = ["activated", "♾️"] if player.keep_connected else ["deactivated", "❌"]

        text = [
            f"{msg[0]} the 24/7 (continuous) mode of the player.",
            f"{msg[1]} **⠂{inter.author.mention} {msg[0]} the 24/7 (continuous) mode of the player.**"
        ]

        if not len(player.queue):
            player.queue.extend(player.played)
            player.played.clear()

        await player.process_save_queue()

        if player.current:
            await self.interaction_message(inter, txt=text, emoji=msg[1])
            return

        await self.interaction_message(inter, text)

        await player.process_next()

    autoplay_cd = commands.CooldownMapping.from_cooldown(2, 15, commands.BucketType.member)
    autoplay_mc = commands.MaxConcurrency(1, per=commands.BucketType.member, wait=False)

    @has_player()
    @check_voice()
    @pool_command(name="autoplay", aliases=["ap", "aplay"], only_voiced=True, cooldown=autoplay_cd, max_concurrency=autoplay_mc,
                  description="Toggle autoplay at the end of the queue.")
    async def autoplay_legacy(self, ctx: CustomContext):
        await self.autoplay.callback(self=self, inter=ctx)

    @has_player()
    @check_voice()
    @commands.slash_command(
        name="autoplay",
        description=f"{desc_prefix}Toggle autoplay at the end of the queue.",
        extras={"only_voiced": True}, cooldown=autoplay_cd, max_concurrency=autoplay_mc, dm_permission=False
    )
    async def autoplay(self, inter: disnake.AppCmdInter):

        try:
            bot = inter.music_bot
        except AttributeError:
            bot = inter.bot

        player: LavalinkPlayer = bot.music.players[inter.guild_id]

        player.autoplay = not player.autoplay

        msg = ["enabled", "🔄"] if player.autoplay else ["disabled", "❌"]

        text = [f"{msg[0]} autoplay.",
                f"{msg[1]} **⠂{inter.author.mention} {msg[0]} autoplay.**"]

        if player.current:
            await self.interaction_message(inter, txt=text, emoji=msg[1])
            return

        await self.interaction_message(inter, text)

        await player.process_next()

    @check_voice()
    @has_player()
    @is_dj()
    @commands.cooldown(1, 10, commands.BucketType.guild)
    @commands.slash_command(
        description=f"{desc_prefix}Migrate the Player to another music server.", dm_permission=False
    )
    async def change_node(
            self,
            inter: disnake.AppCmdInter,
            node: str = commands.Param(name="server", description="Music server")
    ):

        try:
            bot = inter.music_bot
        except AttributeError:
            bot = inter.bot

        if node not in bot.music.nodes:
            raise GenericError(f"The music server **{node}** was not found.")

        player: LavalinkPlayer = bot.music.players[inter.guild_id]

        if node == player.node.identifier:
            raise GenericError(f"The player is already on the music server **{node}**.")

        await player.change_node(node)

        await self.interaction_message(
            inter,
            [f"Migrated the player to the music server **{node}**",
             f"**The player has been migrated to the music server:** `{node}`"],
            emoji="🌎"
        )

    @search.autocomplete("server")
    @play.autocomplete("server")
    @change_node.autocomplete("server")
    async def node_suggestions(self, inter: disnake.Interaction, query: str):

        try:
            await check_pool_bots(inter)
            bot = inter.music_bot
        except GenericError:
            return
        except:
            bot = inter.bot

        try:
            node = bot.music.players[inter.guild_id].node
        except KeyError:
            node = None

        if not query:
            return [n.identifier for n in bot.music.nodes.values() if
                    n != node and n.available and n.is_available]

        return [n.identifier for n in bot.music.nodes.values() if n != node
                and query.lower() in n.identifier.lower() and n.available and n.is_available]

    @commands.command(aliases=["puptime"], description="View information about how long the player has been active on the server.")
    @commands.cooldown(1, 5, commands.BucketType.guild)
    async def playeruptime(self, ctx: CustomContext):

        uptime_info = []
        for bot in self.bot.pool.bots:
            try:
                player = bot.music.players[ctx.guild.id]
                uptime_info.append(f"**Bot:** {bot.user.mention}\n"
                            f"**Uptime:** <t:{player.uptime}:R>\n"
                            f"**Channel:** {player.guild.me.voice.channel.mention}")
            except KeyError:
                continue

        if not uptime_info:
            raise GenericError("**There are no active players on the server.**")

        await ctx.reply(
            embed=disnake.Embed(
                title="**Player Uptime:**",
                description="\n-----\n".join(uptime_info),
                color=self.bot.get_color(ctx.guild.me)
            ), fail_if_not_exists=False
        )

    fav_import_export_cd = commands.CooldownMapping.from_cooldown(1, 15, commands.BucketType.member)
    fav_cd = commands.CooldownMapping.from_cooldown(3, 15, commands.BucketType.member)

    @commands.command(name="favmanager", aliases=["favs", "favoritos", "fvmgr", "favlist",
                                                  "integrations", "integrationmanager", "itg", "itgmgr", "itglist", "integrationlist",
                                                  "serverplaylist", "spl", "svp", "svpl"],
                      description="Manage your favorites/integrations and server links.", cooldown=fav_cd)
    async def fav_manager_legacy(self, ctx: CustomContext):
        await self.fav_manager.callback(self=self, inter=ctx)

    @commands.max_concurrency(1, commands.BucketType.member, wait=False)
    @commands.slash_command(
        description=f"{desc_prefix}Manage your favorites/integrations and server links.",
        cooldown=fav_cd, dm_permission=False)
    async def fav_manager(self, inter: disnake.AppCmdInter):

        bot = self.bot

        mode = ViewMode.fav_manager

        guild_data = None
        interaction = None

        if isinstance(inter, CustomContext):
            prefix = inter.clean_prefix

            if inter.invoked_with in ("serverplaylist", "spl", "svp", "svpl") and inter.author.guild_permissions.manage_guild:

                interaction, bot = await select_bot_pool(inter, return_new=True)

                mode = ViewMode.guild_fav_manager

                await interaction.response.defer(ephemeral=True)

                try:
                    guild_data = inter.guild_data
                except AttributeError:
                    guild_data = await bot.get_data(inter.guild_id, db_name=DBModel.guilds)
                    inter.guild_data = guild_data

            elif inter.invoked_with in ("integrations", "integrationmanager", "itg", "itgmgr", "itglist", "integrationlist"):
                mode = ViewMode.integrations_manager

        else:
            try:
                global_data = inter.global_guild_data
            except AttributeError:
                global_data = await bot.get_global_data(inter.guild_id, db_name=DBModel.guilds)
                try:
                    inter.global_guild_data = global_data
                except:
                    pass
            prefix = global_data['prefix'] or bot.default_prefix

        if not interaction:
            interaction = inter

        if not interaction.response.is_done():
            await inter.response.defer(ephemeral=True)

        try:
            user_data = inter.global_user_data
        except AttributeError:
            user_data = await bot.get_global_data(inter.author.id, db_name=DBModel.users)
            try:
                inter.global_user_data = user_data
            except:
                pass

        view = FavMenuView(bot=bot, ctx=inter, data=user_data, prefix=prefix, mode=mode)
        view.guild_data = guild_data

        embed = view.build_embed()

        if not embed:
            await inter.send("**This feature is not supported at the moment...**\n\n"
                             "`Spotify and YTDL support are not enabled.`", ephemeral=True)
            return

        if isinstance(inter, CustomContext):
            try:
                view.message = inter.store_message
                await inter.store_message.edit(embed=embed, view=view)
            except:
                view.message = await inter.send(embed=embed, view=view)
        else:
            try:
                await inter.edit_original_message(embed=embed, view=view)
            except:
                await inter.response.edit_message(embed=embed, view=view)

        await view.wait()

    @commands.Cog.listener("on_message_delete")
    async def player_message_delete(self, message: disnake.Message):

        if not message.guild:
            return

        try:

            player: LavalinkPlayer = self.bot.music.players[message.guild.id]

            if message.id != player.message.id:
                return

        except (AttributeError, KeyError):
            return

        thread = self.bot.get_channel(message.id)

        if not thread:
            return

        player.message = None
        await thread.edit(archived=True, locked=True, name=f"archived: {thread.name}")

    @commands.Cog.listener('on_ready')
    async def resume_players_ready(self):

        for guild_id in list(self.bot.music.players):

            try:

                player: LavalinkPlayer = self.bot.music.players[guild_id]

                try:
                    channel_id = player.guild.me.voice.channel.id
                except AttributeError:
                    channel_id = player.channel_id

                vc = self.bot.get_channel(channel_id) or player.last_channel

                try:
                    player.guild.voice_client.cleanup()
                except:
                    pass

                if not vc:
                    print(
                        f"{self.bot.user} - {player.guild.name} [{guild_id}] - Player finished due to lack of voice channel")
                    try:
                        await player.destroy()
                    except:
                        traceback.print_exc()
                    continue

                await player.connect(vc.id)

                if not player.is_paused and not player.is_playing:
                    await player.process_next()
                print(f"{self.bot.user} - {player.guild.name} [{guild_id}] - Player reconnected to the voice channel")
            except:
                traceback.print_exc()

    async def is_request_channel(self, ctx: Union[disnake.AppCmdInter, disnake.MessageInteraction, CustomContext], *,
                                 data: dict = None, ignore_thread=False) -> bool:

        if isinstance(ctx, (CustomContext, disnake.MessageInteraction)):
            return True

        try:
            bot = ctx.music_bot
            channel_ctx = bot.get_channel(ctx.channel_id)
        except AttributeError:
            bot = ctx.bot
            channel_ctx = ctx.channel

        if not self.bot.check_bot_forum_post(channel_ctx):
            return True

        try:
            player: LavalinkPlayer = bot.music.players[ctx.guild_id]

            if not player.static:
                return False

            if isinstance(channel_ctx, disnake.Thread) and player.text_channel == channel_ctx.parent:
                return not ignore_thread

            return player.text_channel == channel_ctx

        except KeyError:

            try:
                guild_data = ctx.guild_data
            except AttributeError:
                guild_data = data or await bot.get_data(ctx.guild_id, db_name=DBModel.guilds)

            try:
                channel = bot.get_channel(int(guild_data["player_controller"]["channel"]))
            except:
                channel = None

            if not channel:
                return False

            if isinstance(channel_ctx, disnake.Thread) and channel == channel_ctx.parent:
                return not ignore_thread

            return channel.id == channel_ctx.id

    async def check_channel(
            self,
            guild_data: dict,
            inter: Union[disnake.AppCmdInter, CustomContext],
            channel: Union[disnake.TextChannel, disnake.VoiceChannel, disnake.Thread],
            guild: disnake.Guild,
            bot: BotCore
    ):

        static_player = guild_data['player_controller']

        warn_message = None
        message: Optional[disnake.Message] = None

        try:
            channel_db = bot.get_channel(int(static_player['channel'])) or await bot.fetch_channel(
                int(static_player['channel']))
        except (TypeError, disnake.NotFound):
            channel_db = None
        except disnake.Forbidden:
            channel_db = bot.get_channel(inter.channel_id)
            warn_message = f"I don't have permission to access the channel <#{static_player['channel']}>, the player will be used in traditional mode."
            static_player["channel"] = None

        if not channel_db or channel_db.guild.id != inter.guild_id:
            await self.reset_controller_db(inter.guild_id, guild_data, inter)

        else:

            if channel_db.id != channel.id:

                try:
                    if isinstance(channel_db, disnake.Thread):

                        if not channel_db.parent:
                            await self.reset_controller_db(inter.guild_id, guild_data, inter)
                            channel_db = None

                        else:
                            if channel_db.owner != bot.user.id:

                                if not isinstance(channel_db.parent, disnake.ForumChannel):
                                    await self.reset_controller_db(inter.guild_id, guild_data, inter)
                                    channel_db = None
                                else:

                                    thread = None

                                    for t in channel_db.parent.threads:

                                        if t.owner_id == bot.user.id:
                                            try:
                                                message = await t.fetch_message(t.id)
                                            except disnake.NotFound:
                                                continue
                                            if not message or message.author.id != bot.user.id:
                                                continue
                                            thread = t
                                            break

                                    if not thread and guild.me.guild_permissions.read_message_history:
                                        async for t in channel_db.parent.archived_threads(limit=100):
                                            if t.owner_id == bot.user.id:
                                                try:
                                                    message = await t.fetch_message(t.id)
                                                except disnake.NotFound:
                                                    continue
                                                if not message or message.author.id != bot.user.id:
                                                    continue
                                                thread = t
                                                break

                                    if not thread:
                                        thread_wmessage = await channel_db.parent.create_thread(
                                            name=f"{bot.user} song-request",
                                            content="Post to request music.",
                                            auto_archive_duration=10080,
                                            slowmode_delay=5,
                                        )
                                        channel_db = thread_wmessage.thread
                                        message = thread_wmessage.message
                                    else:
                                        channel_db = thread

                            thread_kw = {}

                            if channel_db.locked and channel_db.permissions_for(guild.me).manage_threads:
                                thread_kw.update({"locked": False, "archived": False})

                            elif channel_db.archived and channel_db.owner_id == bot.user.id:
                                thread_kw["archived"] = False

                            if thread_kw:
                                await channel_db.edit(**thread_kw)

                            elif isinstance(channel.parent, disnake.ForumChannel):
                                warn_message = f"**{bot.user.mention} does not have permission to manage topics " \
                                                f"to unarchive/unlock the topic: {channel_db.mention}**"

                except AttributeError:
                    pass

                if channel_db:

                    channel_db_perms = channel_db.permissions_for(guild.me)

                    channel = bot.get_channel(inter.channel.id)

                    if isinstance(channel, disnake.Thread):
                        send_message_perm = getattr(channel_db, "parent", channel_db).permissions_for(channel.guild.me).send_messages_in_threads
                    else:
                        send_message_perm = channel_db.permissions_for(channel.guild.me).send_messages

                    if not send_message_perm:
                        raise GenericError(
                            f"**{bot.user.mention} does not have permission to send messages in channel <#{static_player['channel']}>**\n"
                            "If you want to reset the music request channel configuration, use the /reset or /setup command again..."
                        )

                    if not channel_db_perms.embed_links:
                        raise GenericError(
                            f"**{bot.user.mention} does not have permission to attach links/embeds in channel <#{static_player['channel']}>**\n"
                            "If you want to reset the music request channel configuration, use the /reset or /setup command again..."
                        )

        return channel_db, warn_message, message

    async def process_player_interaction(
            self,
            interaction: Union[disnake.MessageInteraction, disnake.ModalInteraction],
            command: Optional[disnake.AppCmdInter],
            kwargs: dict
    ):

        if not command:
            raise GenericError("Command not found/implemented.")

        await check_cmd(command, interaction)

        await command(interaction, **kwargs)

        try:
            player: LavalinkPlayer = self.bot.music.players[interaction.guild_id]
            player.interaction_cooldown = True
            await asyncio.sleep(1)
            player.interaction_cooldown = False
            await command._max_concurrency.release(interaction)
        except (KeyError, AttributeError):
            pass

    @commands.Cog.listener("on_dropdown")
    async def guild_pin(self, interaction: disnake.MessageInteraction):

        if not self.bot.bot_ready:
            await interaction.send("I am still initializing...\nPlease wait a little longer...", ephemeral=True)
            return

        if interaction.data.custom_id != "player_guild_pin":
            return

        if not interaction.data.values:
            await interaction.response.defer()
            return

        if not interaction.user.voice:
            await interaction.send("You must join a voice channel to use this.", ephemeral=True)
            return

        await interaction.response.defer(ephemeral=True)

        guild_data = await self.bot.get_data(interaction.guild_id, db_name=DBModel.guilds)

        try:
            query = interaction.data.values[0]
        except KeyError:
            await interaction.send("**The selected item was not found in the database...**", ephemeral=True)
            await send_idle_embed(interaction.message, bot=self.bot, guild_data=guild_data, force=True)
            return

        kwargs = {
            "query": f"> pin: {query}",
            "position": 0,
            "options": False,
            "manual_selection": True,
            "source": "ytsearch",
            "repeat_amount": 0,
            "server": None,
            "force_play": "no"
        }

        try:
            await self.play.callback(self=self, inter=interaction, **kwargs)
        except Exception as e:
            self.bot.dispatch('interaction_player_error', interaction, e)

    @commands.Cog.listener("on_dropdown")
    async def player_dropdown_event(self, interaction: disnake.MessageInteraction):

        if not interaction.data.custom_id.startswith("musicplayer_dropdown_"):
            return

        if not interaction.values:
            await interaction.response.defer()
            return

        await self.player_controller(interaction, interaction.values[0])

    @commands.Cog.listener("on_button_click")
    async def player_button_event(self, interaction: disnake.MessageInteraction):

        if not interaction.data.custom_id.startswith("musicplayer_"):
            return

        await self.player_controller(interaction, interaction.data.custom_id)

    async def player_controller(self, interaction: disnake.MessageInteraction, control: str, **kwargs):

        if not self.bot.bot_ready:
            await interaction.send("I am still initializing...", ephemeral=True)
            return

        if not interaction.guild:
            await interaction.response.edit_message(components=None)
            return

        cmd_kwargs = {}

        cmd: Optional[disnake.AppCmdInter] = None

        try:

            if control == "musicplayer_request_channel":
                cmd = self.bot.get_slash_command("setup")
                cmd_kwargs = {"target": interaction.channel}
                await self.process_player_interaction(interaction, cmd, cmd_kwargs)
                return

            if control == PlayerControls.fav_manager:

                if str(interaction.user.id) not in interaction.message.content:
                    await interaction.send("You cannot interact here!", ephemeral=True)
                    return

                cmd = self.bot.pool.controller_bot.get_slash_command("fav_manager")
                await self.process_player_interaction(interaction, cmd, cmd_kwargs)
                return

            if control == PlayerControls.integration_manager:

                if str(interaction.user.id) not in interaction.message.content:
                    await interaction.send("You cannot interact here!", ephemeral=True)
                    return

                cmd = self.bot.pool.controller_bot.get_slash_command("integrations")
                await self.process_player_interaction(interaction, cmd, cmd_kwargs)
                return

            if control == PlayerControls.add_song:

                if not interaction.user.voice:
                    raise GenericError("**You must join a voice channel to use this button.**")

                await interaction.response.send_modal(
                    title="Request a song",
                    custom_id=f"modal_add_song" + (f"_{interaction.message.id}" if interaction.message.thread else ""),
                    components=[
                        disnake.ui.TextInput(
                            style=disnake.TextInputStyle.short,
                            label="Name/Link for the song",
                            placeholder="youtube/spotify/soundcloud/...",
                            custom_id="song_input",
                            max_length=150,
                            required=True
                        ),
                        disnake.ui.TextInput(
                            style=disnake.TextInputStyle.short,
                            label="Queue position",
                            placeholder="Enter a number, or leave it blank to add the song at the end",
                            custom_id="song_position",
                            max_length=3,
                            required=False
                        ),
                    ]
                )

                return

            if control == PlayerControls.enqueue_fav:

                cmd_kwargs = {
                    "query": kwargs.get("query", ""),
                    "position": 0,
                    "options": False,
                    "source": None,
                    "repeat_amount": 0,
                    "server": None,
                    "force_play": "no"
                }

                cmd_kwargs["manual_selection"] = not cmd_kwargs["query"]

                cmd = self.bot.get_slash_command("play")

            else:

                try:
                    player: LavalinkPlayer = self.bot.music.players[interaction.guild_id]
                except KeyError:
                    await interaction.send("There is no active player in the server...", ephemeral=True)
                    await send_idle_embed(interaction.message, bot=self.bot)
                    return

                if interaction.message != player.message:
                    return

                if player.interaction_cooldown:
                    raise GenericError("The player is on cooldown, please try again later.")

                try:
                    vc = player.guild.me.voice.channel
                except AttributeError:
                    await player.destroy(force=True)
                    return

                if control == PlayerControls.help_button:
                    embed = disnake.Embed(
                        description="📘 **BUTTON INFORMATION** 📘\n\n"
                                    "⏯️ `= Pause/Resume the music.`\n"
                                    "⏮️ `= Go back to the previously played music.`\n"
                                    "⏭️ `= Skip to the next music.`\n"
                                    "🔀 `= Shuffle the queue.`\n"
                                    "🎶 `= Add music/playlist/favorite.`\n"
                                    "⏹️ `= Stop the player and disconnect me from the channel.`\n"
                                    "📑 `= Display the music queue.`\n"
                                    "🛠️ `= Change some player settings:`\n"
                                    "`volume / nightcore effect / repeat / restricted mode.`\n",
                        color=self.bot.get_color(interaction.guild.me)
                    )

                    await interaction.response.send_message(embed=embed, ephemeral=True)
                    return

                if not interaction.author.voice or interaction.author.voice.channel != vc:
                    raise GenericError(f"You must be in the <#{vc.id}> channel to use the player buttons.")

                if control == PlayerControls.miniqueue:
                    await is_dj().predicate(interaction)
                    player.mini_queue_enabled = not player.mini_queue_enabled
                    player.set_command_log(
                        emoji="📑",
                        text=f"{interaction.author.mention} {'enabled' if player.mini_queue_enabled else 'disabled'} "
                             f"the player's mini queue."
                    )
                    await player.invoke_np(interaction=interaction)
                    return

                try:
                    await self.player_interaction_concurrency.acquire(interaction)
                except commands.MaxConcurrencyReached:
                    raise GenericError(
                        "**You have an ongoing interaction!**\n`If it's a hidden message, avoid clicking \"Dismiss message\".`")

                if control == PlayerControls.add_favorite:

                    if not player.current:
                        await interaction.send("**There is no music playing currently....**", ephemeral=True)
                        return

                    choices = {}
                    msg = ""

                    if player.current.uri:
                        choices["Track"] = {
                            "name": player.current.title,
                            "url": player.current.uri,
                            "emoji": "🎵"
                        }
                        msg += f"**Music:** [`{player.current.title}`]({player.current.uri})\n"

                    if player.current.album_url:
                        choices["Album"] = {
                            "name": player.current.album_name,
                            "url": player.current.album_url,
                            "emoji": "💽"
                        }
                        msg += f"**Album:** [`{player.current.album_name}`]({player.current.album_url})\n"

                    if player.current.playlist_url:
                        choices["Playlist"] = {
                            "name": player.current.playlist_name,
                            "url": player.current.playlist_url,
                            "emoji": "<:music_queue:703761160679194734>"
                        }
                        msg += f"**Playlist:** [`{player.current.playlist_name}`]({player.current.playlist_url})\n"

                    if not choices:
                        try:
                            await self.player_interaction_concurrency.release(interaction)
                        except:
                            pass
                        await interaction.send(
                            embed=disnake.Embed(
                                color=self.bot.get_color(interaction.guild.me),
                                description="### There are no items to favorite in the current song."
                            ), ephemeral=True
                        )
                        return

                    if len(choices) == 1:
                        select_type, info = list(choices.items())[0]

                    else:
                        view = SelectInteraction(
                            user=interaction.author, timeout=30,
                            opts=[disnake.SelectOption(label=k, description=v["name"][:50], emoji=v["emoji"]) for k,v in choices.items()]
                        )

                        await interaction.send(
                            embed=disnake.Embed(
                                color=self.bot.get_color(interaction.guild.me),
                                description=f"### Select an item from the current music to add to your favorites:"
                                            f"\n\n{msg}"
                            ), view=view, ephemeral=True
                        )

                        await view.wait()

                        select_interaction = view.inter

                        if not select_interaction or view.selected is False:
                            try:
                                await self.player_interaction_concurrency.release(interaction)
                            except:
                                pass
                            await interaction.edit_original_message(
                                embed=disnake.Embed(
                                    color=self.bot.get_color(interaction.guild.me),
                                    description="### Operation canceled!"
                                ), view=None
                            )
                            return

                        interaction = select_interaction

                        select_type = view.selected
                        info = choices[select_type]

                    await interaction.response.defer()

                    user_data = await self.bot.get_global_data(interaction.author.id, db_name=DBModel.users)

                    if self.bot.config["MAX_USER_FAVS"] > 0 and not (await self.bot.is_owner(interaction.author)):

                        if len(user_data["fav_links"]) >= self.bot.config["MAX_USER_FAVS"]:
                            await interaction.edit_original_message(
                                embed=disnake.Embed(
                                    color=self.bot.get_color(interaction.guild.me),
                                    description="You don't have enough space to add all your favorites to your file...\n"
                                                f"Current limit: {self.bot.config['MAX_USER_FAVS']}"
                                ), view=None)
                            return

                    user_data["fav_links"][fix_characters(info["name"], self.bot.config["USER_FAV_MAX_URL_LENGTH"])] = info["url"]

                    await self.bot.update_global_data(interaction.author.id, user_data, db_name=DBModel.users)

                    self.bot.dispatch("fav_add", interaction.user, user_data, f"[`{info['name']}`]({info['url']})")

                    global_data = await self.bot.get_global_data(interaction.author.id, db_name=DBModel.guilds)

                    try:
                        slashcmd = f"</play:" + str(self.bot.pool.controller_bot.get_global_command_named("play", cmd_type=disnake.ApplicationCommandType.chat_input).id) + ">"
                    except AttributeError:
                        slashcmd = "/play"

                    await interaction.edit_original_response(
                        embed=disnake.Embed(
                            color=self.bot.get_color(interaction.guild.me),
                            description="### Item added/edited successfully to your favorites:\n\n"
                                        f"**{select_type}:** [`{info['name']}`]({info['url']})\n\n"
                                        f"### How to use?\n"
                                        f"* Using the command {slashcmd} (in the autocomplete search)\n"
                                        f"* Clicking on the favorite/play button/select of the player integration.\n"
                                        f"* Using the command {global_data['prefix'] or self.bot.default_prefix}{self.play_legacy.name} without including a name or link of a music/video."
                        ), view=None
                    )

                    try:
                        await self.player_interaction_concurrency.release(interaction)
                    except:
                        pass

                    return

                if control == PlayerControls.lyrics:
                    if not player.current:
                        try:
                            await self.player_interaction_concurrency.release(interaction)
                        except:
                            pass
                        await interaction.send("**I'm not currently playing anything...**", ephemeral=True)
                        return

                    if not player.current.ytid:
                        try:
                            await self.player_interaction_concurrency.release(interaction)
                        except:
                            pass
                        await interaction.send("Currently only YouTube music is supported.", ephemeral=True)
                        return

                    not_found_msg = "No lyrics available for the current song..."

                    await interaction.response.defer(ephemeral=True, with_message=True)

                    if player.current.info["extra"].get("lyrics") is None:
                        player.current.info["extra"]["lyrics"] = await player.node.fetch_ytm_lyrics(player.current.ytid)
                    elif not player.current.info["extra"]["lyrics"]:
                        try:
                            await self.player_interaction_concurrency.release(interaction)
                        except:
                            pass
                        await interaction.edit_original_message(f"**{not_found_msg}**")
                        return

                    if not player.current.info["extra"]["lyrics"]:
                        try:
                            await self.player_interaction_concurrency.release(interaction)
                        except:
                            pass
                        player.current.info["extra"]["lyrics"] = {}
                        await interaction.edit_original_message(f"**{not_found_msg}**")
                        return

                    player.current.info["extra"]["lyrics"]["track"]["albumArt"] = player.current.info["extra"]["lyrics"]["track"]["albumArt"][:-1]

                    try:
                        lyrics_string = "\n".join([d['line'] for d in  player.current.info["extra"]["lyrics"]['lines']])
                    except KeyError:
                        lyrics_string = player.current.info["extra"]["lyrics"]["text"]

                    try:
                        await self.player_interaction_concurrency.release(interaction)
                    except:
                        pass

                    await interaction.edit_original_message(
                        embed=disnake.Embed(
                            description=f"### Song Lyrics: [{player.current.title}]({player.current.uri})\n{lyrics_string}",
                            color=self.bot.get_color(player.guild.me)
                        )
                    )
                    return

                if control == PlayerControls.volume:
                    cmd_kwargs = {"value": None}

                elif control == PlayerControls.queue:
                    cmd = self.bot.get_slash_command("queue").children.get("display")

                elif control == PlayerControls.shuffle:
                    cmd = self.bot.get_slash_command("queue").children.get("shuffle")

                elif control == PlayerControls.seek_to_start:
                    cmd = self.bot.get_slash_command("seek")
                    cmd_kwargs = {"position": "0"}

                elif control == PlayerControls.pause_resume:
                    control = PlayerControls.pause if not player.paused else PlayerControls.resume

                elif control == PlayerControls.loop_mode:

                    if player.loop == "current":
                        cmd_kwargs['mode'] = 'queue'
                    elif player.loop == "queue":
                        cmd_kwargs['mode'] = 'off'
                    else:
                        cmd_kwargs['mode'] = 'current'

                elif control == PlayerControls.skip:
                    cmd_kwargs = {"query": None, "play_only": "no"}

            if not cmd:
                cmd = self.bot.get_slash_command(control[12:])

            await self.process_player_interaction(
                interaction=interaction,
                command=cmd,
                kwargs=cmd_kwargs
            )

            try:
                await self.player_interaction_concurrency.release(interaction)
            except:
                pass

        except Exception as e:
            try:
                await self.player_interaction_concurrency.release(interaction)
            except:
                pass
            self.bot.dispatch('interaction_player_error', interaction, e)

    @commands.Cog.listener("on_modal_submit")
    async def song_request_modal(self, inter: disnake.ModalInteraction):

        if inter.custom_id.startswith("modal_add_song"):

            try:

                query = inter.text_values["song_input"]
                position = inter.text_values["song_position"]

                if position:
                    if not position.isdigit():
                        raise GenericError("**The position in the queue must be a number.**")
                    position = int(position)

                    if position < 1:
                        raise GenericError("**The position in the queue must be 1 or higher.**")

                kwargs = {
                    "query": query,
                    "position": position or 0,
                    "options": False,
                    "manual_selection": True,
                    "source": None,
                    "repeat_amount": 0,
                    "server": None,
                    "force_play": "no",
                }

                await self.process_player_interaction(
                    interaction=inter,
                    command=self.bot.get_slash_command("play"),
                    kwargs=kwargs,
                )
            except Exception as e:
                self.bot.dispatch('interaction_player_error', inter, e)

    async def delete_message(self, message: disnake.Message, delay: int = None, ignore=False):

        if ignore:
            return

        try:
            is_forum = isinstance(message.channel.parent, disnake.ForumChannel)
        except AttributeError:
            is_forum = False

        if message.is_system() and is_forum:
            return

        if message.channel.permissions_for(message.guild.me).manage_messages or message.author.id == self.bot.user.id:

            try:
                await message.delete(delay=delay)
            except:
                traceback.print_exc()

    @commands.Cog.listener("on_song_request")
    async def song_requests(self, ctx: Optional[CustomContext], message: disnake.Message):

        if ctx.command or message.mentions:
            return

        if message.author.bot and not isinstance(message.channel, disnake.StageChannel):
            return

        try:
            data = await self.bot.get_data(message.guild.id, db_name=DBModel.guilds)
        except AttributeError:
            return

        player: Optional[LavalinkPlayer] = self.bot.music.players.get(message.guild.id)

        if player and isinstance(message.channel, disnake.Thread) and not player.static:

            try:
                if player.text_channel.id != message.id:
                    return
            except AttributeError:
                return

            if not player.controller_mode:
                return

            text_channel = message.channel

        else:

            static_player = data['player_controller']

            channel_id = static_player['channel']

            if not channel_id:
                return

            if isinstance(message.channel, disnake.Thread):
                if isinstance(message.channel.parent, disnake.TextChannel):
                    if str(message.channel.parent.id) != channel_id:
                        return
                elif str(message.channel.id) != channel_id:
                    return
            elif str(message.channel.id) != channel_id:
                return

            text_channel = self.bot.get_channel(int(channel_id)) or await self.bot.fetch_channel(int(channel_id))

            if not text_channel:
                await self.reset_controller_db(message.guild.id, data)
                return

            if isinstance(text_channel, disnake.Thread):
                send_message_perm = text_channel.parent.permissions_for(message.guild.me).send_messages_in_threads
            else:
                send_message_perm = text_channel.permissions_for(message.guild.me).send_messages

            if not send_message_perm:
                return

            if not self.bot.intents.message_content:

                if self.song_request_cooldown.get_bucket(message).update_rate_limit():
                    return

                await message.channel.send(
                    message.author.mention,
                    embed=disnake.Embed(
                        description="Unfortunately, I cannot check the content of your message...\n"
                                    "Try adding music using **/play** or click on one of the buttons below:",
                        color=self.bot.get_color(message.guild.me)
                    ),
                    components=song_request_buttons, delete_after=20
                )
                return

        if message.content.startswith("/") or message.is_system():
            await self.delete_message(message)
            return

        try:
            if isinstance(message.channel, disnake.Thread):

                if isinstance(message.channel.parent, disnake.ForumChannel):

                    if data['player_controller']["channel"] != str(message.channel.id):
                        return
                    if message.is_system():
                        await self.delete_message(message, ignore=data['player_controller']['purge_mode'] != SongRequestPurgeMode.on_message)

        except AttributeError:
            pass

        msg = None
        error = None
        has_exception = None

        try:
            if message.author.bot:
                if message.is_system() and not isinstance(message.channel, disnake.Thread):
                    await self.delete_message(message, ignore=data['player_controller']['purge_mode'] != SongRequestPurgeMode.on_message)
                if message.author.id == self.bot.user.id:
                    await self.delete_message(message, delay=15, ignore=data['player_controller']['purge_mode'] != SongRequestPurgeMode.on_message)
                return

            if not message.content:

                if message.type == disnake.MessageType.thread_starter_message:
                    return

                if message.is_system():
                    await self.delete_message(message)
                    return

                try:
                    attachment = message.attachments[0]
                except IndexError:
                    await message.channel.send(f"{message.author.mention} you must send a link/name of the song.")
                    return

                else:

                    if attachment.size > 18000000:
                        await message.channel.send(f"{message.author.mention} the file you sent must be smaller than 18mb.")
                        return

                    if attachment.content_type not in self.audio_formats:
                        await message.channel.send(f"{message.author.mention} the file you sent must be an audio file.")
                        return

                    message.content = attachment.url

            try:
                await self.song_request_concurrency.acquire(message)
            except:

                await message.channel.send(
                    f"{message.author.mention} you must wait for your previous song request to load...",
                )

                await self.delete_message(message, ignore=data['player_controller']['purge_mode'] != SongRequestPurgeMode.on_message)
                return

            message.content = message.content.strip("<>")

            urls = URL_REG.findall(message.content)

            if not urls:
                source = self.bot.config["DEFAULT_SEARCH_PROVIDER"]

            else:
                source = False
                message.content = urls[0]

                if "&list=" in message.content:

                    view = SelectInteraction(
                        user=message.author,
                        opts=[
                            disnake.SelectOption(label="Music", emoji="🎵",
                                                 description="Load only the music from the link.", value="music"),
                            disnake.SelectOption(label="Playlist", emoji="🎶",
                                                 description="Load playlist with the current music.", value="playlist"),
                        ], timeout=30)

                    embed = disnake.Embed(
                        description="**The link contains a video with a playlist.**\n"
                                    f'Select an option within <t:{int((disnake.utils.utcnow() + datetime.timedelta(seconds=30)).timestamp())}:R> to proceed.',
                        color=self.bot.get_color(message.guild.me)
                    )

                    msg = await message.channel.send(message.author.mention, embed=embed, view=view)

                    await view.wait()

                    try:
                        await view.inter.response.defer()
                    except:
                        pass

                    if view.selected == "music":
                        message.content = YOUTUBE_VIDEO_REG.match(message.content).group()

            await self.parse_song_request(message, text_channel, data, response=msg, source=source)

        except GenericError as e:
            error = f"{message.author.mention}. {e}"

        except Exception as e:
            try:
                error_msg, full_error_msg, kill_process, components, mention_author = parse_error(ctx, e)
            except:
                has_exception = e
            else:
                if not error_msg:
                    has_exception = e
                    error = f"{message.author.mention} **an error occurred while trying to get results for your search:** ```py\n{error_msg}```"
                else:
                    error = f"{message.author.mention}. {error_msg}"

        if error:

            await self.delete_message(message, ignore=data['player_controller']['purge_mode'] != SongRequestPurgeMode.on_message)

            try:
                if msg:
                    await msg.edit(content=error, embed=None, view=None)
                else:
                    await message.channel.send(error, delete_after=9)
            except:
                traceback.print_exc()

        await self.song_request_concurrency.release(message)

        if has_exception and self.bot.config["AUTO_ERROR_REPORT_WEBHOOK"]:

            cog = self.bot.get_cog("ErrorHandler")

            if not cog:
                return

            max_concurrency = cog.webhook_max_concurrency

            await max_concurrency.acquire(message)

            try:
                try:
                    error_msg, full_error_msg, kill_process, components, mention_author = parse_error(message, has_exception)
                except:
                    full_error_msg = has_exception

                embed = disnake.Embed(
                    title="An error occurred in a server (song-request):",
                    timestamp=disnake.utils.utcnow(),
                    description=f"```py\n{repr(has_exception)[:2030].replace(self.bot.http.token, 'mytoken')}```"
                )

                embed.set_footer(
                    text=f"{message.author} [{message.author.id}]",
                    icon_url=message.author.display_avatar.with_static_format("png").url
                )

                embed.add_field(
                    name="Server:", inline=False,
                    value=f"```\n{disnake.utils.escape_markdown(ctx.guild.name)}\nID: {ctx.guild.id}```"
                )

                embed.add_field(
                    name="Music request content:", inline=False,
                    value=f"```\n{message.content}```"
                )

                embed.add_field(
                    name="Text channel:", inline=False,
                    value=f"```\n{disnake.utils.escape_markdown(ctx.channel.name)}\nID: {ctx.channel.id}```"
                )

                if vc := ctx.author.voice:
                    embed.add_field(
                        name="Voice channel (user):", inline=False,
                        value=f"```\n{disnake.utils.escape_markdown(vc.channel.name)}" +
                              (f" ({len(vc.channel.voice_states)}/{vc.channel.user_limit})"
                               if vc.channel.user_limit else "") + f"\nID: {vc.channel.id}```"
                    )

                if vcbot := ctx.guild.me.voice:
                    if vcbot.channel != vc.channel:
                        embed.add_field(
                            name="Voice channel (bot):", inline=False,
                            value=f"{vc.channel.name}" +
                                  (f" ({len(vc.channel.voice_states)}/{vc.channel.user_limit})"
                                   if vc.channel.user_limit else "") + f"\nID: {vc.channel.id}```"
                        )

                if ctx.guild.icon:
                    embed.set_thumbnail(url=ctx.guild.icon.with_static_format("png").url)

                await cog.send_webhook(
                    embed=embed,
                    file=string_to_file(full_error_msg, "error_traceback_songrequest.txt")
                )

            except:
                traceback.print_exc()

            await asyncio.sleep(20)

            try:
                await max_concurrency.release(message)
            except:
                pass


    async def parse_song_request(self, message: disnake.Message, text_channel, data, *, response=None, attachment: disnake.Attachment=None, source=None):

        if not message.author.voice:
            raise GenericError("You must join a voice channel to request a song.")

        can_connect(
            channel=message.author.voice.channel,
            guild=message.guild,
            check_other_bots_in_vc=data["check_other_bots_in_vc"],
            bot=self.bot
        )

        try:
            if message.guild.me.voice.channel != message.author.voice.channel:
                raise GenericError(
                    f"You must join the channel <#{message.guild.me.voice.channel.id}> to request a song.")
        except AttributeError:
            pass

        tracks, node = await self.get_tracks(message.content, message.author, source=source)
        tracks = await self.check_player_queue(message.author, self.bot, message.guild.id, tracks)

        try:
            message_id = int(data['player_controller']['message_id'])
        except TypeError:
            message_id = None

        try:
            player = self.bot.music.players[message.guild.id]
            destroy_message = True
        except KeyError:
            destroy_message = False
            skin = data["player_controller"]["skin"]
            static_skin = data["player_controller"]["static_skin"]

            global_data = await self.bot.get_global_data(message.guild.id, db_name=DBModel.guilds)

            if global_data["global_skin"]:
                skin = global_data["player_skin"] or skin
                static_skin = global_data["player_skin_static"] or static_skin

            try:
                invite = global_data["listen_along_invites"][str(message.author.voice.channel.id)]
            except (KeyError, AttributeError):
                invite = None

            else:
                try :
                    invite = (await self.bot.fetch_invite(invite)).url
                except disnake.NotFound:
                    print(
                        f'{"-"*15}\n'
                        f'Removing invite: {invite} \n'
                        f'Server: {message.guild.name} [{message.guild.id}]\n'
                        f'Channel: {message.channel.name} [{message.channel.id}]\n'
                        f'{"-" * 15}'
                    )
                    invite = None
                    del global_data["listen_along_invites"][str(message.author.voice.channel.id)]
                    await self.bot.update_global_data(message.guild.id, global_data, db_name=DBModel.guilds)
                except Exception:
                    traceback.print_exc()

            for n, s in global_data["custom_skins"].items():
                if isinstance(s, str):
                    global_data["custom_skins"][n] = pickle.loads(b64decode(s))

            for n, s in global_data["custom_skins_static"].items():
                if isinstance(s, str):
                    global_data["custom_skins_static"][n] = pickle.loads(b64decode(s))

            player: LavalinkPlayer = self.bot.music.get_player(
                guild_id=message.guild.id,
                cls=LavalinkPlayer,
                player_creator=message.author.id,
                guild=message.guild,
                channel=text_channel,
                static=True,
                skin=self.bot.check_skin(skin),
                skin_static=self.bot.check_static_skin(static_skin),
                custom_skin_data=global_data["custom_skins"],
                custom_skin_static_data=global_data["custom_skins_static"],
                node_id=node.identifier,
                extra_hints=self.extra_hints,
                last_message_id=message_id,
                restrict_mode=data['enable_restrict_mode'],
                listen_along_invite=invite,
                volume=int(data['default_player_volume']),
                autoplay=data["autoplay"],
                prefix=global_data["prefix"] or self.bot.default_prefix,
                purge_mode=data['player_controller']['purge_mode']
            )

        if not player.message:
            try:
                cached_message = await text_channel.fetch_message(message_id)
            except:
                cached_message = await send_idle_embed(message, bot=self.bot, guild_data=data)
                data['player_controller']['message_id'] = str(cached_message.id)
                await self.bot.update_data(message.guild.id, data, db_name=DBModel.guilds)

            player.message = cached_message

        embed = disnake.Embed(color=self.bot.get_color(message.guild.me))

        try:
            components = [disnake.ui.Button(emoji="🎛️", label="Go to the player-controller.", url=player.message.jump_url)]
        except AttributeError:
            components = []

        if not isinstance(tracks, list):
            player.queue.extend(tracks.tracks)
            if (isinstance(message.channel, disnake.Thread) and
                    (not isinstance(message.channel.parent, disnake.ForumChannel) or
                     data['player_controller']['purge_mode'] != SongRequestPurgeMode.on_message)):
                embed.description = f"✋ **⠂ Requested by:** {message.author.mention}\n" \
                                    f"🎼 **⠂ Track(s):** `[{len(tracks.tracks)}]`"
                embed.set_thumbnail(url=tracks.tracks[0].thumb)
                embed.set_author(name="⠂" + fix_characters(tracks.tracks[0].playlist_name, 35), url=message.content,
                                 icon_url=music_source_image(tracks.tracks[0].info["sourceName"]))

                try:
                    embed.description += f"\n🔊 **⠂ Voice channel:** {message.author.voice.channel.mention}"
                except AttributeError:
                    pass

                if response:
                    await response.edit(content=None, embed=embed, components=components)
                else:
                    await message.reply(embed=embed, fail_if_not_exists=False, mention_author=False)

            elif data['player_controller']['purge_mode'] != SongRequestPurgeMode.on_message:

                txt = f"> 🎼 **⠂** [`{fix_characters(tracks.tracks[0].playlist_name, 35)}`](<{message.content}>) `[{len(tracks.tracks)} track(s)]` {message.author.mention}"

                try:
                    txt += f" `|` {message.author.voice.channel.mention}"
                except AttributeError:
                    pass

                if response:
                    await response.edit(content=txt, embed=None, components=components)
                else:
                    await message.reply(txt, components=components, allowed_mentions=disnake.AllowedMentions(users=False, everyone=False, roles=False), fail_if_not_exists=False, mention_author=False)

            else:
                player.set_command_log(
                    text=f"{message.author.mention} added the playlist [`{fix_characters(tracks.data['playlistInfo']['name'], 20)}`]"
                         f"({tracks.tracks[0].playlist_url}) `({len(tracks.tracks)})`.",
                    emoji="🎶"
                )
                if destroy_message:
                    await self.delete_message(message)

        else:
            track = tracks[0]

            if track.info.get("sourceName") == "http":

                if track.title == "Unknown title":
                    if attachment:
                        track.info["title"] = attachment.filename
                    else:
                        track.info["title"] = track.uri.split("/")[-1]
                    track.title = track.info["title"]

                track.uri = ""

            player.queue.append(track)
            if (isinstance(message.channel, disnake.Thread) and
                    (not isinstance(message.channel.parent, disnake.ForumChannel) or
                     data['player_controller']['purge_mode'] != SongRequestPurgeMode.on_message)):
                embed.description = f"💠 **⠂ Uploader:** `{track.author}`\n" \
                                    f"✋ **⠂ Requested by:** {message.author.mention}\n" \
                                    f"⏰ **⠂ Duration:** `{time_format(track.duration) if not track.is_stream else '🔴 Livestream'}`"

                try:
                    embed.description += f"\n🔊 **⠂ Voice channel:** {message.author.voice.channel.mention}"
                except AttributeError:
                    pass

                embed.set_thumbnail(url=track.thumb)
                embed.set_author(name=fix_characters(track.title, 35), url=track.uri or track.search_uri, icon_url=music_source_image(track.info["sourceName"]))
                if response:
                    await response.edit(content=None, embed=embed, components=components)
                else:
                    await message.reply(embed=embed, fail_if_not_exists=False, mention_author=False, components=components)

            elif data['player_controller']['purge_mode'] != SongRequestPurgeMode.on_message:

                txt = f"> 🎵 **⠂** [`{fix_characters(track.title, 35)}`](<{track.uri}>) `[{time_format(track.duration) if not track.is_stream else '🔴 Livestream'}]` {message.author.mention}"

                try:
                    txt += f" `|` {message.author.voice.channel.mention}"
                except AttributeError:
                    pass

                if response:
                    await response.edit(content=txt, embed=None, components=components)
                else:
                    await message.reply(txt, components=components, allowed_mentions=disnake.AllowedMentions(users=False, everyone=False, roles=False), fail_if_not_exists=False, mention_author=False)

            else:
                duration = time_format(tracks[0].duration) if not tracks[0].is_stream else '🔴 Livestream'
                player.set_command_log(
                    text=f"{message.author.mention} added [`{fix_characters(tracks[0].title, 20)}`]({tracks[0].uri or tracks[0].search_uri}) `({duration})`.",
                    emoji="🎵"
                )
                if destroy_message:
                    await self.delete_message(message, ignore=data['player_controller']['purge_mode'] != SongRequestPurgeMode.on_message)

        if not player.is_connected:
            await self.do_connect(
                message,
                channel=message.author.voice.channel,
                check_other_bots_in_vc=data["check_other_bots_in_vc"]
            )

        if not player.current:
            await player.process_next()
        else:
            await player.update_message()

        await asyncio.sleep(1)

    async def cog_check(self, ctx: CustomContext) -> bool:

        return await check_requester_channel(ctx)

    def cog_unload(self):
        try:
            self.error_report_task.cancel()
        except:
            pass


    async def interaction_message(self, inter: Union[disnake.Interaction, CustomContext], txt, emoji: str = "✅",
                                  rpc_update: bool = False, data: dict = None, store_embed: bool = False, force=False,
                                  defered=False, thumb=None):

        try:
            txt, txt_ephemeral = txt
        except:
            txt_ephemeral = False

        try:
            bot = inter.music_bot
            guild = inter.music_guild
        except AttributeError:
            bot = inter.bot
            guild = inter.guild

        player: LavalinkPlayer = bot.music.players[inter.guild_id]

        component_interaction = isinstance(inter, disnake.MessageInteraction)

        ephemeral = await self.is_request_channel(inter, data=data)

        if ephemeral:
            player.set_command_log(text=f"{inter.author.mention} {txt}", emoji=emoji)
            player.update = True

        await player.update_message(interaction=inter if (bot.user.id == self.bot.user.id and component_interaction) \
            else False, rpc_update=rpc_update, force=force)

        if isinstance(inter, CustomContext):
            embed = disnake.Embed(color=self.bot.get_color(guild.me),
                                  description=f"{txt_ephemeral or txt}{player.controller_link}")

            if thumb:
                embed.set_thumbnail(url=thumb)

            try:
                if bot.user.id != self.bot.user.id:
                    embed.set_footer(text=f"Via: {bot.user.display_name}", icon_url=bot.user.display_avatar.url)
            except AttributeError:
                pass

            if store_embed and not player.controller_mode and len(player.queue) > 0:
                player.temp_embed = embed

            else:
                try:
                    await inter.store_message.edit(embed=embed, view=None, content=None)
                except AttributeError:
                    await inter.send(embed=embed)

        elif not component_interaction:

            embed = disnake.Embed(
                color=self.bot.get_color(guild.me),
                description=(txt_ephemeral or f"{inter.author.mention} **{txt}**") + player.controller_link
            )

            if thumb:
                embed.set_thumbnail(url=thumb)

            try:
                if bot.user.id != self.bot.user.id:
                    embed.set_footer(text=f"Via: {bot.user.display_name}", icon_url=bot.user.display_avatar.url)
            except AttributeError:
                pass

            if not inter.response.is_done():
                await inter.send(embed=embed, ephemeral=ephemeral)

            elif defered:
                await inter.edit_original_response(embed=embed)

    async def process_nodes(self, data: dict, start_local: bool = False):

        await self.bot.wait_until_ready()

        if str(self.bot.user.id) in self.bot.config["INTERACTION_BOTS_CONTROLLER"]:
            return

        for k, v in data.items():
            self.bot.loop.create_task(self.connect_node(v))

        if start_local:
            self.connect_local_lavalink()

    @commands.Cog.listener("on_wavelink_node_connection_closed")
    async def node_connection_closed(self, node: wavelink.Node):

        retries = 0
        backoff = 7

        print(f"{self.bot.user} - [{node.identifier} / v{node.version}] Connection lost - reconnecting in {int(backoff)} seconds.")

        for player in list(node.players.values()):

            try:
                player._new_node_task.cancel()
            except:
                pass

            player._new_node_task = player.bot.loop.create_task(player._wait_for_new_node())

        await asyncio.sleep(2)

        while True:

            if node.is_available:
                return

            if self.bot.config["LAVALINK_RECONNECT_RETRIES"] and retries == self.bot.config["LAVALINK_RECONNECT_RETRIES"]:
                print(f"{self.bot.user} - [{node.identifier}] All reconnection attempts have failed...")
                return

            await self.bot.wait_until_ready()

            error = None

            try:
                async with self.bot.session.get(f"{node.rest_uri}/v4/info", timeout=45, headers=node.headers) as r:
                    if r.status == 200:
                        node.version = 4
                        node.info = await r.json()
                    elif r.status != 404:
                        raise Exception(f"{self.bot.user} - [{r.status}]: {await r.text()}"[:300])
                    else:
                        node.version = 3
                    await node.connect()
                    return
            except Exception as e:
                error = repr(e)

            backoff *= 1.5
            print(
                f'{self.bot.user} - Failed to reconnect to server [{node.identifier}] new attempt in {int(backoff)}'
                f' seconds. Error: {error}'[:300])
            await asyncio.sleep(backoff)
            retries += 1

    @commands.Cog.listener("on_wavelink_node_ready")
    async def node_ready(self, node: wavelink.Node):
        print(f'{self.bot.user} - Music server: [{node.identifier} / v{node.version}] is ready for use!')
        retries = 25
        while retries > 0:

            if not node._websocket.is_connected:
                return

            if not node.stats:
                await asyncio.sleep(5)
                retries -= 1
                continue

            if node.stats.uptime < 600000:
                node.open()
            return

    async def connect_node(self, data: dict):

        if data["identifier"] in self.bot.music.nodes:
            node = self.bot.music.nodes[data['identifier']]
            if not node.is_connected:
                await node.connect()
            return

        data = deepcopy(data)

        data['rest_uri'] = ("https" if data.get('secure') else "http") + f"://{data['host']}:{data['port']}"
        data['user_agent'] = self.bot.pool.current_useragent
        search = data.pop("search", True)
        node_website = data.pop('website', '')
        region = data.pop('region', 'us_central')
        heartbeat = int(data.pop('heartbeat', 30))
        search_providers = data.pop("search_providers", [self.bot.pool.config["DEFAULT_SEARCH_PROVIDER"]] + [s for s in ("ytsearch", "scsearch") if s != self.bot.pool.config["DEFAULT_SEARCH_PROVIDER"]])
        retry_403 = data.pop('retry_403', False)
        info = None

        try:
            max_retries = int(data.pop('retries'))
        except (TypeError, KeyError):
            max_retries = 0

        headers = {'Authorization': data['password']}

        if max_retries:

            backoff = 9
            retries = 1
            exception = None

            print(f"{self.bot.user} - Starting music server: {data['identifier']}")

            while not self.bot.is_closed():
                if retries >= max_retries:
                    print(
                        f"{self.bot.user} - All attempts to connect to server [{data['identifier']}] failed.\n"
                        f"Cause: {repr(exception)}")
                    return
                else:
                    await asyncio.sleep(backoff)
                    try:
                        async with self.bot.session.get(f"{data['rest_uri']}/v4/info", timeout=45, headers=headers) as r:
                            if r.status == 200:
                                info = await r.json()
                                data["version"] = 4
                            elif r.status != 404:
                                raise Exception(f"{self.bot.user} - [{r.status}]: {await r.text()}"[:300])
                            break
                    except Exception as e:
                        exception = e
                        if data["identifier"] != "LOCAL":
                            print(f'{self.bot.user} - Failed to connect to server [{data["identifier"]}], '
                                  f'new attempt [{retries}/{max_retries}] in {backoff} seconds.')
                        backoff += 2
                        retries += 1
                        continue

        else:
            try:
                async with self.bot.session.get(f"{data['rest_uri']}/v4/info", timeout=45, headers=headers) as r:
                    if r.status == 200:
                        data["version"] = 4
                        info = await r.json()
                    elif r.status != 404:
                        raise Exception(f"{self.bot.user} - [{r.status}]: {await r.text()}"[:300])
            except Exception as e:
                print(f"Failed to connect to server {data['identifier']}: {repr(e)}"[:300])
                return

        data["identifier"] = data["identifier"].replace(" ", "_")
        node = await self.bot.music.initiate_node(auto_reconnect=False, region=region, heartbeat=heartbeat, **data)
        node.info = info
        node.search = search
        node.website = node_website
        node.retry_403 = retry_403
        node.search_providers = search_providers

    async def get_tracks(
            self, query: str, user: disnake.Member, node: wavelink.Node = None,
            track_loops=0, use_cache=True, source=None):

        if not node:
            node = await self.get_best_node()

        tracks = await process_spotify(self.bot, user.id, query)

        exceptions = set()

        if not tracks:

            if use_cache:
                try:
                    cached_tracks = self.bot.pool.playlist_cache[query]
                except KeyError:
                    pass
                else:

                    tracks = LavalinkPlaylist(
                        {
                            'loadType': 'PLAYLIST_LOADED',
                            'playlistInfo': {
                                'name': cached_tracks[0]["info"]["extra"]["playlist"]["name"],
                                'selectedTrack': -1
                            },
                            'tracks': cached_tracks
                        },
                        requester=user.id,
                        url=cached_tracks[0]["info"]["extra"]["playlist"]["url"]
                    )

            if not tracks:

                if node.search:
                    node_search = node
                else:
                    try:
                        node_search = \
                            sorted(
                                [n for n in self.bot.music.nodes.values() if n.search and n.available and n.is_available],
                                key=lambda n: len(n.players))[0]
                    except IndexError:
                        node_search = node

                if source is False:
                    providers = [node.search_providers[:1]]
                elif source:
                    providers = [s for s in (node.search_providers or [self.bot.config["DEFAULT_SEARCH_PROVIDER"]]) if s != source]
                    providers.insert(0, source)
                else:
                    source = True
                    providers = node.search_providers or [self.bot.config["DEFAULT_SEARCH_PROVIDER"]]

                for search_provider in providers:

                    search_query = f"{search_provider}:{query}" if source else query

                    try:
                        tracks = await node_search.get_tracks(
                            search_query, track_cls=LavalinkTrack, playlist_cls=LavalinkPlaylist, requester=user.id
                        )
                    except ClientConnectorCertificateError:
                        node_search.available = False

                        for n in self.bot.music.nodes.values():

                            if not n.available or not n.is_available:
                                continue

                            try:
                                tracks = await n.get_tracks(
                                    search_query, track_cls=LavalinkTrack, playlist_cls=LavalinkPlaylist, requester=user.id
                                )
                                node_search = n
                                break
                            except ClientConnectorCertificateError:
                                n.available = False
                                continue

                        if not node_search:
                            raise GenericError("**There are no music servers available.**")

                    except Exception as e:
                        print(f"Falha ao processar busca...\n{query}\n{traceback.format_exc()}")
                        exceptions.add(repr(e))

                    if tracks or not source:
                        break

        if not tracks:
            if exceptions:
                raise GenericError("**An error occurred while processing your search:** ```py\n" + "\n".join(exceptions) + "```")
            raise GenericError("**There were no results for your search.**")

        if isinstance(tracks, list):
            tracks[0].info["extra"]["track_loops"] = track_loops

        else:

            if (selected := tracks.data['playlistInfo']['selectedTrack']) > 0:
                tracks.tracks = tracks.tracks[selected:] + tracks.tracks[:selected]

        return tracks, node

    def connect_local_lavalink(self):

        if 'LOCAL' not in self.bot.music.nodes:

            localnode = {
                'host': '127.0.0.1',
                'port': 8090,
                'password': 'youshallnotpass',
                'identifier': 'LOCAL',
                'region': 'us_central',
                'retries': 25,
                'retry_403': True,
            }

            self.bot.loop.create_task(self.connect_node(localnode))

    @commands.Cog.listener("on_thread_create")
    async def thread_song_request(self, thread: disnake.Thread, reopen: bool = False):

        try:
            player: LavalinkPlayer = self.bot.music.players[thread.guild.id]
        except KeyError:
            return

        if player.static or player.message.id != thread.id:
            return

        if not thread.parent.permissions_for(thread.guild.me).send_messages_in_threads:
            await player.text_channel.send(
                embed=disnake.Embed(
                    color=self.bot.get_color(thread.guild.me),
                    description="**I don't have permission to send messages in the current channel's threads to activate "
                                "the song-request system...**\n\n"
                                f"Messages sent in the thread {thread.mention} will be ignored."
                ), delete_after=30
            )
            return

        embed = disnake.Embed(color=self.bot.get_color(thread.guild.me))

        if not self.bot.intents.message_content:
            embed.description = "**Warning! I don't have the message_content intent enabled by my developer...\n" \
                                "The functionality to request songs here may not have the expected result...**"

        elif not player.controller_mode:
            embed.description = "**The current skin/appearance is not compatible with the song-request system " \
                               "via thread\n\n" \
                               "Note:** `This system requires a skin that uses buttons.`"

        else:
            if reopen:
                embed.description = "**The session for song requests in this thread has been reopened in the current thread.**"
            else:
                embed.description = "**This thread will be temporarily used for song requests.**\n\n" \
                                    "**Request your song here by sending its name or the link of a song/video " \
                                    "from one of the following supported platforms:** " \
                                    "```ansi\n[31;1mYoutube[0m, [33;1mSoundcloud[0m, [32;1mSpotify[0m, [34;1mTwitch[0m```"

        await thread.send(embed=embed)

    @commands.Cog.listener("on_voice_state_update")
    async def player_vc_disconnect(
            self,
            member: disnake.Member,
            before: disnake.VoiceState,
            after: disnake.VoiceState
    ):

        if before.channel == after.channel:
            return

        try:
            player: LavalinkPlayer = self.bot.music.players[member.guild.id]
        except KeyError:
            return

        if member.bot and player.bot.user.id != member.id:
            # ignorar outros bots
            return

        try:
            player.members_timeout_task.cancel()
            player.members_timeout_task = None
        except AttributeError:
            pass

        if member.id == player.bot.user.id and member.guild.voice_client and after.channel:
            # tempfix para channel do voice_client não ser setado ao mover bot do canal.
            player.guild.voice_client.channel = after.channel
            player.last_channel = after.channel

        try:
            check = [m for m in player.guild.me.voice.channel.members if not m.bot]
        except:
            check = None

        if player.stage_title_event and member.bot and not player.is_closing:

            try:
                if isinstance(before.channel, disnake.StageChannel):

                    if before.channel.instance and member not in before.channel.members:
                        try:
                            await before.channel.instance.edit(topic="automatic update disabled")
                        except:
                            traceback.print_exc()
                        player.stage_title_event = False

                else:
                    if isinstance(before.channel, disnake.VoiceChannel) and member not in before.channel.members:
                        player.stage_title_event = False
                        if player.last_stage_title:
                            self.bot.loop.create_task(player.bot.edit_voice_channel_status(status=None, channel_id=before.channel.id))
            except Exception:
                traceback.print_exc()

        if member.bot and isinstance(after.channel, disnake.StageChannel) and after.channel.permissions_for(member).manage_permissions:
            await asyncio.sleep(1.5)
            try:
                await member.guild.me.edit(suppress=False)
            except Exception:
                traceback.print_exc()

        player.members_timeout_task = player.bot.loop.create_task(player.members_timeout(check=bool(check)))

        if check:
            try:
                player.auto_skip_track_task.cancel()
            except AttributeError:
                pass
            player.auto_skip_track_task = None

        if not member.guild.me.voice:
            await asyncio.sleep(1)
            if not player.is_closing and not player._new_node_task:
                try:
                    await player.destroy(force=True)
                except Exception:
                    traceback.print_exc()

        # rich presence stuff

        if player.auto_pause:
            return

        if player.is_closing or (member.bot and not before.channel):
            return

        channels = set()

        try:
            channels.add(before.channel.id)
        except:
            pass

        try:
            channels.add(after.channel.id)
        except:
            pass

        try:
            try:
                vc = player.guild.me.voice.channel
            except AttributeError:
                vc = player.last_channel

            if vc.id not in channels:
                return
        except AttributeError:
            pass

        if not after or before.channel != after.channel:

            try:
                vc = player.guild.me.voice.channel
            except AttributeError:
                vc = before.channel

            if vc:

                try:
                    await player.process_rpc(vc, users=[member.id], close=not player.guild.me.voice or after.channel != player.guild.me.voice.channel, wait=True)
                except AttributeError:
                    traceback.print_exc()
                    pass

                await player.process_rpc(vc, users=[m for m in vc.voice_states if (m != member.id)])

    async def reset_controller_db(self, guild_id: int, data: dict, inter: disnake.AppCmdInter = None):

        try:
            bot = inter.music_bot
        except AttributeError:
            bot = inter.bot

        data['player_controller']['channel'] = None
        data['player_controller']['message_id'] = None

        try:
            player: LavalinkPlayer = bot.music.players[guild_id]
        except KeyError:
            return

        player.static = False

        try:
            if isinstance(inter.channel.parent, disnake.TextChannel):
                player.text_channel = inter.channel.parent
            else:
                player.text_channel = inter.channel
        except AttributeError:
            player.text_channel = inter.channel

        try:
            await bot.update_data(guild_id, data, db_name=DBModel.guilds)
        except Exception:
            traceback.print_exc()

    async def get_best_node(self, bot: BotCore = None):

        if not bot:
            bot = self.bot

        try:
            return sorted(
                [n for n in bot.music.nodes.values() if n.stats and n.is_available and n.available],
                key=lambda n: n.stats.players
            )[0]

        except IndexError:
            try:
                node = bot.music.nodes['LOCAL']
            except KeyError:
                pass
            else:
                if not node._websocket.is_connected:
                    await node.connect()
                return node

            raise GenericError("**There are no music servers available.**")

    async def error_report_loop(self):

        while True:

            data = await self.error_report_queue.get()

            async with aiohttp.ClientSession() as session:
                webhook = disnake.Webhook.from_url(self.bot.config["AUTO_ERROR_REPORT_WEBHOOK"], session=session)
                await webhook.send(username=self.bot.user.display_name, avatar_url=self.bot.user.display_avatar.url, **data)

            await asyncio.sleep(15)


def setup(bot: BotCore):

    if bot.config["USE_YTDL"] and not hasattr(bot.pool, 'ytdl'):

        from yt_dlp import YoutubeDL

        bot.pool.ytdl = YoutubeDL(
            {
                'extract_flat': True,
                'quiet': True,
                'no_warnings': True,
                'lazy_playlist': True,
                'simulate': True,
                'cachedir': False,
                'allowed_extractors': [
                    r'.*youtube.*',
                    r'.*soundcloud.*',
                ],
                'extractor_args': {
                    'youtube': {
                        'skip': [
                            'hls',
                            'dash',
                            'translated_subs'
                        ],
                        'player_skip': [
                            'js',
                            'configs',
                            'webpage'
                        ],
                        'player_client': ['android_creator'],
                        'max_comments': [0],
                    },
                    'youtubetab': {
                        "skip": ["webpage"]
                    }
                }
            }
        )

    bot.add_cog(Music(bot))<|MERGE_RESOLUTION|>--- conflicted
+++ resolved
@@ -1882,12 +1882,7 @@
         if URL_REG.match(query):
             return [query] if len(query) < 100 else []
 
-<<<<<<< HEAD
-        favs = [">> [⭐ Favorites ⭐] <<", ">> [💠 Integrations 💠] <<", ">> [📌 Server favorites 📌] <<",
-                ">> [📑 Recent songs 📑] <<"]
-=======
-        favs = [">> [⭐ Favoritos ⭐] <<", ">> [💠 Integrações 💠] <<", ">> [📌 Favoritos do servidor 📌] <<"]
->>>>>>> c00592de
+        favs = [">> [⭐ Favorites ⭐] <<", ">> [💠 Integrations 💠] <<", ">> [📌 Server favorites 📌] <<"]
 
         if os.path.isfile(f"./local_database/saved_queues_v1/users/{inter.author.id}.pkl"):
             favs.append(">> [💾 Saved Queue 💾] <<")
@@ -6056,7 +6051,7 @@
                             raise GenericError("**There are no music servers available.**")
 
                     except Exception as e:
-                        print(f"Falha ao processar busca...\n{query}\n{traceback.format_exc()}")
+                        print(f"Failed to process search...\n{query}\n{traceback.format_exc()}")
                         exceptions.add(repr(e))
 
                     if tracks or not source:
