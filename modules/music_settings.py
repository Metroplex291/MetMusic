--- conflicted
+++ resolved
@@ -1433,13 +1433,8 @@
             bot = ctx.bot
             guild = bot.get_guild(ctx.guild_id)
 
-<<<<<<< HEAD
-        if not guild.me.guild_permissions.create_instant_invite:
-            raise GenericError(f"**{bot.user.mention} does not have permission to create instant invites...**")
-=======
         #if not guild.me.guild_permissions.create_instant_invite:
-        #    raise GenericError(f"**{bot.user.mention} não possui permissão de criar convites instantâneos...**")
->>>>>>> 35bc2af9
+        #    raise GenericError(f"**{bot.user.mention} does not have permission to create instant invites...**")
 
         if not ctx.author.voice:
             raise NoVoice()
