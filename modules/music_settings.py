--- conflicted
+++ resolved
@@ -1697,13 +1697,8 @@
         await self.custom_skin.callback(self=self, inter=ctx)
 
     @commands.slash_command(cooldown=customskin_cd, max_concurrency=customskin__mc,
-<<<<<<< HEAD
                             description=f"{desc_prefix}Create your own skins/templates for the Player.",
-                            default_member_permissions=disnake.Permissions(administrator=True))
-=======
-                            description=f"{desc_prefix}Criar suas próprias skins/templates para o player de música.",
                             default_member_permissions=disnake.Permissions(administrator=True), dm_permission=False)
->>>>>>> 44cb9f91
     async def custom_skin(self, inter: disnake.AppCmdInter):
 
         inter, bot = await select_bot_pool(inter, return_new=True)
