--- conflicted
+++ resolved
@@ -943,11 +943,7 @@
         if str(self.bot.user.id) in self.bot.config["INTERACTION_BOTS_CONTROLLER"]:
             return
 
-<<<<<<< HEAD
-        print(f"New server: {guild.name} - [{guild.id}]")
-=======
-        print(f"{self.bot.user.name} - Adicionado(a) no servidor: {guild.name} - [{guild.id}]")
->>>>>>> 44cb9f91
+        print(f"{self.bot.user.name} - Added to the server: {guild.name} - [{guild.id}]")
 
         try:
             guild_data = await self.bot.get_data(guild.id, db_name=DBModel.guilds)
