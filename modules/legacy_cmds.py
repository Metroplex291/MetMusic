# -*- coding: utf-8 -*-
import asyncio
import json
import os
import re
import shutil
import sys
import traceback
from typing import Union, Optional
from zipfile import ZipFile

import disnake
import dotenv
import humanize
from aiohttp import ClientSession
from disnake.ext import commands

import wavelink
from config_loader import DEFAULT_CONFIG, load_config
from utils.client import BotCore
from utils.db import DBModel
from utils.music.checks import check_voice, check_requester_channel, can_connect
from utils.music.converters import URL_REG
from utils.music.errors import GenericError, NoVoice
from utils.music.interactions import SelectBotVoice
from utils.music.models import LavalinkPlayer
from utils.others import sync_message, CustomContext, string_to_file, token_regex, CommandArgparse, \
    select_bot_pool
from utils.owner_panel import panel_command, PanelView


def format_git_log(data_list: list):

    data = []

    for d in data_list:
        if not d:
            continue
        t = d.split("*****")
        data.append({"commit": t[0], "abbreviated_commit": t[1], "subject": t[2], "timestamp": t[3]})

    return data


async def run_command(cmd: str):

    p = await asyncio.create_subprocess_shell(
        cmd, stdin=asyncio.subprocess.PIPE,
        stdout=asyncio.subprocess.PIPE,
        stderr=asyncio.subprocess.STDOUT,
    )
    stdout, stderr = await p.communicate()
    r = ShellResult(p.returncode, stdout, stderr)
    if r.status != 0:
        raise GenericError(f"{r.stderr or r.stdout}\n\nStatus Code: {r.status}")
    return str(r.stdout)


class ShellResult:

    def __init__(self, status: int, stdout: Optional[bytes], stderr: Optional[bytes]):
        self.status = status
        self.stdout = stdout.decode(encoding="utf-8", errors="replace") if stdout is not None else None
        self.stderr = stderr.decode(encoding="utf-8", errors="replace") if stderr is not None else None


class Owner(commands.Cog):

    os_quote = "\"" if os.name == "nt" else "'"
    git_format = f"--pretty=format:{os_quote}%H*****%h*****%s*****%ct{os_quote}"

    extra_files = [
        "./playlist_cache.json",
    ]

    additional_files = [
        "./lavalink.ini",
        "./application.yml",
        "./squarecloud.config",
        "./squarecloud.app",
        "./discloud.config",
    ]

    extra_dirs = [
        "local_database",
        ".player_sessions"
    ]

    def __init__(self, bot: BotCore):
        self.bot = bot
        self.git_init_cmds = [
            "git init",
            f'git remote add origin {self.bot.config["SOURCE_REPO"]}',
            'git fetch origin',
            'git checkout -b main -f --track origin/main'
        ]
        self.owner_view: Optional[PanelView] = None
        self.extra_hints = bot.config["EXTRA_HINTS"].split("||")

    def format_log(self, data: list):
        return "\n".join(f"[`{c['abbreviated_commit']}`]({self.bot.pool.remote_git_url}/commit/{c['commit']}) `- "
                         f"{(c['subject'][:40].replace('`', '') + '...') if len(c['subject']) > 39 else c['subject']}` "
                         f"(<t:{c['timestamp']}:R>)" for c in data)

    @commands.cooldown(1, 10, commands.BucketType.user)
    @commands.is_owner()
    @commands.command(
        hidden=True, aliases=["gls", "lavalink", "lllist", "lavalinkservers"],
        description="Download a file with a list of Lavalink servers to use them in the music system."
    )
    async def getlavaservers(self, ctx: CustomContext):

        await ctx.defer()

        await self.download_lavalink_serverlist()

        await ctx.send(
            embed=disnake.Embed(
                description="**The lavalink.ini file has been successfully downloaded!\n"
                            "I will need to restart to use the servers from this file.**"
            )
        )

    updatelavalink_flags = CommandArgparse()
    updatelavalink_flags.add_argument('-force', '--force', action='store_true',
                                    help="Ignore execution/usage of the LOCAL server.")
    updatelavalink_flags.add_argument('-yml', '--yml', action='store_true',
                                    help="Download the application.yml file.")
    updatelavalink_flags.add_argument("-resetids", "-reset", "--resetids", "--reset",
                                    help="Reset music id info (useful to avoid problems with certain "
                                        "changes in lavaplayer/lavalink).", action="store_true")

    @commands.is_owner()
    @commands.max_concurrency(1, commands.BucketType.user)
    @commands.command(hidden=True, aliases=["ull", "updatell", "llupdate", "llu"], extras={"flags": updatelavalink_flags})
    async def updatelavalink(self, ctx: CustomContext, flags: str = ""):

        args, unknown = ctx.command.extras['flags'].parse_known_args(flags.split())

        node: Optional[wavelink.Node] = None

        for bot in self.bot.pool.bots:
            try:
                node = bot.music.nodes["LOCAL"]
                break
            except KeyError:
                continue

        if not node and not args.force:
            raise GenericError("**The LOCAL server is not being used!**")

        download_list = [["Lavalink.jar", self.bot.config["LAVALINK_FILE_URL"]]]

        if args.yml:
            download_list.append(["application.yml", "https://github.com/zRitsu/LL-binaries/releases/download/0.0.1/application.yml"])

        async with ctx.typing():

            for download_data in download_list:
                async with ClientSession() as session:
                    filename, url = download_data
                    async with session.get(url) as r:
                        lavalink_jar = await r.read()
                        with open(filename, "wb") as f:
                            f.write(lavalink_jar)

        await self.bot.pool.start_lavalink()

        await ctx.send(
            embed=disnake.Embed(
                description="**The Lavalink.jar file has been successfully updated!**",
                color=self.bot.get_color(ctx.guild.me)
            )
        )

    @commands.is_owner()
    @panel_command(aliases=["rcfg"], description="Reload bot configurations.", emoji="⚙",
                   alt_name="Reload bot configurations.")
    async def reloadconfig(self, ctx: Union[CustomContext, disnake.MessageInteraction]):

        self.bot.pool.load_cfg()

<<<<<<< HEAD
        txt = "Bot configuration has been reloaded successfully!"
=======
        txt = "**AS Configurações do bot foram recarregadas com sucesso!**"
>>>>>>> 0268789d

        if isinstance(ctx, CustomContext):
            embed = disnake.Embed(colour=self.bot.get_color(ctx.me), description=txt)
            await ctx.send(embed=embed, view=self.owner_view)
        else:
            return txt

    @commands.is_owner()
<<<<<<< HEAD
    @panel_command(aliases=["rd"], description="Reload modules.", emoji="🔄",
                   alt_name="Load/Reload modules.")
    async def reload(self, ctx: Union[CustomContext, disnake.MessageInteraction]):
=======
    @panel_command(aliases=["rd", "recarregar"], description="Recarregar os módulos.", emoji="🔄",
                   alt_name="Carregar/Recarregar módulos.")
    async def reload(self, ctx: Union[CustomContext, disnake.MessageInteraction], *modules):
>>>>>>> 0268789d

        for m in list(sys.modules):
            if not m.startswith("utils.music.skins."):
                continue
            try:
                del sys.modules[m]
            except:
                continue

        modules = [f"{m}.py" for m in modules]

        data = self.bot.load_modules(modules)
        self.bot.load_skins()

        await self.bot.sync_app_commands(force=self.bot == self.bot.pool.controller_bot)

        for bot in self.bot.pool.bots:

            if bot.user.id != self.bot.user.id:
                bot.load_skins()
                bot.load_modules(modules)
                await bot.sync_app_commands(force=bot == self.bot.pool.controller_bot)

        self.bot.sync_command_cooldowns()

        txt = ""

        if data["loaded"]:
            txt += f'**Loaded modules:** ```ansi\n[0;34m{" [0;37m| [0;34m".join(data["loaded"])}```\n'

        if data["reloaded"]:
            txt += f'**Reloaded modules:** ```ansi\n[0;32m{" [0;37m| [0;32m".join(data["reloaded"])}```\n'

        if not txt:
            txt = "**No modules found...**"

        self.bot.pool.config = load_config()

        if isinstance(ctx, CustomContext):
            embed = disnake.Embed(colour=self.bot.get_color(ctx.me), description=txt)
            await ctx.send(embed=embed, view=self.owner_view)
        else:
            return txt

    update_flags = CommandArgparse()
    update_flags.add_argument("-force", "--force", action="store_true",
                              help="Force update ignoring the state of the local repository).")
    update_flags.add_argument("-pip", "--pip", action="store_true",
                              help="Install/update dependencies after the update.")

    @commands.is_owner()
    @commands.max_concurrency(1, commands.BucketType.default)
    @panel_command(aliases=["up"], description="Update my code using git.",
                   emoji="<:git:944873798166020116>", alt_name="Update Bot", extras={"flags": update_flags})
    async def update(self, ctx: Union[CustomContext, disnake.MessageInteraction], *,
                     opts: str = ""):

        out_git = ""

        git_log = []

        if shutil.which("poetry"):
            file = "./pyproject.toml"
            use_poetry = True
        else:
            file = "./requirements.txt"
            use_poetry = False

        requirements_old = ""
        try:
            with open(file) as f:
                requirements_old = f.read()
        except:
            pass

        args, unknown = self.bot.get_command("update").extras['flags'].parse_known_args(opts.split())

        try:
            await ctx.response.defer()
        except:
            pass

        update_git = True
        rename_git_bak = False

        if args.force or not os.path.exists("./.git"):

            if rename_git_bak:=os.path.exists("./.gitbak") and os.environ.get("HOSTNAME") == "squarecloud.app":
                pass
            else:
                update_git = False
                out_git += await self.cleanup_git(force=args.force)

        if update_git:

            if rename_git_bak or os.environ.get("HOSTNAME") == "squarecloud.app" and os.path.isdir("./.gitbak"):
                try:
                    shutil.rmtree("./.git")
                except:
                    pass
                os.rename("./.gitbak", "./.git")

            try:
                await run_command("git reset --hard")
            except:
                pass

            try:
                pull_log = await run_command("git pull --allow-unrelated-histories -X theirs")
                if "Already up to date" in pull_log:
                    raise GenericError("**I already have the latest updates installed...**")
                out_git += pull_log

            except GenericError as e:
                raise e

            except Exception as e:

                if "Already up to date" in str(e):
                    raise GenericError("I already have the latest updates installed...")

                elif not "Fast-forward" in str(e):
                    out_git += await self.cleanup_git(force=True)

                elif "Need to specify how to reconcile divergent branches" in str(e):
                    out_git += await run_command("git rebase --no-ff")

            commit = ""

            for l in out_git.split("\n"):
                if l.startswith("Updating"):
                    commit = l.replace("Updating ", "").replace("..", "...")
                    break

            data = (await run_command(f"git log {commit} {self.git_format}")).split("\n")

            git_log += format_git_log(data)

        if os.environ.get("HOSTNAME") == "squarecloud.app":
            try:
                shutil.rmtree("./.gitbak")
            except:
                pass
            shutil.copytree("./.git", "./.gitbak")

        text = "`I will need to restart after the changes.`"

        txt = f"`✅` **[Update successful!]({self.bot.pool.remote_git_url}/commits/main)**"

        if git_log:
            txt += f"\n\n{self.format_log(git_log[:10])}"

        txt += f"\n\n`📄` **Log:** ```py\n{out_git[:1000].split('Fast-forward')[-1]}```\n{text}"

        if isinstance(ctx, CustomContext):
            embed = disnake.Embed(
                description=txt,
                color=self.bot.get_color(ctx.guild.me)
            )
            await ctx.send(embed=embed, view=self.owner_view)

            self.bot.loop.create_task(self.update_deps(ctx, requirements_old, args, use_poetry=use_poetry))

        else:
            self.bot.loop.create_task(self.update_deps(ctx, requirements_old, args, use_poetry=use_poetry))
            return txt

    async def update_deps(self, ctx, original_reqs, args, use_poetry=False):

        if use_poetry:
            cmd = "poetry install"
            file = "./pyproject.toml"
        else:
            cmd = "pip3 install -U -r requirements.txt --no-cache-dir"
            file = "./requirements.txt"

        if args.pip:

            embed = disnake.Embed(
                description="**Installing dependencies.\nPlease wait...**",
                color=self.bot.get_color(ctx.guild.me)
            )

            msg = await ctx.channel.send(embed=embed)

            await run_command(cmd)

            embed.description = "**Dependencies have been installed successfully!**"

            await msg.edit(embed=embed)

        else:

            with open(file) as f:
                requirements_new = f.read()

            if original_reqs != requirements_new:

                txt = ""

                if venv:=os.getenv("VIRTUAL_ENV"):
                    if os.name == "nt":
                        txt += "call " + venv.split('\\')[-1] + " && "
                    else:
                        txt += ". ./" + venv.split('/')[-1] + " && "

                try:
                    prefix = ctx.prefix if (not str(ctx.guild.me.id) in ctx.prefix) else f"@{ctx.guild.me.name}"
                except AttributeError:
                    prefix = self.bot.default_prefix if self.bot.intents.message_content else f"@{ctx.guild.me.name}"

                await ctx.send(
                    embed=disnake.Embed(
                        description="**You'll need to update the dependencies using the command "
                                    "below in the terminal/shell:**\n"
                                    f"```sh\n{txt}{cmd}```\nor use the command: "
                                    f"```ansi\n[34;1m{prefix}update --force --pip[0m``` \n"
                                    f"**Note:** Depending on the hosting (or if you don't have 150MB of free RAM "
                                    f"and 0.5 vCPU) you should send the requirements.txt file instead of "
                                    f"using one of the options above or the buttons to install dependencies below...",
                        color=self.bot.get_color(ctx.guild.me)
                    ),
                    components=[
                        disnake.ui.Button(label="Download requirements.txt", custom_id="updatecmd_requirements"),
                        disnake.ui.Button(label="Update dependencies",
                                          custom_id="updatecmd_installdeps_" + ("poetry" if use_poetry else "pip")),
                        disnake.ui.Button(label="Update dependencies (force)",
                                          custom_id="updatecmd_installdeps_force_" + ("poetry" if use_poetry else "pip")),
                    ]
                )

    @commands.Cog.listener("on_button_click")
    async def update_buttons(self, inter: disnake.MessageInteraction):

        if not inter.data.custom_id.startswith("updatecmd_"):
            return

        if inter.data.custom_id.startswith("updatecmd_requirements"):

            try:
                os.remove('./update_reqs.zip')
            except FileNotFoundError:
                pass

            with ZipFile('update_reqs.zip', 'w') as zipObj:
                zipObj.write("requirements.txt")

            await inter.send(
                embed=disnake.Embed(
                    description="**Download the attached file and send it to your hosting via commit etc.**",
                    color=self.bot.get_color(inter.guild.me)
                ),
                file=disnake.File("update_reqs.zip")
            )

            os.remove("update_reqs.zip")
            return

        # install installdeps

        if inter.data.custom_id.startswith("updatecmd_installdeps_force_"):
            await self.cleanup_git(force=True)

        await inter.message.delete()

        args, unknown = self.bot.get_command("update").extras['flags'].parse_known_args(["-pip"])

        await self.update_deps(inter, "", args, use_poetry=inter.data.custom_id.endswith("_poetry"))

    async def cleanup_git(self, force=False):

        if force:
            try:
                shutil.rmtree("./.git")
            except FileNotFoundError:
                pass

        out_git = ""

        for c in self.git_init_cmds:
            try:
                out_git += (await run_command(c)) + "\n"
            except Exception as e:
                out_git += f"{e}\n"

        self.bot.pool.commit = (await run_command("git rev-parse HEAD")).strip("\n")
        self.bot.pool.remote_git_url = self.bot.config["SOURCE_REPO"][:-4]

        return out_git

    @commands.max_concurrency(1, commands.BucketType.guild)
    @commands.cooldown(1, 10, commands.BucketType.user)
    @panel_command(aliases=["latest", "lastupdate"], description="See my most recent updates.", emoji="📈",
                alt_name="Latest updates", hidden=False)
    async def updatelog(self, ctx: Union[CustomContext, disnake.MessageInteraction], amount: int = 10):

        if not os.path.isdir("./.git"):
            raise GenericError("No repository initiated in the bot's directory...\nNote: Use the update command.")

        if not self.bot.pool.remote_git_url:
            self.bot.pool.remote_git_url = self.bot.config["SOURCE_REPO"][:-4]

        git_log = []

        data = (await run_command(f"git log -{amount or 10} {self.git_format}")).split("\n")

        git_log += format_git_log(data)

        txt = f"🔰 ** | [Recent Updates:]({self.bot.pool.remote_git_url}/commits/main)**\n\n" + self.format_log(
            git_log)

        if isinstance(ctx, CustomContext):

            embed = disnake.Embed(
                description=txt,
                color=self.bot.get_color(ctx.guild.me)
            )

            await ctx.send(embed=embed)

        else:
            return txt

    @commands.is_owner()
    @commands.command(hidden=True, aliases=["menu"])
    async def panel(self, ctx: CustomContext):

        embed = disnake.Embed(
            title="CONTROL PANEL.",
            color=self.bot.get_color(ctx.guild.me)
        )
        embed.set_footer(text="Click on a task you want to execute.")
        await ctx.send(embed=embed, view=PanelView(self.bot))

    @commands.has_guild_permissions(manage_guild=True)
    @commands.command(description="Sync/Register slash commands in the server.", hidden=True)
    async def syncguild(self, ctx: Union[CustomContext, disnake.MessageInteraction]):

        embed = disnake.Embed(
            color=self.bot.get_color(ctx.guild.me),
            description="**This command is no longer necessary to use (Command synchronization is now "
                        f"automatic).**\n\n{sync_message(self.bot)}"
        )

        await ctx.send(embed=embed)

    @commands.is_owner()
    @panel_command(aliases=["sync"], description="Manually sync slash commands.",
                emoji="<:slash:944875586839527444>",
                alt_name="Manually sync commands.")
    async def synccmds(self, ctx: Union[CustomContext, disnake.MessageInteraction]):

        if self.bot.config["AUTO_SYNC_COMMANDS"] is True:
            raise GenericError(
                f"**This cannot be used with automatic synchronization enabled...**\n\n{sync_message(self.bot)}")

        await self.bot._sync_application_commands()

        txt = f"**Slash commands have been successfully synchronized!**\n\n{sync_message(self.bot)}"

        if isinstance(ctx, CustomContext):

            embed = disnake.Embed(
                color=self.bot.get_color(ctx.guild.me),
                description=txt
            )

            await ctx.send(embed=embed, view=self.owner_view)

        else:
            return txt

    @commands.has_guild_permissions(manage_guild=True)
    @commands.cooldown(1, 10, commands.BucketType.guild)
    @commands.command(
        aliases=["prefix", "changeprefix"],
        description="Change the server's prefix",
        usage="{prefix}{cmd} [prefix]\nEx: {prefix}{cmd} >>"
    )
    async def setprefix(self, ctx: CustomContext, prefix: str):

        prefix = prefix.strip()

        if not prefix or len(prefix) > 5:
            raise GenericError("**The prefix cannot contain spaces or exceed 5 characters.**")

        try:
            guild_data = ctx.global_guild_data
        except AttributeError:
            guild_data = await self.bot.get_global_data(ctx.guild.id, db_name=DBModel.guilds)
            ctx.global_guild_data = guild_data

        self.bot.pool.guild_prefix_cache[ctx.guild.id] = prefix
        guild_data["prefix"] = prefix
        await self.bot.update_global_data(ctx.guild.id, guild_data, db_name=DBModel.guilds)

        prefix = disnake.utils.escape_markdown(prefix)

        embed = disnake.Embed(
            description=f"**My prefix in the server is now:** `{prefix}`\n"
                        f"**If you want to restore the default prefix, use the command:** `{prefix}{self.resetprefix.name}`",
            color=self.bot.get_color(ctx.guild.me)
        )

        await ctx.send(embed=embed)

    @commands.has_guild_permissions(manage_guild=True)
    @commands.cooldown(1, 10, commands.BucketType.guild)
    @commands.command(
        description="Reset the server's prefix (Use the bot's default prefix)"
    )
    async def resetprefix(self, ctx: CustomContext):

        try:
            guild_data = ctx.global_guild_data
        except AttributeError:
            guild_data = await self.bot.get_global_data(ctx.guild.id, db_name=DBModel.guilds)
            ctx.global_guild_data = guild_data

        if not guild_data["prefix"]:
            raise GenericError("**No prefix configured in the server.**")

        guild_data["prefix"] = ""
        self.bot.pool.guild_prefix_cache[ctx.guild.id] = ""

        await self.bot.update_global_data(ctx.guild.id, guild_data, db_name=DBModel.guilds)

        embed = disnake.Embed(
            description=f"**The server's prefix has been successfully reset.\n"
                        f"The default prefix now is:** `{disnake.utils.escape_markdown(self.bot.default_prefix)}`",
            color=self.bot.get_color(ctx.guild.me)
        )

        await ctx.send(embed=embed)

    @commands.cooldown(1, 10, commands.BucketType.guild)
    @commands.command(
        aliases=["uprefix", "spu", "setmyprefix", "spm", "setcustomprefix", "scp", "customprefix", "myprefix"],
        description="Change your user prefix (the prefix I will respond to you with regardless "
                    "of the prefix configured in the server).",
        usage="{prefix}{cmd} [prefix]\nEx: {prefix}{cmd} >>"
    )
    async def setuserprefix(self, ctx: CustomContext, prefix: str):

        prefix = prefix.strip()

        if not prefix or len(prefix) > 5:
            raise GenericError("**The prefix cannot contain spaces or exceed 5 characters.**")

        try:
            user_data = ctx.global_user_data
        except AttributeError:
            user_data = await self.bot.get_global_data(ctx.author.id, db_name=DBModel.users)
            ctx.global_user_data = user_data

        user_data["custom_prefix"] = prefix
        self.bot.pool.user_prefix_cache[ctx.author.id] = prefix
        await self.bot.update_global_data(ctx.author.id, user_data, db_name=DBModel.users)

        prefix = disnake.utils.escape_markdown(prefix)

        embed = disnake.Embed(
            description=f"**Your user prefix is now:** `{prefix}`\n"
                        f"**To remove your user prefix, use the command:** `{prefix}{self.resetuserprefix.name}`",
            color=self.bot.get_color(ctx.guild.me)
        )

        await ctx.send(embed=embed)

    @commands.cooldown(1, 10, commands.BucketType.guild)
    @commands.command(description="Remove your user prefix")
    async def resetuserprefix(self, ctx: CustomContext):

        try:
            user_data = ctx.global_user_data
        except AttributeError:
            user_data = await self.bot.get_global_data(ctx.author.id, db_name=DBModel.users)
            ctx.global_user_data = user_data

        if not user_data["custom_prefix"]:
            raise GenericError("**You do not have a configured prefix.**")

        user_data["custom_prefix"] = ""
        self.bot.pool.user_prefix_cache[ctx.author.id] = ""
        await self.bot.update_global_data(ctx.author.id, user_data, db_name=DBModel.users)

        embed = disnake.Embed(
            description=f"**Your user prefix has been successfully removed.**",
            color=self.bot.get_color(ctx.guild.me)
        )

        await ctx.send(embed=embed)

    @commands.is_owner()
    @commands.command(
        aliases=["guildprefix", "sgp", "gp"], hidden=True,
        description="Set a prefix manually for a server with the given ID (useful for botlists)",
        usage="{prefix}{cmd} [server id] <prefix>\nEx: {prefix}{cmd} 1155223334455667788 >>\nNote: Use the command without specifying a prefix to remove it."
    )
    async def setguildprefix(self, ctx: CustomContext, server_id: int, prefix: str = None):

        if not 17 < len(str(server_id)) < 24:
            raise GenericError("**The number of characters in the server ID must be between 18 to 23.**")

        guild_data = await self.bot.get_global_data(server_id, db_name=DBModel.guilds)

        embed = disnake.Embed(color=self.bot.get_color(ctx.guild.me))

        prefix = prefix.strip()

        if not prefix:
            guild_data["prefix"] = ""
            await ctx.bot.update_global_data(server_id, guild_data, db_name=DBModel.guilds)
            embed.description = "**The prefix for the specified server ID has been successfully reset.**"

        else:
            guild_data["prefix"] = prefix
            await self.bot.update_global_data(server_id, guild_data, db_name=DBModel.guilds)
            embed.description = f"**The prefix for the server with the specified ID is now:** {disnake.utils.escape_markdown(prefix)}"

        self.bot.pool.guild_prefix_cache[ctx.guild.id] = prefix

        await ctx.send(embed=embed)

    @commands.is_owner()
    @panel_command(aliases=["expsource", "export", "exs"],
                description="Export my source code to a zip file.", emoji="💾",
                alt_name="Export source code.")
    async def exportsource(self, ctx: Union[CustomContext, disnake.MessageInteraction], *, flags: str = ""):

        if not os.path.isdir("./.git"):
            await self.cleanup_git(force=True)

        try:
            env_file = dotenv.dotenv_values("./.env")
        except:
            env_file = {}

        try:
            with open("config.json") as f:
                config_json = json.load(f)
        except FileNotFoundError:
            config_json = {}

        SECRETS = dict(DEFAULT_CONFIG)
        SECRETS.update({"TOKEN": ""})

        for env, value in os.environ.items():
            if (e:=env.lower()).startswith(("token_bot_", "test_guilds_", "lavalink_node_")) or e == "token":
                SECRETS[env] = os.environ[env]
                continue

            if not isinstance(value, str):
                continue

            tokens = []

            for string in value.split():
                if re.findall(token_regex, value) and len(string) < 91:
                    tokens.append(string)

            if tokens:
                SECRETS[env] = value

        for i in SECRETS:
            try:
                SECRETS[i] = os.environ[i]
            except KeyError:
                continue

        SECRETS.update(config_json)
        SECRETS.update(env_file)

        if any(f in flags.lower() for f in ("-autodll", "--autodll")):
            SECRETS["AUTO_DOWNLOAD_LAVALINK_SERVERLIST"] = True

        if any(f in flags.lower() for f in ("--externalservers", "-externalservers", "--llservers", "-llservers", "--lls", "-lls")):
            await self.download_lavalink_serverlist()

        if not os.path.isfile("./.env-temp"):
            shutil.copyfile("./.example.env", "./.env-temp")

        for i in SECRETS:
            if not isinstance(SECRETS[i], str):
                SECRETS[i] = str(SECRETS[i]).lower()
            dotenv.set_key("./.env-temp", i, SECRETS[i])

        filelist = await run_command("git ls-files --others --exclude-standard --cached")

        for folder, subfolder, files in os.walk("./modules"):
            for file in files:
                if file.endswith(".py") and (filename:=os.path.join(file)) not in filelist.split("\n"):
                    filelist += f"\n{filename}"

        for extra_dir in self.extra_dirs:
            for dir_path, dir_names, filenames in os.walk(extra_dir):
                filelist += "\n" + "\n".join(os.path.join(dir_path, file) for file in filenames)

        for file in self.extra_files:
            if os.path.isfile(file):
                filelist += "\n" + file

        for file in self.additional_files:
            if os.path.isfile(file):
                filelist += "\n" + file

        await self.bot.loop.run_in_executor(None, self.zip_dir, filelist.split("\n"))

        os.remove("./.env-temp")

        if (filesize:=(os.path.getsize("source.zip")) / 1024) > 25600:
            try:
                os.remove("./source.zip")
            except:
                pass
            raise GenericError(f"**The file size exceeded the limit of 25MB (current size: {humanize.naturalsize(filesize)})**")

        try:
            embed = disnake.Embed(
                description="**Do not send the source.zip file or the .env file to anyone and be very careful when posting "
                            "screenshots of the contents of the .env file. Do not add this file to public locations such as "
                            "GitHub, Repl.it, Glitch.com, etc.**",
                color=self.bot.get_color(ctx.guild.me))
            embed.set_footer(text="For security reasons, this message will be deleted in 2 minutes.")

            msg = await ctx.author.send(
                embed=embed,
                file=disnake.File("./source.zip", filename=f"{self.bot.user}_source.zip"),
                delete_after=120
            )

            os.remove("./source.zip")

        except disnake.Forbidden:
            os.remove("./source.zip")
            raise GenericError("Your DMs are disabled!")

        if isinstance(ctx, CustomContext):
            await ctx.send(
                embed=disnake.Embed(
                    description=f"**The file [source.zip]({msg.jump_url}) has been sent to your DMs.**",
                    color=self.bot.get_color(ctx.guild.me)
                )
            )
        else:
            return f"The file [source.zip]({msg.jump_url}) has been successfully sent to your DMs."
            
    def zip_dir(self, filelist: list):

        try:
            os.remove("./source.zip")
        except:
            pass

        with ZipFile("./source.zip", 'a') as zipf:

            for f in filelist:
                if not f:
                    continue
                try:
                    if f == ".env-temp":
                        zipf.write('./.env-temp', './.env')
                    else:
                        zipf.write(f"./{f}")
                except FileNotFoundError:
                    continue

    @commands.is_owner()
    @commands.command(hidden=True)
    async def cleardm(self, ctx: CustomContext, amount: int = 20):

        counter = 0

        async with ctx.typing():

            async for msg in ctx.author.history(limit=int(amount)):
                if msg.author.id == self.bot.user.id:
                    await msg.delete()
                    await asyncio.sleep(0.5)
                    counter += 1

        if not counter:
            raise GenericError(f"**No message was deleted from {amount} checked message(s)...**")

        if counter == 1:
            txt = "**One message was deleted from your DM.**"
        else:
            txt = f"**{counter} messages were deleted from your DM.**"

        await ctx.send(embed=disnake.Embed(description=txt, colour=self.bot.get_color(ctx.guild.me)))

    @commands.Cog.listener("on_button_click")
    async def close_shell_result(self, inter: disnake.MessageInteraction):

        if inter.data.custom_id != "close_shell_result":
            return

        if not await self.bot.is_owner(inter.author):
            return await inter.send("**Only my owner can use this button!**", ephemeral=True)

        await inter.response.edit_message(
            content="```ini\n🔒 - [Shell Closed!] - 🔒```",
            attachments=None,
            view=None,
            embed=None
        )

    @commands.is_owner()
    @commands.command(aliases=["sh"], hidden=True)
    async def shell(self, ctx: CustomContext, *, command: str):

        if command.startswith('```') and command.endswith('```'):
            if command[4] != "\n":
                command = f"```\n{command[3:]}"
            if command[:-4] != "\n":
                command = command[:-3] + "\n```"
            command = '\n'.join(command.split('\n')[1:-1])
        else:
            command = command.strip('` \n')

        try:
            async with ctx.typing():
                result = await run_command(command)
        except GenericError as e:
            kwargs = {}
            if len(e.text) > 2000:
                kwargs["file"] = string_to_file(e.text, filename="error.txt")
            else:
                kwargs["content"] = f"```py\n{e.text}```"

            try:
                await ctx.author.send(**kwargs)
                await ctx.message.add_reaction("⚠️")
            except disnake.Forbidden:
                traceback.print_exc()
                raise GenericError(
                    "**An error occurred (check logs/terminal or enable your DMs for the next "
                    "result to be sent directly to your DMs).**"
                )

        else:

            kwargs = {}
            if len(result) > 2000:
                kwargs["file"] = string_to_file(result, filename=f"shell_result_{ctx.message.id}.txt")
            else:
                kwargs["content"] = f"```py\n{result}```"

            await ctx.reply(
                components=[
                    disnake.ui.Button(label="Close Shell", custom_id="close_shell_result", emoji="♻️")
                ],
                mention_author=False, fail_if_not_exists=False,
                **kwargs
            )

    @check_voice()
    @commands.cooldown(1, 15, commands.BucketType.guild)
    @commands.command(description='Initialize a player on the server.', aliases=["spawn", "sp", "spw", "smn"])
    async def summon(self, ctx: CustomContext):

        try:
            ctx.bot.music.players[ctx.guild.id]  # type ignore
            raise GenericError("**A player is already initiated on the server.**")
        except KeyError:
            pass

        bot = ctx.bot
        guild = ctx.guild
        channel = ctx.channel
        msg = None

        if bot.user.id not in ctx.author.voice.channel.voice_states:

            free_bots = []

            for b in self.bot.pool.bots:

                if not b.bot_ready:
                    continue

                g = b.get_guild(ctx.guild_id)

                if not g:
                    continue

                p = b.music.players.get(ctx.guild_id)

                if p and ctx.author.id not in p.last_channel.voice_states:
                    continue

                free_bots.append(b)

            if len(free_bots) > 1:

                v = SelectBotVoice(ctx, guild, free_bots)

                msg = await ctx.send(
                    embed=disnake.Embed(
                        description=f"**Choose which bot you want to use in the channel {ctx.author.voice.channel.mention}**",
                        color=self.bot.get_color(guild.me)), view=v
                )

                ctx.store_message = msg

                await v.wait()

                if v.status is None:
                    await msg.edit(embed=disnake.Embed(description="### Time is up...", color=self.bot.get_color(guild.me)), view=None)
                    return

                if v.status is False:
                    await msg.edit(embed=disnake.Embed(description="### Operation canceled.",
                                                   color=self.bot.get_color(guild.me)), view=None)
                    return

                if not v.inter.author.voice:
                    await msg.edit(embed=disnake.Embed(description="### You are not connected to a voice channel...",
                                                   color=self.bot.get_color(guild.me)), view=None)
                    return

                if not v.inter.author.voice:
                    raise NoVoice()

                bot = v.bot
                ctx = v.inter
                guild = v.guild
                channel = bot.get_channel(ctx.channel.id)

        can_connect(channel=ctx.author.voice.channel, guild=guild)

        node: wavelink.Node = bot.music.get_best_node()

        if not node:
            raise GenericError("**No music servers available!**")

        player: LavalinkPlayer = await bot.get_cog("Music").create_player(
            inter=ctx, bot=bot, guild=guild, channel=channel
        )

        await player.connect(ctx.author.voice.channel.id)

        if msg:
            await msg.edit(
                f"Music session started on the channel {ctx.author.voice.channel.mention}\nBy: {bot.user.mention}{player.controller_link}",
                components=None, embed=None
            )
        else:
            self.bot.loop.create_task(ctx.message.add_reaction("👍"))

        while not ctx.guild.me.voice:
            await asyncio.sleep(1)

        if isinstance(ctx.author.voice.channel, disnake.StageChannel):

            stage_perms = ctx.author.voice.channel.permissions_for(guild.me)
            if stage_perms.manage_permissions:
                await guild.me.edit(suppress=False)

            await asyncio.sleep(1.5)

        await player.process_next()

    @commands.is_owner()
    @commands.command(hidden=True, aliases=["setbotavatar"], description="To change the bot's avatar, please provide an attachment or a direct link to a jpg or gif image.")
    async def setavatar(self, ctx: CustomContext, url: str = ""):

        url = url.strip("<>")

        if not url:

            if not ctx.message.attachments:
                raise GenericError("You should provide the link to an image or gif (or attach one) in the command.")

            url = ctx.message.attachments[0].url

            if not url.endswith((".png", ".jpg", ".jpeg", ".webp", ".gif", ".bmp")):
                raise GenericError("You must attach a valid file: png, jpg, jpeg, webp, gif, bmp.")

        elif not URL_REG.match(url):
            raise GenericError("You provided an invalid link.")

        inter, bot = await select_bot_pool(ctx, return_new=True)

        if not bot:
            return

        await inter.response.defer(ephemeral=True)

        async with ctx.bot.session.get(url) as r:
            image_bytes = await r.read()

        await bot.user.edit(avatar=image_bytes)

        try:
            func = inter.edit_original_message
        except AttributeError:
            try:
                func = inter.response.edit_message
            except AttributeError:
                func = inter.send

        await func(f"The [avatar]({bot.user.display_avatar.with_static_format('png').url}) of bot {bot.user.mention} has been successfully changed.", view=None, embed=None)

    async def cog_check(self, ctx: CustomContext) -> bool:
        return await check_requester_channel(ctx)

    async def cog_load(self) -> None:
        self.owner_view = PanelView(self.bot)

    async def download_lavalink_serverlist(self):
        async with ClientSession() as session:
            async with session.get(self.bot.config["LAVALINK_SERVER_LIST"]) as r:
                ini_file = await r.read()
                with open("lavalink.ini", "wb") as f:
                    f.write(ini_file)


def setup(bot: BotCore):
    bot.add_cog(Owner(bot))<|MERGE_RESOLUTION|>--- conflicted
+++ resolved
@@ -180,11 +180,7 @@
 
         self.bot.pool.load_cfg()
 
-<<<<<<< HEAD
-        txt = "Bot configuration has been reloaded successfully!"
-=======
-        txt = "**AS Configurações do bot foram recarregadas com sucesso!**"
->>>>>>> 0268789d
+        txt = "**The bot settings have been reloaded successfully!**"
 
         if isinstance(ctx, CustomContext):
             embed = disnake.Embed(colour=self.bot.get_color(ctx.me), description=txt)
@@ -193,15 +189,9 @@
             return txt
 
     @commands.is_owner()
-<<<<<<< HEAD
     @panel_command(aliases=["rd"], description="Reload modules.", emoji="🔄",
                    alt_name="Load/Reload modules.")
-    async def reload(self, ctx: Union[CustomContext, disnake.MessageInteraction]):
-=======
-    @panel_command(aliases=["rd", "recarregar"], description="Recarregar os módulos.", emoji="🔄",
-                   alt_name="Carregar/Recarregar módulos.")
     async def reload(self, ctx: Union[CustomContext, disnake.MessageInteraction], *modules):
->>>>>>> 0268789d
 
         for m in list(sys.modules):
             if not m.startswith("utils.music.skins."):
