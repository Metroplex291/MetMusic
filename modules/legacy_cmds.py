--- conflicted
+++ resolved
@@ -123,11 +123,6 @@
         )
 
     updatelavalink_flags = CommandArgparse()
-<<<<<<< HEAD
-    updatelavalink_flags.add_argument('-force', '--force', action='store_true',
-                                    help="Ignore execution/usage of the LOCAL server.")
-=======
->>>>>>> fe015e53
     updatelavalink_flags.add_argument('-yml', '--yml', action='store_true',
                                     help="Download the application.yml file.")
     updatelavalink_flags.add_argument("-resetids", "-reset", "--resetids", "--reset",
@@ -140,13 +135,13 @@
     async def restartlavalink(self, ctx: CustomContext):
 
         if not self.bot.pool.lavalink_instance:
-            raise GenericError("**O servidor LOCAL não está sendo usado!**")
+            raise GenericError("**The LOCAL server is not being used!**")
 
         await self.bot.pool.start_lavalink()
 
         await ctx.send(
             embed=disnake.Embed(
-                description="**Reiniciando o servidor lavalink LOCAL.**",
+                description="**Restarting the local Lavalink server.**",
                 color=self.bot.get_color(ctx.guild.me)
             )
         )
@@ -156,13 +151,8 @@
     @commands.command(hidden=True, aliases=["ull", "updatell", "llupdate", "llu"], extras={"flags": updatelavalink_flags})
     async def updatelavalink(self, ctx: CustomContext, flags: str = ""):
 
-<<<<<<< HEAD
-        if not node and not args.force:
+        if not self.bot.pool.lavalink_instance:
             raise GenericError("**The LOCAL server is not being used!**")
-=======
-        if not self.bot.pool.lavalink_instance:
-            raise GenericError("**O servidor LOCAL não está sendo usado!**")
->>>>>>> fe015e53
 
         args, unknown = ctx.command.extras['flags'].parse_known_args(flags.split())
 
@@ -185,12 +175,8 @@
 
         await ctx.send(
             embed=disnake.Embed(
-<<<<<<< HEAD
-                description="**The Lavalink.jar file has been successfully updated!**",
-=======
-                description="**O arquivo Lavalink.jar será atualizado "
-                            "e o servidor lavalink LOCAL será reiniciado.**",
->>>>>>> fe015e53
+                description="**The Lavalink.jar file will be updated "
+                            "and the local Lavalink server will be restarted.**",
                 color=self.bot.get_color(ctx.guild.me)
             )
         )
@@ -1092,13 +1078,8 @@
 
             url = ctx.message.attachments[0].url
 
-<<<<<<< HEAD
-            if not url.endswith((".png", ".jpg", ".jpeg", ".webp", ".gif", ".bmp")):
+            if not url.split("?ex=")[0].endswith((".png", ".jpg", ".jpeg", ".webp", ".gif", ".bmp")):
                 raise GenericError("You must attach a valid file: png, jpg, jpeg, webp, gif, bmp.")
-=======
-            if not url.split("?ex=")[0].endswith((".png", ".jpg", ".jpeg", ".webp", ".gif", ".bmp")):
-                raise GenericError("Você deve anexar um arquivo válido: png, jpg, jpeg, webp, gif, bmp.")
->>>>>>> fe015e53
 
         elif not URL_REG.match(url):
             raise GenericError("You provided an invalid link.")
@@ -1130,13 +1111,9 @@
             except AttributeError:
                 func = inter.send
 
-<<<<<<< HEAD
-        await func(f"The [avatar]({bot.user.display_avatar.with_static_format('png').url}) of bot {bot.user.mention} has been successfully changed.", view=None, embed=None)
-=======
         avatar_txt = "avatar" if not use_hyperlink else f"[avatar]({bot.user.display_avatar.with_static_format('png').url})"
 
-        await func(f"O {avatar_txt} do bot {bot.user.mention} foi alterado com sucesso.", view=None, embed=None)
->>>>>>> fe015e53
+        await func(f"The {avatar_txt} of the bot {bot.user.mention} has been successfully changed.", view=None, embed=None)
 
     async def cog_check(self, ctx: CustomContext) -> bool:
         return await check_requester_channel(ctx)
