############################################################################
### Attention, to use this file, you must rename it to .env              ###
### If you use a space in any value, always enclose the value in quotes! ###
############################################################################

######################################################################################################
### Bot Token (Required)                                                                           ###
### Note: You can include extra bots by adding more tokens in the value (separated by space)       ###
### or by creating a config with any name (using only letters/numbers/underscore) and in the value ###
### put the token(s) (separated by spaces if you include more than 1 in the value).                ###
###                                                                                                ###
### Examples:                                                                                      ###
### TOKEN='bbbbbbbbbcccDASDSAdeefff.gggghhhhiiii'                                                  ###
### MYBOT='asdsadbbc2cDASDSAdeef3ff.adew234411ax'                                                  ###
###                                                                                                ###
### Examples with multiple tokens in the value (separated by space):                               ###
### TOKEN='aaabbbbbccccddddeeeefff.gggghhhhiiii aaabbbbb324234dddeeeefff.gggghhhhiiii'             ###
### MYBOT='bbbbbbbbbcccDASDSAdeefff.gggghhhhiiii 213bbabscccddeeeefff.gggghhhhiiii'                ###
### COOLBOT='bbbbbbbbbcccDASDSAdeefff.gggghhhhiiii 213bbabscccddeeeefff.gggghhhhiiii'              ###
######################################################################################################

# bot token(s) below (separate with space if adding more than 1 token)
TOKEN=''

# Bot's default prefix
DEFAULT_PREFIX='!!'

# Automatically download a list of public Lavalink servers.
# If hosted on squarecloud/discloud/repl.it/render on free plans (or any other hosting with limited CPU/RAM/traffic)
# I recommend leaving this setting as true.
AUTO_DOWNLOAD_LAVALINK_SERVERLIST=false

# URL of the MongoDB for the database (if not provided, it will use a database in a .json file). See how to get it: https://github.com/zRitsu/MuseHeart-MusicBot/wiki/MongoDB-Tutorial"
MONGO=''

# Save active player session data in MongoDB (MONGO field must be configured).
PLAYER_SESSIONS_MONGODB=false

# Warn about sensitive data that may be stored on hosts with public source.
SENSITIVE_INFO_WARN=true

# Feature to activate app command registration only on the specified bots below.
# Note: Do not fill this field if you use only 1 token/bot.
# In the field below, you should put the IDs of the bots (if there is more than one, separate with space),
# other bots outside this list will register only one command to display the list of invites
# from the bots mentioned below.
INTERACTION_BOTS=''

# Feature to prevent the bot from being added to servers, allowing only invitations
# for interaction registration (without bot scope)
# use the desired bot IDs below (separate with space for multiple IDs)
# Note: Do not fill this field if you use only 1 token/bot or if you intend to use the bot with the ID provided for music.
INTERACTION_BOTS_CONTROLLER=''

######################################
### Music System - Spotify Support ###
######################################

# Necessary for Spotify support.
# If you have doubts about how to get the data for the fields below, see the tutorial: https://github.com/zRitsu/MuseHeart-MusicBot/wiki/Spotify-Keys
SPOTIFY_CLIENT_ID=''
SPOTIFY_CLIENT_SECRET=''

###############
### Intents ###
###############
BANS_INTENT='false'
DM_MESSAGES_INTENT='false'
DM_REACTIONS_INTENT='false'
DM_TYPING_INTENT='false'
GUILD_MESSAGES_INTENT='true'
GUILD_REACTIONS_INTENT='false'
GUILD_SCHEDULED_EVENTS_INTENT='false'
GUILD_TYPING_INTENT='false'
EMOJIS_AND_STICKERS_INTENT='true'
INTEGRATIONS_INTENT='true'
INVITES_INTENT='true'
VOICE_STATES_INTENT='true'
WEBHOOKS_INTENT='false'

##########################
### Privileged Intents ###
##########################
PRESENCES_INTENT='false'
MESSAGE_CONTENT_INTENT='true'

############################
### Other Optional Items ###
############################

# User ID for the list of bot owner(s), if using more than 1 ID, separate with || (Any ID placed in the list will allow the member full access to the bot, be careful!).
OWNER_IDS=''

# Force bot to exit on error 429 (too many requests)
KILL_ON_429=true

# Enable/Disable command logging.
COMMAND_LOG=false

# Support server invite (displayed in the about command and command errors).
SUPPORT_SERVER=''

# Automatically synchronize commands when bot is started.
AUTO_SYNC_COMMANDS=true

# Webhook link for sending logs when the bot is added/removed from a server.
BOT_ADD_REMOVE_LOG=''

# Webhook link for sending error reports (will be ignored if AUTO_ERROR_REPORT_WEBHOOK is used).
ERROR_REPORT_WEBHOOK=''

# Webhook link for automatic error reports
# Warning: it is highly recommended that the channel receiving these logs be private for the bot devs
# as it may contain confidential information like env/secret keys, etc.
AUTO_ERROR_REPORT_WEBHOOK=''

# Embed color of the player (if not set, it will use the color of the bot's role).
EMBED_COLOR=none

# Github link to be used in commands like update.
SOURCE_REPO='https://github.com/SeasonPhan/MuseHeart-MusicBot-EN.git'

# Do not allow the use of prefixed text commands.
INTERACTION_COMMAND_ONLY=false

# Time in seconds to change the bot's presence.
PRESENCE_INTERVAL=900

# Additional bot IDs to add their invites in the invite command (if using more than 1, separate with space)
ADDITIONAL_BOT_IDS=""

# Permissions ID to include in the bot's invite
INVITE_PERMISSIONS=332892794064

# Enable/Disable bot log/debugging.
ENABLE_LOGGER=false

# Redirect link to include in the invite of the bot(s) in some commands.
# Note: All bots (except the one with the ID added in INTERACTION_BOTS_CONTROLLER) must have the URL added to the redirect list in the developer portal: https://media.discordapp.net/attachments/554468640942981147/1113325934729236490/image.png
INVITE_REDIRECT_URL=''

####################
### Music System ###
####################

# Warn when the bot's audio is not disabled on the server.
GUILD_DEAFEN_WARN=true

# Link to download the list of Lavalink servers (lavalink.ini)
LAVALINK_SERVER_LIST='https://gist.githubusercontent.com/zRitsu/c3511e1da0440b94c126769dd40c9d91/raw/lavalink.ini'

# Number of attempts to reconnect to a Lavalink server
LAVALINK_RECONNECT_RETRIES=30

# Enable or disable the use of YTDL for some features like support for YouTube channel/profile integrations and SoundCloud
# Note: This feature requires a minimum of 200MB of RAM (its use is only temporary until a better solution that does not use ytdl is found).
USE_YTDL=false

# Limit of favorites per member (0 or less means no limits)
MAX_USER_FAVS=10

# Character limit in playlist names.
USER_FAV_MAX_NAME_LENGTH=35

# Character limit in playlist links.
USER_FAV_MAX_URL_LENGTH=90

# Time in seconds for the bot to wait for new songs in idle mode.
IDLE_TIMEOUT=180

# Time in seconds for the bot to wait for members to join the voice channel when it's empty.
WAIT_FOR_MEMBERS_TIMEOUT=180

# Default player skin in normal mode (you can copy the default skin and give it another name and edit the file to your liking, it will not be affected by my changes in updates of the original skins).
DEFAULT_SKIN='default'

# Default player skin in song-request mode (you can copy the default skin and give it another name and edit the file to your liking, it will not be affected by my changes in updates of the original skins).
DEFAULT_STATIC_SKIN='default'

# Ignore skins from the list in normal mode (filename without .py and if more than 1, separate with space)
IGNORE_SKINS=''

# Ignore skins from the list in song-request mode (filename without .py and if more than 1, separate with space)
IGNORE_STATIC_SKINS=''

# Include additional hints in the player (do not use line breaks and if including more than one, separate with ||)
EXTRA_HINTS=""

# Rate of displaying hints in the player (the higher the value, the lower the chance).
HINT_RATE=4

# Number of votes required for the voteskip command.
VOTE_SKIP_AMOUNT=3

# Only for multibot mode with the INTERACTION_BOTS option filled:
# register a /register_commands command to instruct users about the need to add the integration of a different application than the current bot.
ADD_REGISTER_COMMAND=true

# Waiting time for cleaning data from the pool_payload_ready event.
PREFIXED_POOL_TIMEOUT=4

# Enable support for discord links (and attachments) in music add commands.
ENABLE_DISCORD_URLS_PLAYBACK=true

# Interval (in seconds) to save player information in the database (minimum: 30).
PLAYER_INFO_BACKUP_INTERVAL=45

<<<<<<< HEAD
# Interval (in seconds) to save player information in the MongoDB database (minimum: 120).
=======
# Tempo de espera (em segundos) para aguardar resposta do mongodb
MONGO_TIMEOUT=30

# Intervalo (em segundos) para salvar informações do player na database do mongodb (mínimo: 120).
>>>>>>> dd1a025b
PLAYER_INFO_BACKUP_INTERVAL_MONGO=300

# Maximum number of songs allowed in the queue (0 = unlimited)
QUEUE_MAX_ENTRIES=0

# Enable typing when using defer in some prefixed commands.
ENABLE_DEFER_TYPING=true

###########################################
### Music System - RPC (Rich Presence): ###
###########################################

# Enable/Disable internal RPC/WEB Page server.
RUN_RPC_SERVER=false

# Enable/Disable the command to generate a token and display the link to use in the rich presence app (true or false)
ENABLE_RPC_COMMAND=false

# RPC server link (for member status), if not available, it will be used locally.
RPC_SERVER='ws://localhost:$PORT/ws'

# Link to be displayed in the /rich_presence command.
# Note: if not provided, the link of the RPC_SERVER will be displayed (if you consider the URL provided in RPC_SERVER to be accessible to members, you can leave the field below empty).
RPC_PUBLIC_URL=''

# Enable/Disable token authentication to access RPC (false or true)
ENABLE_RPC_AUTH=false

#############################################
### Music System - Local Lavalink stuffs: ###
#############################################

# Force initialization of the local Lavalink server (Note: Starting the Lavalink server on the same instance as the bot
# requires a VPS/host with a minimum of 512MB of RAM, if not enabled, ignore all items related to Lavalink below.
RUN_LOCAL_LAVALINK=false

# Connect to local Lavalink
CONNECT_LOCAL_LAVALINK=true

# Additional time to wait for the Lavalink server to start (currently not very necessary and may be removed soon).
LAVALINK_ADDITIONAL_SLEEP=0

# Initial RAM amount to be used in the Lavalink server process.
LAVALINK_INITIAL_RAM=30

# RAM limit to be used in the Lavalink server process.
LAVALINK_RAM_LIMIT=120

# Number of CPU cores to be used in the Lavalink server.
LAVALINK_CPU_CORES=1

# Link to download the Lavalink.jar file.
LAVALINK_FILE_URL='https://github.com/zRitsu/LL-binaries/releases/download/0.0.1/Lavalink.jar'

# Use jabba to install java on systems other than Windows.
# This can be used as an alternative when jabba cannot be used due to problems, etc.
USE_JABBA=true

####################################################################################################################
##### Bot Presences:                                                                                           #####
##### Status to display in the bot, if you want more than 1 for a specific type, separate with ||              #####
#####                                                                                                          #####
##### Placeholders:                                                                                            #####
##### {users} -> number of users.                                                                              #####
##### {guilds} -> number of servers.                                                                           #####
##### {playing} -> number of active players.                                                                   #####
##### {uptime} -> bot uptime.                                                                                  #####
##### {owner} -> bot owner's nickname/name (or team).                                                          #####
#####                                                                                                          #####
##### About the placeholders below, the entire text that has them will be ignored if the count is zero.        #####
#####                                                                                                          #####
##### {players_count} -> number of active players.                                                             #####
##### {players_count_allbotchannels} -> number of active players summing all channels in all bots.             #####
##### {players_count_allbotservers} -> number of active players summing all servers in all bots without        #####
##### duplicating the count if more than 1 bot is in the same server).                                         #####
#####                                                                                                          #####
##### Ex: I've been online for {uptime} || playing music on {playing} servers                                  #####
####################################################################################################################
LISTENING_PRESENCES=''
WATCHING_PRESENCES=''
PLAYING_PRESENCES=''
CUSTOM_STATUS_PRESENCES=''

# Note: for the streaming format, you must provide the name and URL (twitch or yt) separated by ||
# Eg: Demonstrating my commands || https://www.youtube.com/watch?v=OsJYB2W199k
# For more than one streaming option, you can separate each group using |||
# Eg: Demonstrating my commands || https://www.youtube.com/watch?v=OsJYB2W199k ||| Twin Saga runs || https://www.youtube.com/watch?v=sU-fmPFHzKA
STREAMING_PRESENCES=''

#####################
###### Extras #######
#####################<|MERGE_RESOLUTION|>--- conflicted
+++ resolved
@@ -205,14 +205,10 @@
 # Interval (in seconds) to save player information in the database (minimum: 30).
 PLAYER_INFO_BACKUP_INTERVAL=45
 
-<<<<<<< HEAD
+# Wait time (in seconds) to wait for a response from MongoDB.
+MONGO_TIMEOUT=30
+
 # Interval (in seconds) to save player information in the MongoDB database (minimum: 120).
-=======
-# Tempo de espera (em segundos) para aguardar resposta do mongodb
-MONGO_TIMEOUT=30
-
-# Intervalo (em segundos) para salvar informações do player na database do mongodb (mínimo: 120).
->>>>>>> dd1a025b
 PLAYER_INFO_BACKUP_INTERVAL_MONGO=300
 
 # Maximum number of songs allowed in the queue (0 = unlimited)
