--- conflicted
+++ resolved
@@ -94,16 +94,12 @@
 # Force bot to exit on error 429 (too many requests)
 KILL_ON_429=true
 
-<<<<<<< HEAD
+# Enable cooldown on commands (I recommend that leaves false / disabled only if the bot is used on friends or small servers)
+# because the uncontrollable use of commands in very short interval of seconds in commands like skip can cause
+# your lavalink servers take faster ratelimit of music platforms etc
+ENABLE_COMMANDS_COOLDOWN=true
+
 # Enable/Disable command logging.
-=======
-# Ativar cooldown nos comandos (recomendo que deixa false/desativado apenas se o bot for usado em servidores de amigos ou pequenos)
-# pois o uso incontrolável de comandos em intervalo muito curto de segundos em comandos como o skip pode fazer com que
-# seus servidores lavalink tomem ratelimit mais rápido das plataformas de música etc
-ENABLE_COMMANDS_COOLDOWN=true
-
-# Ativar/Desativar log de comandos.
->>>>>>> 4ef5b189
 COMMAND_LOG=false
 
 # Support server invite (displayed in the about command and command errors).
@@ -148,18 +144,12 @@
 # Note: All bots (except the one with the ID added in INTERACTION_BOTS_CONTROLLER) must have the URL added to the redirect list in the developer portal: https://media.discordapp.net/attachments/554468640942981147/1113325934729236490/image.png
 INVITE_REDIRECT_URL=''
 
-<<<<<<< HEAD
+# Default directory to be used in git
+GIT_DIR="./.git"
+
 ####################
 ### Music System ###
 ####################
-=======
-# Diretório padrão para ser usado no git
-GIT_DIR="./.git"
-
-#########################
-### Sistema de música ###
-#########################
->>>>>>> 4ef5b189
 
 # Warn when the bot's audio is not disabled on the server.
 GUILD_DEAFEN_WARN=true
