--- conflicted
+++ resolved
@@ -315,11 +315,7 @@
 
     if not bot_in_guild:
 
-<<<<<<< HEAD
         msg = "**There are no compatible music bots on the server...**"
-=======
-        msg = "**Não há bots de música compatíveis no servidor...**"
->>>>>>> c00592de
 
         for b in inter.bot.pool.bots:
 
@@ -341,15 +337,9 @@
             if inter.author.guild_permissions.manage_guild:
                 msg += "\n\n**Alternatively, if you prefer: Add more music bots to the current server by clicking the button below:**"
             else:
-<<<<<<< HEAD
                 msg += "\n\n**Alternatively, if you prefer: Ask an administrator/manager of the server to click the button below " \
                     "to add more music bots to the current server.**"
             components = [disnake.ui.Button(custom_id="bot_invite", label="Add more music bots by clicking here")]
-=======
-                msg += "\n\n**Ou, se preferir: Peça a um administrador/manager do servidor para clicar no botão abaixo " \
-                        "para adicionar mais bots de música no servidor atual.**"
-            components = [disnake.ui.Button(custom_id="bot_invite", label="Adicione mais bots de música clicando aqui")]
->>>>>>> c00592de
 
     inter.bot.dispatch("pool_dispatch", inter, None)
 
