--- conflicted
+++ resolved
@@ -573,15 +573,9 @@
     if inter.author.guild_permissions.manage_channels:
         return True
 
-<<<<<<< HEAD
-    if player.keep_connected:
-        raise GenericError(f"**Error!** Only members with **manage server**  "
-                            "permission can use this command/button with **24/7 mode** active...")
-=======
     if player.keep_connected and not (await bot.is_owner(inter.author)):
-        raise GenericError(f"**Erro!** Apenas membros com a permissão de **gerenciar servidor** "
-                           "podem usar esse comando/botão com o **modo 24/7 ativo**...")
->>>>>>> 44cb9f91
+        raise GenericError(f"**Error!** Only members with the **manage server** permission "
+                            "can use this command/button with the **24/7 mode active**...")
 
     user_roles = [r.id for r in inter.author.roles]
 
