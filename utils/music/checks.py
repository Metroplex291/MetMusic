# -*- coding: utf-8 -*-
from __future__ import annotations

import asyncio
import traceback
from typing import Union, Optional, TYPE_CHECKING

import disnake
from disnake.ext import commands

from utils.db import DBModel
from utils.music.converters import time_format
from utils.music.errors import NoVoice, NoPlayer, NoSource, NotRequester, NotDJorStaff, \
    GenericError, MissingVoicePerms, DiffVoiceChannel, PoolException
from utils.others import CustomContext, get_inter_guild_data

if TYPE_CHECKING:
    from utils.music.models import LavalinkPlayer
    from utils.client import BotCore


def can_send_message(
        channel: Union[disnake.TextChannel, disnake.VoiceChannel, disnake.Thread],
        bot: Union[disnake.ClientUser, disnake.Member]
):

    if isinstance(channel, disnake.Thread):
        send_message_perm = channel.parent.permissions_for(channel.guild.me).send_messages_in_threads
    else:
        send_message_perm = channel.permissions_for(channel.guild.me).send_messages

    if not send_message_perm:
        raise GenericError(f"**{bot.mention} doesn't have permission to send messages in the channel:** {channel.mention}")

    if not channel.permissions_for(channel.guild.me).embed_links:
        raise GenericError(f"**{bot.mention} doesn't have permission to embed links in the channel: {channel.mention}**")

    return True


async def check_requester_channel(ctx: CustomContext):
    ctx, guild_data = await get_inter_guild_data(ctx, ctx.bot)

    if guild_data['player_controller']["channel"] == str(ctx.channel.id):

        try:
            parent = ctx.channel.parent
        except AttributeError:
            return True

        else:
            if isinstance(parent, disnake.ForumChannel):

                if ctx.channel.owner_id != ctx.bot.user.id:
                    raise PoolException()
                else:
                    return True

        raise GenericError("**Can only use slash (/) commands in this channel!**", self_delete=True, delete_original=15)

    return True


def check_forum(inter, bot):

    if not bot.check_bot_forum_post(inter.channel, raise_error=False):

        if inter.channel.owner_id == bot.user.id:
            inter.music_bot = bot
            inter.music_guild = inter.guild
            return True
        else:
            raise PoolException()

async def check_pool_bots(inter, only_voiced: bool = False, check_player: bool = True, return_first=False):

    try:
        inter.music_bot
        return True
    except AttributeError:
        pass

    if isinstance(inter, disnake.MessageInteraction):
        if inter.data.custom_id not in ("favmanager_play_button", "musicplayer_embed_enqueue_track", "musicplayer_embed_forceplay"):
            return

    elif isinstance(inter, disnake.ModalInteraction):
        return

    if len(inter.bot.pool.bots) < 2 and inter.guild:
        try:
            inter.music_bot = inter.bot
            inter.music_guild = inter.guild
        except AttributeError:
            pass
        return True

    if not inter.guild_id:
        raise GenericError("**This command cannot be used in private messages.**")

    try:
        if inter.bot.user.id in inter.author.voice.channel.voice_states:
            inter.music_bot = inter.bot
            inter.music_guild = inter.guild
            return True
    except AttributeError:
        pass

    mention_prefixed = False

    if isinstance(inter, CustomContext):

        is_forum = check_forum(inter, inter.bot)

        if is_forum:
            return True

        if not (mention_prefixed:=inter.message.content.startswith(tuple(inter.bot.pool.bot_mentions))):

            msg_id = f"{inter.guild_id}-{inter.channel.id}-{inter.message.id}"

            if msg_id in inter.bot.pool.message_ids:

                def check(ctx, b_id):
                    try:
                        return f"{ctx.guild_id}-{ctx.channel.id}-{ctx.message.id}" == msg_id
                    except AttributeError:
                        return

                inter.bot.dispatch("pool_payload_ready", inter)

                try:
                    ctx, bot_id = await inter.bot.wait_for("pool_dispatch", check=check, timeout=10)
                except asyncio.TimeoutError:
                    raise PoolException()

                if not bot_id or bot_id != inter.bot.user.id:
                    raise PoolException()

                inter.music_bot = inter.bot
                inter.music_guild = inter.guild

                return True

            inter.bot.pool.message_ids.add(msg_id)

        else:

            if not check_player and not only_voiced:

                if inter.author.voice:
                    pass
                else:
                    return True

            elif not inter.author.voice:

                if return_first:
                    return True

                raise NoVoice()

            if inter.bot.user.id in inter.author.voice.channel.voice_states:
                inter.music_bot = inter.bot
                inter.music_guild = inter.guild
                return True

            if only_voiced:
                pass

            elif not inter.guild.me.voice:
                inter.music_bot = inter.bot
                inter.music_guild = inter.guild
                return True

    free_bot = []

    bot_missing_perms = []

    voice_channels = []

    for bot in sorted(inter.bot.pool.bots, key=lambda b: b.identifier):

        if not bot.bot_ready:
            continue

        if bot.user.id == inter.bot.user.id and mention_prefixed:
            continue

        if not (guild := bot.get_guild(inter.guild_id)):
            continue

        if not (author := guild.get_member(inter.author.id)):
            continue

        inter.author = author

        if not author.voice:

            inter.bot.dispatch("pool_dispatch", inter, None)

            if return_first:
                free_bot.append([bot, guild])
                continue

            raise NoVoice()

        if bot.user.id in author.voice.channel.voice_states:

            inter.music_bot = bot
            inter.music_guild = guild

            if isinstance(inter, CustomContext) and bot.user.id != inter.bot.user.id and not mention_prefixed:
                try:
                    await inter.music_bot.wait_for(
                        "pool_payload_ready", timeout=10,
                        check=lambda ctx: f"{ctx.guild_id}-{ctx.channel.id}-{ctx.message.id}" == msg_id
                    )
                except asyncio.TimeoutError:
                    pass
                inter.music_bot.dispatch("pool_dispatch", inter, bot.user.id)
                raise PoolException()

            return True

        if only_voiced:
            continue

        channel = bot.get_channel(inter.channel.id)

        if isinstance(channel, disnake.Thread):
            send_message_perm = channel.parent.permissions_for(channel.guild.me).send_messages_in_threads
        else:
            send_message_perm = channel.permissions_for(channel.guild.me).send_messages

        if not send_message_perm:

            if not guild.me.voice:
                bot_missing_perms.append(bot)

            continue

        if not guild.me.voice:
            free_bot.append([bot, guild])
        else:
            voice_channels.append(guild.me.voice.channel.mention)

    try:
        if not isinstance(inter, CustomContext) and not inter.guild.voice_client:

            if only_voiced:
                inter.bot.dispatch("pool_dispatch", None)
                raise NoPlayer()

            inter.music_bot = inter.bot
            inter.music_guild = inter.guild
            inter.bot.dispatch("pool_dispatch", inter, None)

            return True

    except AttributeError:
        pass

    if free_bot:
        inter.music_bot, inter.music_guild = free_bot.pop(0)

        if isinstance(inter, CustomContext) and not mention_prefixed and inter.music_bot.user.id != inter.bot.user.id:
            try:
                await inter.music_bot.wait_for(
                    "pool_payload_ready", timeout=10,
                    check=lambda ctx: f"{ctx.guild_id}-{ctx.channel.id}-{ctx.message.id}" == msg_id
                )
            except asyncio.TimeoutError:
                pass
            inter.music_bot.dispatch("pool_dispatch", inter, inter.music_bot.user.id, bot=inter.music_bot)
            raise PoolException()
        return True

    elif check_player:

        inter.bot.dispatch("pool_dispatch", inter, None)

        if return_first:
            inter.music_bot = inter.bot
            inter.music_guild = inter.guild
            return True

        raise NoPlayer()

    extra_bots_counter = 0
    bot_in_guild = False

    for bot in inter.bot.pool.bots:

        try:
            if not bot.appinfo.bot_public and not await bot.is_owner(inter.author):
                continue
        except AttributeError:
            continue

        if (bot.user.id == inter.bot.user.id):
            continue

        if bot.get_guild(inter.guild_id):
            bot_in_guild = True
            continue

        extra_bots_counter += 1

    components = []

    if not bot_in_guild:

        msg = "**There are no compatible music bots on the server...**"

        for b in inter.bot.pool.bots:

            if str(b.user.id) in inter.bot.config["INTERACTION_BOTS"]:
                continue

        if extra_bots_counter:
            msg += f"\n\nYou will need to add at least one compatible bot by clicking the button below:"
            components = [disnake.ui.Button(custom_id="bot_invite", label="Add bot(s).")]

    else:

        if bot_missing_perms:
            msg = f"**There are music bots available on the server, but they don't have permission to send messages in the channel. <#{inter.channel_id}>**:\n\n" + \
                ", ".join(b.user.mention for b in bot_missing_perms)
        else:
            msg = "**All bots are currently in use...**\n\n**You can connect to one of the channels below where active sessions are taking place:**\n" + ", ".join(voice_channels)
        if extra_bots_counter:
            if inter.author.guild_permissions.manage_guild:
                msg += "\n\n**Alternatively, if you prefer: Add more music bots to the current server by clicking the button below:**"
            else:
                msg += "\n\n**Alternatively, if you prefer: Ask an administrator/manager of the server to click the button below " \
                    "to add more music bots to the current server.**"
            components = [disnake.ui.Button(custom_id="bot_invite", label="Add more music bots by clicking here")]

    inter.bot.dispatch("pool_dispatch", inter, None)

    await inter.send(embed=disnake.Embed(description=msg, color=inter.bot.get_color()), components=components)

    raise PoolException()

def has_player():

    async def predicate(inter):

        try:
            bot = inter.music_bot
        except AttributeError:
            bot = inter.bot

        try:
            bot.music.players[inter.guild_id]
        except KeyError:
            raise NoPlayer()

        return True

    return commands.check(predicate)


def is_dj():

    async def predicate(inter):

        if not await has_perm(inter):
            raise NotDJorStaff()

        return True

    return commands.check(predicate)


def can_send_message_check():

    async def predicate(inter):
        # adaptar pra checkar outros bots

        if not inter.guild:

            if inter.guild_id:
                return True

            raise GenericError("**This command should be used on a server...**")

        try:
            bot = inter.music_bot
        except:
            bot = inter.bot

        # TODO: tempfix para canal de forum (thread arquivada)
        if isinstance(inter.channel, disnake.PartialMessageable):
            try:
                await inter.response.defer(ephemeral=True)
                inter.channel = await bot.fetch_channel(inter.channel_id)
                thread_kw = {}
                if inter.channel.locked and inter.channel.parent.permissions_for(inter.channel.guild.me).manage_threads:
                    thread_kw.update({"locked": False, "archived": False})
                elif inter.channel.archived and inter.channel.owner_id == bot.user.id:
                    thread_kw["archived"] = False
                if thread_kw:
                    await inter.channel.edit(**thread_kw)
            except:
                pass

        can_send_message(inter.channel, inter.guild.me)
        return True

    return commands.check(predicate)


def is_requester():

    async def predicate(inter):

        try:
            bot = inter.music_bot
        except AttributeError:
            bot = inter.bot

        try:
            player: LavalinkPlayer = bot.music.players[inter.guild_id]
        except KeyError:
            raise NoPlayer()

        if not player.current:
            raise NoSource()

        if player.current.requester == inter.author.id:
            return True

        try:
            if await has_perm(inter):
                return True

        except NotDJorStaff:
            pass

        raise NotRequester()

    return commands.check(predicate)


def check_voice():

    async def predicate(inter):

        try:
            guild = inter.music_guild
        except AttributeError:
            guild = inter.guild

        try:
            if not inter.author.voice:
                raise NoVoice()
        except AttributeError:
            pass

        if not guild.me.voice:

            perms = inter.author.voice.channel.permissions_for(guild.me)

            if not perms.connect:
                raise MissingVoicePerms(inter.author.voice.channel)

        try:
            if inter.author.id not in guild.me.voice.channel.voice_states:
                raise DiffVoiceChannel()
        except AttributeError:
            pass

        return True

    return commands.check(predicate)


def has_source():

    async def predicate(inter):

        try:
            bot = inter.music_bot
        except AttributeError:
            bot = inter.bot

        try:
            player = bot.music.players[inter.guild_id]
        except KeyError:
            raise NoPlayer()

        if not player.current:
            raise NoSource()

        return True

    return commands.check(predicate)


def check_queue_loading():

    async def predicate(inter):

        try:
            bot = inter.music_bot
        except AttributeError:
            bot = inter.bot

        try:
            player = bot.music.players[inter.guild_id]
        except KeyError:
            raise NoPlayer()

        if player.locked:
            raise GenericError("**Cannot perform this action while music processing is in progress "
                            "(please wait a few more seconds and try again).**")

        return True

    return commands.check(predicate)


def check_stage_topic():

    async def predicate(inter):

        try:
            bot = inter.music_bot
        except AttributeError:
            bot = inter.bot

        try:
            player: LavalinkPlayer = bot.music.players[inter.guild_id]
        except KeyError:
            raise NoPlayer()

        time_limit = 30 if isinstance(player.guild.me.voice.channel, disnake.VoiceChannel) else 120

        if player.stage_title_event and (time_:=int((disnake.utils.utcnow() - player.start_time).total_seconds())) < time_limit and not (await bot.is_owner(inter.author)):
            raise GenericError(
                f"**You'll have to wait {time_format((time_limit - time_) * 1000, use_names=True)} to use this function "
                f"with the active stage automatic announcement...**"
            )

        return True

    return commands.check(predicate)

def user_cooldown(rate: int, per: int):
    def custom_cooldown(inter: disnake.Interaction):
        # if (await inter.bot.is_owner(inter.author)):
        #   return None  # sem cooldown

        return commands.Cooldown(rate, per)

    return custom_cooldown


#######################################################################

async def check_player_perm(inter, bot: BotCore, channel):

    try:
        player: LavalinkPlayer = bot.music.players[inter.guild_id]
    except KeyError:
        return True

    if inter.author.id == player.player_creator or inter.author.id in player.dj:
        return True

    try:
        vc = player.guild.me.voice.channel
    except AttributeError:
        vc = player.last_channel

    try:
        if vc.permissions_for(inter.author).move_members:
            return True
    except AttributeError:
        pass

    if inter.author.guild_permissions.manage_channels:
        return True

    if player.keep_connected and not (await bot.is_owner(inter.author)):
<<<<<<< HEAD
        raise GenericError(f"**Error!** Only members with the **manage server** permission "
                            "can use this command/button with the **24/7 mode active**...")
=======
        raise GenericError("Apenas membros com a permissão de **mover membros** "
                           "podem usar esse comando/botão com o **modo 24/7 ativo**...")
>>>>>>> 9838bd96

    user_roles = [r.id for r in inter.author.roles]

    inter, guild_data = await get_inter_guild_data(inter, bot)

    if [r for r in guild_data['djroles'] if int(r) in user_roles]:
        return True

    if player.restrict_mode:
<<<<<<< HEAD
        raise GenericError(f"**Error!** Only DJs or members with the **manage server** permission "
                        "can use this command/button with **restricted mode** active...")
=======
        raise GenericError("Apenas DJ's ou membros com a permissão de **mover membros** "
                           "podem usar este comando/botão com o **modo restrito ativo**...")
>>>>>>> 9838bd96

    if not vc and inter.author.voice:
        player.dj.add(inter.author.id)

    elif not [m for m in vc.members if not m.bot and (vc.permissions_for(m).move_members or (m.id in player.dj) or m.id == player.player_creator)]:
        player.dj.add(inter.author.id)
        await channel.send(embed=disnake.Embed(
            description=f"{inter.author.mention} has been added to the list of DJs as there isn't one in the channel <#{vc.id}>.",
            color=player.bot.get_color(channel.guild.me)), delete_after=10)

    return True


async def has_perm(inter):

    try:
        bot = inter.music_bot
        channel = bot.get_channel(inter.channel.id)
    except AttributeError:
        bot = inter.bot
        channel = inter.channel

    await check_player_perm(inter=inter, bot=bot, channel=channel)

    return True

def check_channel_limit(member: disnake.Member, channel: Union[disnake.VoiceChannel, disnake.StageChannel]):

    if not channel.user_limit:
        return True

    if member.guild_permissions.move_members:
        return True

    if member.id in channel.voice_states:
        return True

    if (channel.user_limit - len(channel.voice_states)) > 0:
        return True

def can_connect(
        channel: Union[disnake.VoiceChannel, disnake.StageChannel],
        guild: disnake.Guild,
        check_other_bots_in_vc: bool = False,
        bot: Optional[BotCore] = None
):

    perms = channel.permissions_for(guild.me)

    if not perms.connect:
        raise GenericError(f"**I am not allowed to connect to the channel {channel.mention}**")

    if not isinstance(channel, disnake.StageChannel):

        if not perms.speak:
            raise GenericError(f"**I am not allowed to speak on the channel {channel.mention}**")

        if not guild.voice_client and not check_channel_limit(guild.me, channel):
            raise GenericError(f"**The channel {channel.mention} is full!**")

    if bot:
        for b in bot.pool.bots:
            if b == bot:
                continue
            if b.bot_ready and b.user.id in channel.voice_states:
                raise GenericError(f"**There is already a connected bot on the channel {channel.mention}\n"
                                   f"Bot:** {b.user.mention}")

    if check_other_bots_in_vc and any(m for m in channel.members if m.bot and m.id != guild.me.id):
        raise GenericError(f"**There is another bot connected to the channel:** <#{channel.id}>")

async def check_deafen(me: disnake.Member = None):

    if me.voice.deaf:
        return True
    elif me.guild_permissions.deafen_members:
        try:
            await me.edit(deafen=True)
            return True
        except:
            traceback.print_exc()<|MERGE_RESOLUTION|>--- conflicted
+++ resolved
@@ -585,13 +585,8 @@
         return True
 
     if player.keep_connected and not (await bot.is_owner(inter.author)):
-<<<<<<< HEAD
-        raise GenericError(f"**Error!** Only members with the **manage server** permission "
-                            "can use this command/button with the **24/7 mode active**...")
-=======
-        raise GenericError("Apenas membros com a permissão de **mover membros** "
-                           "podem usar esse comando/botão com o **modo 24/7 ativo**...")
->>>>>>> 9838bd96
+        raise GenericError("Only members with the **move members** permission "
+                           "can use this command/button with the **24/7 mode** active...")
 
     user_roles = [r.id for r in inter.author.roles]
 
@@ -601,13 +596,8 @@
         return True
 
     if player.restrict_mode:
-<<<<<<< HEAD
-        raise GenericError(f"**Error!** Only DJs or members with the **manage server** permission "
-                        "can use this command/button with **restricted mode** active...")
-=======
-        raise GenericError("Apenas DJ's ou membros com a permissão de **mover membros** "
-                           "podem usar este comando/botão com o **modo restrito ativo**...")
->>>>>>> 9838bd96
+        raise GenericError("Only DJ's or members with the **move members** permission "
+                           "can use this command/button with **restricted mode** active...")
 
     if not vc and inter.author.voice:
         player.dj.add(inter.author.id)
