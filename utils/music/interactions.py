# -*- coding: utf-8 -*-
from __future__ import annotations
import asyncio
import json
import pickle
import re
import traceback
from base64 import b64decode, b64encode
from copy import deepcopy
from io import BytesIO
from typing import List, Union, Optional, TYPE_CHECKING, Literal

import disnake
from disnake.ext import commands

from utils.db import DBModel
from utils.music.checks import check_pool_bots
from utils.music.converters import time_format, fix_characters, URL_REG
from utils.music.errors import GenericError
from utils.music.models import LavalinkPlayer
from utils.music.skin_utils import skin_converter
from utils.music.spotify import spotify_regex_w_user
from utils.others import check_cmd, CustomContext, send_idle_embed, music_source_emoji_url, \
    music_source_emoji_id, PlayerControls

if TYPE_CHECKING:
    from utils.client import BotCore


class VolumeInteraction(disnake.ui.View):

    def __init__(self, inter):
        self.inter = inter
        self.volume = None
        super().__init__(timeout=30)
        self.process_buttons()

    def process_buttons(self):

        opts = []

        for l in [5, 20, 40, 60, 80, 100, 120, 150]:

            if l > 100:
                description = "Above 100%, the audio can become very bad.."
            else:
                description = None
            opts.append(disnake.SelectOption(label=f"{l}%", value=f"vol_{l}", description=description))

        select = disnake.ui.Select(placeholder='Level:', options=opts)
        select.callback = self.callback
        self.add_item(select)

    async def callback(self, interaction: disnake.MessageInteraction):
        await interaction.response.edit_message(content=f"Volume changed!",embed=None, view=None)
        self.volume = int(interaction.data.values[0][4:])
        self.stop()


class QueueInteraction(disnake.ui.View):

    def __init__(self, player, user: disnake.Member, timeout=60):

        self.player = player
        self.bot = player.bot
        self.user = user
        self.pages = []
        self.select_pages = []
        self.current = 0
        self.max_page = len(self.pages) - 1
        self.message: Optional[disnake.Message] = None
        super().__init__(timeout=timeout)
        self.embed = disnake.Embed(color=self.bot.get_color(user.guild.me))
        self.update_pages()
        self.update_embed()

    def update_pages(self):

        counter = 1

        self.pages = list(disnake.utils.as_chunks(self.player.queue, max_size=12))
        self.select_pages.clear()

        self.clear_items()

        for n, page in enumerate(self.pages):

            txt = "\n"
            opts = []

            for t in page:

                duration = time_format(t.duration) if not t.is_stream else '🔴 Livestream'

                txt += f"`┌ {counter})` [`{fix_characters(t.title, limit=50)}`]({t.uri})\n" \
                       f"`└ ⏲️ {duration}`" + (f" - `Repetitions: {t.track_loops}`" if t.track_loops else  "") + \
                       f" **|** `✋` <@{t.requester}>\n"

                opts.append(
                    disnake.SelectOption(
                        label=f"{counter}. {t.author}"[:25], description=f"[{duration}] | {t.title}"[:50],
                        value=f"queue_select_{t.unique_id}",
                    )
                )

                counter += 1

            self.pages[n] = txt
            self.select_pages.append(opts)

        track_select = disnake.ui.Select(
            placeholder="Play a specific song from the page.:",
            options=self.select_pages[self.current],
            custom_id="queue_track_selection",
            max_values=1
        )

        track_select.callback = self.track_select_callback

        self.add_item(track_select)

        first = disnake.ui.Button(emoji='⏮️', style=disnake.ButtonStyle.grey)
        first.callback = self.first
        self.add_item(first)

        back = disnake.ui.Button(emoji='⬅️', style=disnake.ButtonStyle.grey)
        back.callback = self.back
        self.add_item(back)

        next = disnake.ui.Button(emoji='➡️', style=disnake.ButtonStyle.grey)
        next.callback = self.next
        self.add_item(next)

        last = disnake.ui.Button(emoji='⏭️', style=disnake.ButtonStyle.grey)
        last.callback = self.last
        self.add_item(last)

        stop_interaction = disnake.ui.Button(emoji='⏹️', style=disnake.ButtonStyle.grey)
        stop_interaction.callback = self.stop_interaction
        self.add_item(stop_interaction)

        update_q = disnake.ui.Button(emoji='🔄', label="Refresh", style=disnake.ButtonStyle.grey)
        update_q.callback = self.update_q
        self.add_item(update_q)

        self.current = 0
        self.max_page = len(self.pages) - 1

    async def on_timeout(self) -> None:

        if not self.message:
            return

        embed = self.message.embeds[0]
        embed.set_footer(text="Time to interact has expired!")

        for c in self.children:
            c.disabled = True

        await self.message.edit(embed=embed, view=self)


    def update_embed(self):
        self.embed.title = f"**Queue Songs [{self.current+1} / {self.max_page+1}]**"
        self.embed.description = self.pages[self.current]
        self.children[0].options = self.select_pages[self.current]

        for n, c in enumerate(self.children):
            if isinstance(c, disnake.ui.StringSelect):
                self.children[n].options = self.select_pages[self.current]

    async def track_select_callback(self, interaction: disnake.MessageInteraction):

        track_id = interaction.values[0][13:]

        track = None

        for t in  self.player.queue:
            if t.unique_id == track_id:
                track = t
                break

        if not track:
            await interaction.send(f"Music with id \"{track_id}\" not found in the player's queue...", ephemeral=True)
            return

        command = self.bot.get_slash_command("skip")

        interaction.music_bot = self.bot
        interaction.music_guild = self.user.guild

        try:
            await check_cmd(command, interaction)
            await command(interaction, query=f"{track.title} || ID > {track.unique_id}")
            self.stop()
        except Exception as e:
            self.bot.dispatch('interaction_player_error', interaction, e)

    async def first(self, interaction: disnake.MessageInteraction):

        self.current = 0
        self.update_embed()
        await interaction.response.edit_message(embed=self.embed, view=self)

    async def back(self, interaction: disnake.MessageInteraction):

        if self.current == 0:
            self.current = self.max_page
        else:
            self.current -= 1
        self.update_embed()
        await interaction.response.edit_message(embed=self.embed, view=self)

    async def next(self, interaction: disnake.MessageInteraction):

        if self.current == self.max_page:
            self.current = 0
        else:
            self.current += 1
        self.update_embed()
        await interaction.response.edit_message(embed=self.embed, view=self)

    async def last(self, interaction: disnake.MessageInteraction):

        self.current = self.max_page
        self.update_embed()
        await interaction.response.edit_message(embed=self.embed, view=self)


    async def stop_interaction(self, interaction: disnake.MessageInteraction):

        await interaction.response.edit_message(content="Closed queue", embed=None, view=None)
        self.stop()

    async def update_q(self, interaction: disnake.MessageInteraction):

        self.current = 0
        self.max_page = len(self.pages) - 1
        self.update_pages()
        self.update_embed()
        await interaction.response.edit_message(embed=self.embed, view=self)


class SelectInteraction(disnake.ui.View):

    def __init__(self, user: disnake.Member, opts: List[disnake.SelectOption], *, timeout=180):
        super().__init__(timeout=timeout)
        self.user = user
        self.selected = None
        self.item_pages = list(disnake.utils.as_chunks(opts, 25))
        self.current_page = 0
        self.max_page = len(self.item_pages)-1
        self.inter = None

        self.load_components()

    def load_components(self):

        self.clear_items()

        select_menu = disnake.ui.Select(placeholder='Select an option:', options=self.item_pages[self.current_page])
        select_menu.callback = self.callback
        self.add_item(select_menu)
        self.selected = self.item_pages[self.current_page][0].value

        if len(self.item_pages) > 1:

            back_button = disnake.ui.Button(emoji="⬅")
            back_button.callback = self.back_callback
            self.add_item(back_button)

            next_button = disnake.ui.Button(emoji="➡")
            next_button.callback = self.next_callback
            self.add_item(next_button)

        button = disnake.ui.Button(label="Cancel", emoji="❌")
        button.callback = self.cancel_callback
        self.add_item(button)

    async def interaction_check(self, interaction: disnake.MessageInteraction) -> bool:

        if interaction.user.id == self.user.id:
            return True

        await interaction.send(f"Only {self.user.mention} can interact here.", ephemeral = True)

    async def back_callback(self, interaction: disnake.MessageInteraction):
        if self.current_page == 0:
            self.current_page = self.max_page
        else:
            self.current_page -= 1
        self.load_components()
        await interaction.response.edit_message(view=self)

    async def next_callback(self, interaction: disnake.MessageInteraction):
        if self.current_page == self.max_page:
            self.current_page = 0
        else:
            self.current_page += 1
        self.load_components()
        await interaction.response.edit_message(view=self)

    async def cancel_callback(self, interaction: disnake.MessageInteraction):
        self.selected = False
        self.inter = interaction
        self.stop()

    async def callback(self, interaction: disnake.MessageInteraction):
        self.selected = interaction.data.values[0]
        self.inter = interaction
        self.stop()


class AskView(disnake.ui.View):

    def __init__(self, *, ctx: Union[commands.Context, disnake.Interaction], timeout=None):
        super().__init__(timeout=timeout)
        self.selected = None
        self.ctx = ctx
        self.interaction_resp: Optional[disnake.MessageInteraction] = None

    async def interaction_check(self, interaction: disnake.MessageInteraction) -> bool:

        if interaction.user != self.ctx.author:
            await interaction.send("You cannot use this button!", ephemeral=True)
            return False

        return True

    @disnake.ui.button(label="Yes", emoji="✅")
    async def allow(self, button, interaction: disnake.MessageInteraction):
        self.selected = True
        self.interaction_resp = interaction
        self.stop()

    @disnake.ui.button(label="No", emoji="❌")
    async def deny(self, button, interaction: disnake.MessageInteraction):
        self.selected = False
        self.interaction_resp = interaction
        self.stop()

youtube_regex = r"https?://www\.youtube\.com/(?:channel/|@)[^/]+"
soundcloud_regex = r"^(?:https?:\/\/)?(?:www\.)?soundcloud\.com\/([a-zA-Z0-9_-]+)"

async def process_idle_embed(bot: BotCore, guild: disnake.Guild, guild_data: dict):

    try:
        bot.music.players[guild.id]
        return
    except KeyError:
        pass

    try:
        channel = bot.get_channel(int(guild_data["player_controller"]["channel"]))
    except:
        return

    try:
        message = await channel.fetch_message(int(guild_data["player_controller"]["message_id"]))
    except:
        message = None

    await send_idle_embed(message or channel, bot=bot, guild_data=guild_data)

class ViewMode:
    fav_manager = "0"
    guild_fav_manager = "1"
    integrations_manager = "2"

class FavModalImport(disnake.ui.Modal):

    def __init__(self, view):

        self.view = view

        if self.view.mode == ViewMode.fav_manager:
            super().__init__(
                title="Import Favorites",
                components=[
                    disnake.ui.TextInput(
                        style=disnake.TextInputStyle.long,
                        label="Insert data (in JSON format)",
                        custom_id="json_data",
                        min_length=20,
                        required=True
                    )
                ]
            )
            return

        if self.view.mode == ViewMode.guild_fav_manager:
            super().__init__(
                title="Import Playlists to the Server",
                components=[
                    disnake.ui.TextInput(
                        style=disnake.TextInputStyle.long,
                        label="Insert data (in JSON format)",
                        custom_id="json_data",
                        min_length=20,
                        required=True
                    )
                ]
            )
            return

        if self.view.mode == ViewMode.integrations_manager:
            super().__init__(
                title="Import integration",
                components=[
                    disnake.ui.TextInput(
                        style=disnake.TextInputStyle.long,
                        label="Insert data (in JSON format)",
                        custom_id="json_data",
                        min_length=20,
                        required=True
                    )
                ]
            )
            return

        raise GenericError(f"Current mode not yet implemented: {self.view.mode} | {type(self.view.mode)}")

    async def callback(self, inter: disnake.ModalInteraction, /) -> None:

        try:
            json_data = json.loads(inter.text_values["json_data"])
        except Exception as e:
            await inter.send("**An error occurred while parsing the data or invalid/unformatted data was sent "
                               f"in JSON format.**\n\n`{repr(e)}`", ephemeral=True)
            return

        if self.view.mode == ViewMode.fav_manager:

            if retry_after := self.view.bot.get_cog("Music").fav_import_export_cd.get_bucket(inter).update_rate_limit():
                if retry_after < 1:
                    retry_after = 1
                await inter.send("**You should wait {} to import.**".format(
                    time_format(int(retry_after) * 1000, use_names=True)), ephemeral=True)
                return

            for name, url in json_data.items():

                if "> fav:" in name.lower():
                    continue

                if len(url) > (max_url_chars := self.view.bot.config["USER_FAV_MAX_URL_LENGTH"]):
                    await inter.send(
                        f"**An item from your file {url} exceeds the allowed character limit:{max_url_chars}**",
                        ephemeral=True)
                    return

                if not isinstance(url, str) or not URL_REG.match(url):
                    await inter.send(f"Your file contains an invalid link: ```ldif\n{url}```", ephemeral=True)
                    return

            await inter.response.defer(ephemeral=True)

            self.view.data = await self.view.bot.get_global_data(inter.author.id, db_name=DBModel.users)

            for name in json_data.keys():
                if len(name) > (max_name_chars := self.view.bot.config["USER_FAV_MAX_NAME_LENGTH"]):
                    await inter.edit_original_message(
                        f"**An item from your file ({name}) exceeds the allowed character limit:{max_name_chars}**")
                    return
                try:
                    del self.view.data["fav_links"][name.lower()]
                except KeyError:
                    continue

            if self.view.bot.config["MAX_USER_FAVS"] > 0 and not (await self.view.bot.is_owner(inter.author)):

                if (json_size := len(json_data)) > self.view.bot.config["MAX_USER_FAVS"]:
                    await inter.edit_original_message(f"The number of items in your favorite file exceeds the maximum allowed ({self.view.bot.config['MAX_USER_FAVS']}).")
                    return

                if (json_size + (user_favs := len(self.view.data["fav_links"]))) > self.view.bot.config[
                    "MAX_USER_FAVS"]:
                    await inter.edit_original_message(
                        "You don't have enough space to add all the favorites from your file...\n"
                        f"Current limit: {self.view.bot.config['MAX_USER_FAVS']}\n"
                        f"Number of saved favorites: {user_favs}\n"
                        f"You need: {(json_size + user_favs) - self.view.bot.config['MAX_USER_FAVS']}")
                    return

            self.view.data["fav_links"].update(json_data)

            await self.view.bot.update_global_data(inter.author.id, self.view.data, db_name=DBModel.users)

            await inter.edit_original_message(content="**Imported favorites successfully!**")

            if (s := len(json_data)) > 1:
                self.view.log = f"{s} Favorites have been successfully imported.."
            else:
                name = next(iter(json_data))
                self.view.log = f"The favorite [`{name}`]({json_data[name]}) was successfully imported.."


        elif self.view.mode == ViewMode.guild_fav_manager:

            if retry_after := self.view.bot.get_cog("Music").fav_import_export_cd.get_bucket(inter).update_rate_limit():
                if retry_after < 1:
                    retry_after = 1
                await inter.send("**You should wait {} to import.**".format(
                    time_format(int(retry_after) * 1000, use_names=True)), ephemeral=True)
                return

            for name, data in json_data.items():

                if "> fav:" in name.lower():
                    continue

                if len(data['url']) > (max_url_chars := self.view.bot.config["USER_FAV_MAX_URL_LENGTH"]):
                    await inter.send(
                        f"**One item from your file exceeds the allowed character limit.:{max_url_chars}\nURL:** {data['url']}",
                        ephemeral=True)
                    return

                if len(data['description']) > 50:
                    await inter.send(
                        f"**One item from your file exceeds the allowed character limit:{max_url_chars}\nDescription:** {data['description']}",
                        ephemeral=True)
                    return

                if not isinstance(data['url'], str) or not URL_REG.match(data['url']):
                    await inter.send(f"Your file contains an invalid link.: ```ldif\n{data['url']}```", ephemeral=True)
                    return

            await inter.response.defer(ephemeral=True)

            self.view.guild_data = await self.view.bot.get_data(inter.guild_id, db_name=DBModel.guilds)

            if not self.view.guild_data["player_controller"]["channel"] or not self.view.bot.get_channel(
                    int(self.view.guild_data["player_controller"]["channel"])):
                await inter.edit_original_message("**There is no player configured on the server! Use the command /setup**")
                return

            for name in json_data.keys():
                if len(name) > (max_name_chars := 25):
                    await inter.edit_original_message(
                        f"**An item from your file ({name}) exceeds the allowed character limit.:{max_name_chars}**")
                    return
                try:
                    del self.view.guild_data["player_controller"]["fav_links"][name]
                except KeyError:
                    continue

            if (json_size := len(json_data)) > 25:
                await inter.edit_original_message(
                    f"The number of items in the file exceeds the maximum allowed quantity. (25).")
                return

            if (json_size + (user_favs := len(self.view.guild_data["player_controller"]["fav_links"]))) > 25:
                await inter.edit_original_message(
                    "The server's music playlist does not have enough space to add all the items from your file....\n"
                    f"Current limit: 25\n"
                    f"Current count of saved links: {user_favs}\n"
                    f"You need: {(json_size + user_favs) - 25}")
                return

            self.view.guild_data["player_controller"]["fav_links"].update(json_data)

            await self.view.bot.update_data(inter.guild_id, self.view.guild_data, db_name=DBModel.guilds)

            guild = self.view.bot.get_guild(inter.guild_id)

            await inter.edit_original_message(content="**Fixed server links have been successfully imported.!**")

            if (s := len(json_data)) > 1:
                self.view.log = f"{s} Links have been successfully imported to the server's favorites list.."
            else:
                name = next(iter(json_data))
                self.view.log = f"The link [`{name}`]({json_data[name]}) was successfully imported to the server's list of links..."

            await process_idle_embed(self.view.bot, guild, guild_data=self.view.guild_data)

        elif self.view.mode == ViewMode.integrations_manager:

            if retry_after := self.view.bot.get_cog("Music").fav_import_export_cd.get_bucket(inter).update_rate_limit():
                if retry_after < 1:
                    retry_after = 1
                await inter.send("**You should wait {} to import..**".format(
                    time_format(int(retry_after) * 1000, use_names=True)), ephemeral=True)
                return

            for name, url in json_data.items():

                if "> itg:" in name.lower():
                    continue

                if len(url) > (max_url_chars := 150):
                    await inter.edit_original_message(
                        f"**An item from your file {url} exceeds the allowed character limit.:{max_url_chars}**")
                    return

                if not isinstance(url, str) or not URL_REG.match(url):
                    await inter.edit_original_message(f"Your file contains an invalid link.: ```ldif\n{url}```")
                    return

            await inter.response.defer(ephemeral=True)

            self.view.data = await self.view.bot.get_global_data(inter.author.id, db_name=DBModel.users)

            for name in json_data.keys():
                try:
                    del self.view.data["integration_links"][name.lower()[:90]]
                except KeyError:
                    continue

            if self.view.bot.config["MAX_USER_INTEGRATIONS"] > 0 and not (await self.view.bot.is_owner(inter.author)):

                if (json_size := len(json_data)) > self.view.bot.config["MAX_USER_INTEGRATIONS"]:
                    await inter.edit_original_message(f"The number of items in your integration file exceeds "
                                       f"the maximum quantity allowed ({self.view.bot.config['MAX_USER_INTEGRATIONS']}).")
                    return

                if (json_size + (user_integrations := len(self.view.data["integration_links"]))) > self.view.bot.config[
                    "MAX_USER_INTEGRATIONS"]:
                    await inter.edit_original_message(
                        "You do not have enough space to add all the integrations to your file....\n"
                        f"Current limit: {self.view.bot.config['MAX_USER_INTEGRATIONS']}\n"
                        f"Number of saved integrations: {user_integrations}\n"
                        f"You need: {(json_size + user_integrations) - self.view.bot.config['MAX_USER_INTEGRATIONS']}")
                    return

            self.view.data["integration_links"].update(json_data)

            await self.view.bot.update_global_data(inter.author.id, self.view.data, db_name=DBModel.users)

            await inter.edit_original_message(
                content="**Successful imports of integrations!**"
            )

            if (s := len(json_data)) > 1:
                self.view.log = f"{s} Integrations have been successfully imported.."
            else:
                name = next(iter(json_data))
                self.view.log = f"The integration [`{name}`]({json_data[name]}) was successfully imported.."

        else:
            raise GenericError(f"**The feature is not yet implemented: {self.view.mode} | {type(self.view.mode)}**")

        if not isinstance(self.view.ctx, CustomContext):
            await self.view.ctx.edit_original_message(embed=self.view.build_embed(), view=self.view)
        elif self.view.message:
            await self.view.message.edit(embed=self.view.build_embed(), view=self.view)


class FavModalAdd(disnake.ui.Modal):
    def __init__(self, name: Optional[str], url: Optional[str], view, **kwargs):

        self.view = view
        self.name = name

        if self.view.mode == ViewMode.fav_manager:
            super().__init__(
                title="Add/Edit playlist/favorite",
                custom_id="user_fav_edit",
                timeout=180,
                components=[
                    disnake.ui.TextInput(
                        label="Playlist/Favorite Name:",
                        custom_id="user_fav_name",
                        min_length=2,
                        max_length=25,
                        value=name or None
                    ),
                    disnake.ui.TextInput(
                        label="Link/URL:",
                        custom_id="user_fav_url",
                        min_length=10,
                        max_length=200,
                        value=url or None
                    ),
                ]
            )
            return

        if self.view.mode == ViewMode.guild_fav_manager:
            super().__init__(
                title="Add/Edit playlist/favorite",
                custom_id="guild_fav_edit",
                timeout=180,
                components=[
                    disnake.ui.TextInput(
                        label="Favorite/playlist name:",
                        custom_id="guild_fav_name",
                        min_length=2,
                        max_length=25,
                        value=name or None
                    ),
                    disnake.ui.TextInput(
                        label="Description:",
                        custom_id="guild_fav_description",
                        min_length=3,
                        max_length=50,
                        value=kwargs.get('description', None),
                        required=False
                    ),
                    disnake.ui.TextInput(
                        label="Link/URL:",
                        custom_id="guild_fav_url",
                        min_length=10,
                        max_length=250,
                        value=url or None
                    ),
                ]
            )
            return

        if self.view.mode == ViewMode.integrations_manager:
            super().__init__(
                title="Add integration",
                custom_id="user_integration_add",
                timeout=180,
                components=[
                    disnake.ui.TextInput(
                        label="Link/Url:",
                        custom_id="user_integration_url",
                        min_length=10,
                        max_length=200,
                        value=url or None
                    ),
                ]
            )
            return

        raise GenericError(f"**Mode not yet implemented: {self.view.mode} | {type(self.view.mode)}**")


    async def callback(self, inter: disnake.ModalInteraction):

        if self.view.mode == ViewMode.fav_manager:

            url = inter.text_values["user_fav_url"].strip()

            try:
                valid_url = URL_REG.findall(url)[0]
            except IndexError:
                await inter.send(
                    embed=disnake.Embed(
                        description=f"**No valid link found.:** {url}",
                        color=disnake.Color.red()
                    ), ephemeral=True
                )
                return

            await inter.response.defer(ephemeral=True)

            self.view.data = await self.view.bot.get_global_data(inter.author.id, db_name=DBModel.users)

            name = inter.text_values["user_fav_name"].strip()

            try:
                if name != self.name:
                    del self.view.data["fav_links"][self.name]
            except KeyError:
                pass

            self.view.data["fav_links"][name] = valid_url

            await self.view.bot.update_global_data(inter.author.id, self.view.data, db_name=DBModel.users)

            try:
                me = (inter.guild or self.view.bot.get_guild(inter.guild_id)).me
            except AttributeError:
                me = None

            await inter.edit_original_message(
                embed=disnake.Embed(
                    description="**Link saved/updated successfully in your favorites!\n"
                                "It will appear in the following occasions:** ```\n"
                                "- When using the /play command (selecting from the search autocomplete)\n"
                                "- When clicking the favorite play button on the player.\n"
                                "- When using the play command (prefixed) without a name or link.```",
                    color=self.view.bot.get_color(me)
                )
            )

        elif self.view.mode == ViewMode.guild_fav_manager:
            url = inter.text_values["guild_fav_url"].strip()

            try:
                valid_url = URL_REG.findall(url)[0]
            except IndexError:
                await inter.send(
                    embed=disnake.Embed(
                        description=f"**No valid link found.:** {url}",
                        color=disnake.Color.red()
                    ), ephemeral=True
                )
                return

            await inter.response.defer(ephemeral=True)

            self.view.guild_data = await self.view.bot.get_data(inter.guild_id, db_name=DBModel.guilds)

            if not self.view.guild_data["player_controller"]["channel"] or not self.view.bot.get_channel(
                    int(self.view.guild_data["player_controller"]["channel"])):
                await inter.edit_original_message("**There is no player configured on the server! Use the command /setup**")
                return

            name = inter.text_values["guild_fav_name"].strip()
            description = inter.text_values["guild_fav_description"].strip()

            if not self.view.guild_data["player_controller"]["channel"] or not self.view.bot.get_channel(
                    int(self.view.guild_data["player_controller"]["channel"])):
                await inter.edit_original_message("**There is no player configured on the server! Use the command /setup**")
                return

            try:
                if name != self.name:
                    del self.view.guild_data["player_controller"]["fav_links"][self.name]
            except KeyError:
                pass

            self.view.guild_data["player_controller"]["fav_links"][name] = {'url': valid_url, "description": description}

            await self.view.bot.update_data(inter.guild_id, self.view.guild_data, db_name=DBModel.guilds)

            guild = inter.guild or self.view.bot.get_guild(inter.guild_id)

            await inter.edit_original_message(
                embed=disnake.Embed(description="**Link added/updated successfully in player's pinned messages!\n"
                                                "Members can use it directly in the player-controller when not in use.**",
                                    color=self.view.bot.get_color(guild.me)), view=None)

            await process_idle_embed(self.view.bot, guild, guild_data=self.view.guild_data)

        elif self.view.mode == ViewMode.integrations_manager:
            url = inter.text_values["user_integration_url"].strip()

            try:
                url = URL_REG.findall(url)[0]
            except IndexError:
                await inter.send(
                    embed=disnake.Embed(
                        description=f"**No valid link found:** {url}",
                        color=disnake.Color.red()
                    ), ephemeral=True
                )
                return

            if (matches := spotify_regex_w_user.match(url)):

                if not self.view.bot.spotify:
                    await inter.send(
                        embed=disnake.Embed(
                            description="**Spotify support is currently unavailable...**",
                            color=disnake.Color.red()
                        ), ephemeral=True
                    )
                    return

                url_type, user_id = matches.groups()

                if url_type != "user":
                    await inter.send(
                        embed=disnake.Embed(
                            description=f"**You must use a link to a Spotify user profile.** {url}",
                            color=disnake.Color.red()
                        ), ephemeral=True
                    )
                    return

                try:
                    await inter.response.defer(ephemeral=True)
                except:
                    pass

                try:
                    result = await self.view.bot.loop.run_in_executor(None, lambda: self.view.bot.spotify.user(user_id))
                except Exception as e:
                    await inter.send(
                        embed=disnake.Embed(
                            description="**An error occurred while retrieving Spotify information:** ```py\n"
                                        f"{repr(e)}```",
                            color=self.view.bot.get_color()
                        )
                    )
                    traceback.print_exc()
                    return

                if not result:
                    await inter.send(
                        embed=disnake.Embed(
                            description="**The user from the provided link does not have any public playlists...**",
                            color=self.view.bot.get_color()
                        )
                    )
                    return

                data = {"title": f"[SP]: {result['display_name'][:90]}", "url": result["external_urls"]["spotify"]}

            else:

                if not self.view.bot.config["USE_YTDL"]:
                    await inter.send(
                        embed=disnake.Embed(
                            description="**There is no support for that type of link at the moment...**",
                            color=self.view.bot.get_color()
                        )
                    )
                    return

                match = re.search(youtube_regex, url)

                if match:
                    base_url = f"{match.group(0)}/playlists"
                    source = "[YT]:"
                else:
                    match = re.search(soundcloud_regex, url)
                    if match:
                        group = match.group(1)
                        base_url = f"https://soundcloud.com/{group}/sets"
                    else:
                        await inter.send(
                            embed=disnake.Embed(
                                description=f"**The provided link is not supported:** {url}",
                                color=disnake.Color.red()
                            ), ephemeral=True
                        )
                        return

                    source = "[SC]:"

                loop = self.view.bot.loop or asyncio.get_event_loop()

                try:
                    await inter.response.defer(ephemeral=True)
                except:
                    pass

                try:
                    info = await loop.run_in_executor(None, lambda: self.view.bot.pool.ytdl.extract_info(base_url, download=False))
                except Exception as e:
                    traceback.print_exc()
                    await inter.edit_original_message(f"**An error occurred while retrieving information from the URL:** ```py\n{repr(e)}```")
                    return

                if not info:

                    msg = f"**The user/channel from the provided link does not exist:**\n{url}"

                    if source == "[YT]:":
                        msg += f"\n\n`Note: Check if the link contains a user with @, ex: @ytchannel`"

                    await inter.edit_original_message(
                        embed=disnake.Embed(
                            description=msg,
                            color=disnake.Color.red()
                        )
                    )
                    return

                if not info['entries']:
                    await inter.edit_original_message(
                        embed=disnake.Embed(
                            description=f"**The user/channel of the provided link does not have public playlists...**",
                            color=disnake.Color.red()
                        )
                    )
                    return

                data = {"title": f"{source} {info['title']}", "url": info["original_url"]}

            self.view.data = await self.view.bot.get_global_data(inter.author.id, db_name=DBModel.users)

            title = fix_characters(data['title'], 80)

            self.view.data["integration_links"][title] = data['url']

            await self.view.bot.update_global_data(inter.author.id, self.view.data, db_name=DBModel.users)

            try:
                me = (inter.guild or self.view.bot.get_guild(inter.guild_id)).me
            except AttributeError:
                me = None

            await inter.edit_original_message(
                embed=disnake.Embed(
                    description=f"**Integration added/edited successfully:** [`{title}`]({data['url']})\n"
                                "**It will appear in the following occasions:** ```\n"
                                "- When using the /play command (selecting the integration from the search autocomplete)\n"
                                "- When clicking on the favorite play button of the player.\n"
                                "- When using the play command (prefixed) without a name or link.```",
                    color=self.view.bot.get_color(me)
                ), view=None
            )

            self.view.log = f"[`{data['title']}`]({data['url']}) it has been added to your integrations."

        if not isinstance(self.view.ctx, CustomContext):
            await self.view.ctx.edit_original_message(embed=self.view.build_embed(), view=self.view)
        elif self.view.message:
            await self.view.message.edit(embed=self.view.build_embed(), view=self.view)

class FavMenuView(disnake.ui.View):

    def __init__(self, bot: BotCore, ctx: Union[disnake.AppCmdInter, CustomContext], data: dict, log: str = "",
                 prefix="", mode: str = ViewMode.fav_manager):
        super().__init__(timeout=180)
        self.mode = mode
        self.bot = bot
        self.ctx = ctx
        self.current = None
        self.data = data
        self.guild_data = {}
        self.message = None
        self.log = log
        self.prefix = prefix
        self.components_updater_task = bot.loop.create_task(self.auto_update())

    def update_components(self):

        self.clear_items()

        mode_select = disnake.ui.Select(
            options=[
                disnake.SelectOption(label="Favorites Manager", value=f"fav_view_mode_{ViewMode.fav_manager}", emoji="⭐",
                                     default=self.mode == ViewMode.fav_manager)
            ], min_values=1, max_values=1
        )

        if self.bot.config["USE_YTDL"] or self.bot.spotify:
            mode_select.append_option(
                disnake.SelectOption(label="Integrations Manager", value=f"fav_view_mode_{ViewMode.integrations_manager}", emoji="💠",
                                     default=self.mode == ViewMode.integrations_manager)
            )

        if self.ctx.author.guild_permissions.manage_guild:
            mode_select.options.insert(1, disnake.SelectOption(label="Server Playlists Manager",
                                                               value=f"fav_view_mode_{ViewMode.guild_fav_manager}", emoji="📌",
                                                               default=self.mode == ViewMode.guild_fav_manager))

        if len(mode_select.options) < 2:
            mode_select.disabled = True

        mode_select.callback = self.mode_callback
        self.add_item(mode_select)

        if self.mode == ViewMode.fav_manager:

            if self.data["fav_links"]:
                fav_select = disnake.ui.Select(options=[
                    disnake.SelectOption(label=k, emoji=music_source_emoji_url(v)) for k, v in
                    self.data["fav_links"].items()
                ], min_values=1, max_values=1)
                fav_select.options[0].default = True
                self.current = fav_select.options[0].label
                fav_select.callback = self.select_callback
                self.add_item(fav_select)

        elif self.mode == ViewMode.guild_fav_manager:

            bots_in_guild = []

            for b in sorted(self.bot.pool.bots, key=lambda b: b.identifier):
                if b.bot_ready and b.user in self.ctx.guild.members:
                    bots_in_guild.append(disnake.SelectOption(emoji="🎶",
                                                              label=f"Bot: {b.user.display_name}"[:25],
                                                              value=f"bot_select_{b.user.id}",
                                                              description=f"ID: {b.user.id}", default=b == self.bot))

            if bots_in_guild:
                bot_select = disnake.ui.Select(options=bots_in_guild, min_values=1, max_values=1)
                bot_select.callback = self.bot_select
                self.add_item(bot_select)

            if self.guild_data["player_controller"]["fav_links"]:
                fav_select = disnake.ui.Select(options=[
                    disnake.SelectOption(label=k, emoji=music_source_emoji_url(v['url']),
                                         description=v.get("description")) for k, v in
                    self.guild_data["player_controller"]["fav_links"].items()
                ], min_values=1, max_values=1)
                fav_select.options[0].default = True
                self.current = fav_select.options[0].label
                fav_select.callback = self.select_callback
                self.add_item(fav_select)

        elif self.mode == ViewMode.integrations_manager:

            if self.data["integration_links"]:

                integration_select = disnake.ui.Select(options=[
                    disnake.SelectOption(label=k, emoji=music_source_emoji_id(k)) for k, v in self.data["integration_links"].items()
                ], min_values=1, max_values=1)
                integration_select.options[0].default = True
                self.current = integration_select.options[0].label
                integration_select.callback = self.select_callback
                self.add_item(integration_select)

        add_button = disnake.ui.Button(label="Add", emoji="<:add_music:588172015760965654>")
        add_button.callback = self.add_callback
        self.add_item(add_button)

        if self.mode == ViewMode.fav_manager:
            edit_button = disnake.ui.Button(label="Edit", emoji="✍️", disabled=not self.data["fav_links"])
            edit_button.callback = self.edit_callback
            self.add_item(edit_button)

            remove_button = disnake.ui.Button(label="Remove", emoji="♻️", disabled=not self.data["fav_links"])
            remove_button.callback = self.remove_callback
            self.add_item(remove_button)

            clear_button = disnake.ui.Button(label="Clean favorites", emoji="🚮", disabled=not self.data["fav_links"])
            clear_button.callback = self.clear_callback
            self.add_item(clear_button)

            export_button = disnake.ui.Button(label="Export", emoji="📤", disabled=not self.data["fav_links"])
            export_button.callback = self.export_callback
            self.add_item(export_button)

        elif self.mode == ViewMode.guild_fav_manager:
            edit_button = disnake.ui.Button(label="Edit", emoji="✍️", disabled=not self.guild_data["player_controller"]["fav_links"])
            edit_button.callback = self.edit_callback
            self.add_item(edit_button)

            remove_button = disnake.ui.Button(label="Remove", emoji="♻️", disabled=not self.guild_data["player_controller"]["fav_links"])
            remove_button.callback = self.remove_callback
            self.add_item(remove_button)

            clear_button = disnake.ui.Button(label="Clean favorites", emoji="🚮", disabled=not self.guild_data["player_controller"]["fav_links"])
            clear_button.callback = self.clear_callback
            self.add_item(clear_button)

            export_button = disnake.ui.Button(label="Export", emoji="📤", disabled=not self.guild_data["player_controller"]["fav_links"])
            export_button.callback = self.export_callback
            self.add_item(export_button)

        elif self.mode == ViewMode.integrations_manager:
            remove_button = disnake.ui.Button(label="Remove", emoji="♻️", disabled=not self.data["integration_links"])
            remove_button.callback = self.remove_callback
            self.add_item(remove_button)

            clear_button = disnake.ui.Button(label="Clean Integrations", emoji="🚮", disabled=not self.data["integration_links"])
            clear_button.callback = self.clear_callback
            self.add_item(clear_button)

            export_button = disnake.ui.Button(label="Export", emoji="📤", disabled=not self.data["integration_links"])
            export_button.callback = self.export_callback
            self.add_item(export_button)

        import_button = disnake.ui.Button(label="Import", emoji="📥")
        import_button.callback = self.import_callback
        self.add_item(import_button)

        if self.mode == ViewMode.fav_manager:
            play_button = disnake.ui.Button(label="Play selected favorite", emoji="▶", custom_id="favmanager_play_button")
            play_button.callback = self.play_callback
            self.add_item(play_button)

        elif self.mode == ViewMode.integrations_manager:
            if self.data["integration_links"]:
                play_button = disnake.ui.Button(label="Play a playlist from selected integration", emoji="▶", custom_id="favmanager_play_button")
                play_button.callback = self.play_callback
                self.add_item(play_button)

        cancel_button = disnake.ui.Button(label="Close", emoji="❌")
        cancel_button.callback = self.cancel_callback
        self.add_item(cancel_button)

    async def auto_update(self):

        while True:

            if self.mode != ViewMode.fav_manager:
                return

            user, data, url = await self.bot.wait_for("fav_add", check=lambda user, data, url: user.id == self.ctx.author.id)

            self.log = f"{url} has been added to your favorites."

            if not isinstance(self.ctx, CustomContext):
                await self.ctx.edit_original_message(embed=self.build_embed(), view=self)
            elif self.message:
                await self.message.edit(embed=self.build_embed(), view=self)

    async def on_timeout(self):

        try:
            self.components_updater_task.cancel()
        except:
            pass

        try:
            for i in self.children[1].options:
                i.default = self.current == i.value
        except:
            pass

        for c in self.children:
            c.disabled = True

        if isinstance(self.ctx, CustomContext):
            try:
                await self.message.edit(view=self)
            except:
                pass

        else:
            try:
                await self.ctx.edit_original_message(view=self)
            except:
                pass

        self.stop()

    def build_embed(self):

        supported_platforms = []

        if self.mode == ViewMode.integrations_manager:

            if self.bot.config["USE_YTDL"]:
                supported_platforms.extend(["[31;1mYoutube[0m", "[33;1mSoundcloud[0m"])

            if self.bot.spotify:
                supported_platforms.append("[32;1mSpotify[0m")

            if not supported_platforms:
                return

        self.update_components()

        try:
            cmd = f"</play:" + str(self.bot.pool.controller_bot.get_global_command_named("play", cmd_type=disnake.ApplicationCommandType.chat_input).id) + ">"
        except AttributeError:
            cmd = "/play"

        if self.mode == ViewMode.fav_manager:
            embed = disnake.Embed(
                title="Favorites Manager.",
                colour=self.bot.get_color(),
            )

            if not self.data["fav_links"]:
                embed.description = "You have no favorites (click the add button below)."

            else:
                embed.description = f"**Your current favorites:**\n\n" + "\n".join(
                    f"> ` {n + 1} ` [`{f[0]}`]({f[1]})" for n, f in enumerate(self.data["fav_links"].items())
                )

            embed.add_field(name="**How to use them?**", inline=False,
                            value=f"* Using the {cmd} command (selecting the favorite from the search autocomplete)\n"
                                  "* Clicking the play favorite/player integration button/select.\n"
                                  f"* Using the {self.prefix}{self.bot.get_cog('Music').play_legacy.name} command without including a song/video name or link.\n"
                                  "* Using the play favorite button below.")

        elif self.mode == ViewMode.guild_fav_manager:
            embed = disnake.Embed(
                title="Server Favorites Manager.",
                colour=self.bot.get_color(),
            )
            embed.set_author(name=f"Selected Bot: {self.bot.user.display_name}", icon_url=self.bot.user.display_avatar.url)

            if not self.guild_data["player_controller"]["fav_links"]:
                embed.description = f"No links added to {self.bot.user.mention} bot (click the add button below)."

            else:
                embed.description = f"**Current links in {self.bot.user.mention} bot:**\n\n" + "\n".join(
                    f"> ` {n + 1} ` [`{f[0]}`]({f[1]['url']})" for n, f in enumerate(self.guild_data["player_controller"]["fav_links"].items())
                )

            embed.add_field(name="**How to use them?**", inline=False,
                            value=f"* Using the player selection menu during the waiting mode.")

        elif self.mode == ViewMode.integrations_manager:
            embed = disnake.Embed(
                title="Channel/Profile Integrations Manager.",
                colour=self.bot.get_color(),
            )

            if not self.data["integration_links"]:
                embed.description = "**You have no integrations at the moment (click the add button below).**"

            else:
                embed.description = f"**Your current integrations:**\n\n" + "\n".join(
                    f"> ` {n + 1} ` [`{f[0]}`]({f[1]})" for n, f in enumerate(self.data["integration_links"].items()))

                embed.add_field(name="**How to play a playlist from an integration?**", inline=False,
                                value=f"* Using the {cmd} command (selecting the integration from the search autocomplete)\n"
                                      "* Clicking the play favorite/player integration button/select.\n"
                                      f"* Using the {self.prefix}{self.bot.get_cog('Music').play_legacy.name} command without including a song/video name or link.\n"
                                      "* Using the play integration button below.")

        else:
            raise GenericError(f"**Mode not implemented:** {self.mode} | {type(self.mode)}")

        if self.log:
            embed.add_field(name="Last interaction:", value=self.log)

        if self.mode == ViewMode.integrations_manager:
            embed.add_field(
                name="Supported profile/channel links:", inline=False,
                value=f"```ansi\n{', '.join(supported_platforms)}```"
            )
        return embed

    async def add_callback(self, inter: disnake.MessageInteraction):
        await inter.response.send_modal(FavModalAdd(name=None, url=None, view=self))

    async def edit_callback(self, inter: disnake.MessageInteraction):

        if not self.current:
            await inter.send("You must select an item!", ephemeral=True)
            return

        if self.mode == ViewMode.fav_manager:
            try:
                await inter.response.send_modal(
                    FavModalAdd(name=self.current, url=self.data["fav_links"][self.current], view=self)
                )
            except KeyError:
                await inter.send(f"**There is no favorite with the name:** {self.current}", ephemeral=True)

        elif self.mode == ViewMode.guild_fav_manager:
            guild = self.bot.get_guild(inter.guild_id) or inter.guild

            if not guild:
                await inter.send("You cannot perform this action outside of a server.", ephemeral=True)
                return
            try:
                await inter.response.send_modal(
                    FavModalAdd(
                        bot=self.bot, name=self.current,
                        url=self.data["player_controller"]["fav_links"][self.current]["url"],
                        description=self.data["player_controller"]["fav_links"][self.current]["description"],
                        view=self
                    )
                )
            except KeyError:
                await inter.send(f"**There is no favorite with the name:** {self.current}", ephemeral=True)

    async def remove_callback(self, inter: disnake.MessageInteraction):

        if not self.current:
            await inter.send("You must select an item!", ephemeral=True)
            return

        await inter.response.defer(ephemeral=True)

        guild = None

        if self.mode == ViewMode.guild_fav_manager:

            guild = self.bot.get_guild(inter.guild_id)

            if not guild:
                await inter.send("You cannot perform this action outside of a server.", ephemeral=True)
                return

            if not self.guild_data:
                self.guild_data = await self.bot.get_data(inter.guild_id, db_name=DBModel.guilds)

        else:
            try:
                self.data = inter.global_user_data
            except AttributeError:
                self.data = await self.bot.get_global_data(inter.author.id, db_name=DBModel.users)
                inter.global_user_data = self.data

        if self.mode == ViewMode.fav_manager:
            try:
                url = f'[`{self.current}`]({self.data["fav_links"][self.current]})'
                del self.data["fav_links"][self.current]
            except:
                await inter.edit_original_message(f"**There is no favorite in the list with the name:** {self.current}")
                return

            await self.bot.update_global_data(inter.author.id, self.data, db_name=DBModel.users)

            self.log = f"Favorite {url} has been successfully removed!"

        elif self.mode == ViewMode.guild_fav_manager:
            try:
                url = f'[`{self.current}`]({self.guild_data["player_controller"]["fav_links"][self.current]})'
                del self.guild_data["player_controller"]["fav_links"][self.current]
            except KeyError:
                try:
                    await process_idle_embed(self.bot, guild, guild_data=self.guild_data)
                except Exception:
                    traceback.print_exc()

                await inter.edit_original_message(
                    embed=disnake.Embed(
                        description=f"**There are no links in the list with the name:** {self.current}",
                        color=self.bot.get_color(guild.me)),
                    view=None
                )
                return

            await self.bot.update_data(inter.guild_id, self.guild_data, db_name=DBModel.guilds)

            self.log = f"Link {url} has been successfully removed from the server's favorites list!"

        elif self.mode == ViewMode.integrations_manager:
            try:
                url = f'[`{self.current}`]({self.data["integration_links"][self.current]})'
                del self.data["integration_links"][self.current]
            except:
                await inter.send(f"**There is no integration in the list with the name:** {self.current}", ephemeral=True)
                return

            await self.bot.update_global_data(inter.author.id, self.data, db_name=DBModel.users)

            self.log = f"Integration {url} has been successfully removed!"

        await inter.edit_original_message(embed=self.build_embed(), view=self)

    async def bot_select(self, inter: disnake.MessageInteraction):

        value = int(inter.values[0][11:])
        for b in self.bot.pool.bots:
            try:
                if b.user.id == value:
                    self.bot = b
                    break
            except AttributeError:
                continue

        self.guild_data = await self.bot.get_data(inter.guild.id, db_name=DBModel.guilds)

        await inter.response.edit_message(embed=self.build_embed(), view=self)

    async def clear_callback(self, inter: disnake.MessageInteraction):

        guild = None

        if self.mode == ViewMode.guild_fav_manager:

            guild = self.bot.get_guild(inter.guild_id) or inter.guild

            if not guild:
                await inter.send("You cannot perform this action outside of a server.", ephemeral=True)
                return

            await inter.response.defer(ephemeral=True)

            if not self.guild_data:
                self.guild_data = await self.bot.get_data(inter.guild_id, db_name=DBModel.guilds)

        else:

            await inter.response.defer(ephemeral=True)

            try:
                self.data = inter.global_user_data
            except AttributeError:
                self.data = await self.bot.get_global_data(inter.author.id, db_name=DBModel.users)
                inter.global_user_data = self.data


        if self.mode == ViewMode.fav_manager:
            if not self.data["fav_links"]:
                await inter.send("**You don't have any favorite links!**", ephemeral=True)
                return

            fp = BytesIO(bytes(json.dumps(self.data["fav_links"], indent=4), 'utf-8'))

            self.data["fav_links"].clear()

            await self.bot.update_global_data(inter.author.id, self.data, db_name=DBModel.users)

            self.log = "Your favorites list has been successfully cleared!"

            await inter.send("### Your favorites have been successfully deleted!\n"
                             "`A backup file has been generated and if you want to revert this deletion, copy the "
                             "content of the file and click the \"import\" button and paste the content in the indicated field.`",
                             ephemeral=True, file=disnake.File(fp, filename="favs.json"))

        elif self.mode == ViewMode.guild_fav_manager:

            if not self.guild_data["player_controller"]["fav_links"]:
                await inter.send("**There are no favorite links in the server.**", ephemeral=True)
                return

            fp = BytesIO(bytes(json.dumps(self.guild_data["player_controller"]["fav_links"], indent=4), 'utf-8'))

            self.guild_data["player_controller"]["fav_links"].clear()

            await self.bot.update_data(inter.guild_id, self.guild_data, db_name=DBModel.guilds)

            try:
                await process_idle_embed(self.bot, guild, guild_data=self.guild_data)
            except:
                traceback.print_exc()

            self.log = "Server favorites list has been successfully cleared!"

            await inter.send("### The server's favorite links have been successfully deleted!\n"
                             "`A backup file has been generated and if you want to revert this deletion, copy the "
                             "content of the file and click the \"import\" button and paste the content in the indicated field.`",
                             ephemeral=True, file=disnake.File(fp, filename="guild_favs.json"))

        elif self.mode == ViewMode.integrations_manager:

            if not self.data["integration_links"]:
                await inter.response.edit_message(content="**You don't have any saved integrations!**", view=None)
                return

            fp = BytesIO(bytes(json.dumps(self.data["integration_links"], indent=4), 'utf-8'))

            self.data["integration_links"].clear()

            await self.bot.update_global_data(inter.author.id, self.data, db_name=DBModel.users)

            self.log = "Your integrations list has been successfully cleared!"

            await inter.send("### Your integrations have been successfully deleted!\n"
                             "`A backup file has been generated and if you want to revert this deletion, copy the "
                             "content of the file and click the \"import\" button and paste the content in the indicated field.`",
                             ephemeral=True, file=disnake.File(fp, filename="integrations.json"))

        if not isinstance(self.ctx, CustomContext):
            await self.ctx.edit_original_message(embed=self.build_embed(), view=self)
        elif self.message:
            await self.message.edit(embed=self.build_embed(), view=self)

    async def import_callback(self, inter: disnake.MessageInteraction):
        await inter.response.send_modal(FavModalImport(view=self))

    async def play_callback(self, inter: disnake.MessageInteraction):
        await check_pool_bots(inter, check_player=False)
        await self.bot.get_cog("Music").player_controller(inter, PlayerControls.enqueue_fav, query=f"> itg: {self.current}" if self.mode == ViewMode.integrations_manager else f"> fav: {self.current}")

    async def export_callback(self, inter: disnake.MessageInteraction):
        cog = self.bot.get_cog("Music")

        if retry_after := cog.fav_import_export_cd.get_bucket(inter).update_rate_limit():
            if retry_after < 1:
                retry_after = 1
            await inter.send("**You must wait {} to export.**".format(
                time_format(int(retry_after) * 1000, use_names=True)), ephemeral=True)
            return

        await inter.response.defer(ephemeral=True)

        try:
            cmd = f"</{cog.fav_manager.name}:" + str(
                self.bot.pool.controller_bot.get_global_command_named(cog.fav_manager.name,
                                                                      cmd_type=disnake.ApplicationCommandType.chat_input).id) + ">"
        except AttributeError:
            cmd = "/play"

        if self.mode == ViewMode.fav_manager:
            if not self.data["fav_links"]:
                await inter.send(f"**You don't have any favorite links..\n"
                                f"You can add them using the command: {cmd}**", ephemeral=True)
                return

            fp = BytesIO(bytes(json.dumps(self.data["fav_links"], indent=4), 'utf-8'))

            await inter.send(embed=disnake.Embed(
                description=f"Your favorites are here.\nYou can import them using the command: {cmd}",
                color=self.bot.get_color()), file=disnake.File(fp=fp, filename="favorites.json"), ephemeral=True)

        elif self.mode == ViewMode.guild_fav_manager:
            if not self.guild_data["player_controller"]["fav_links"]:
                await inter.edit_original_message(content=f"**There are no pinned songs/playlists in the server..\n"
                                                        f"You can add them using the command: {cmd}**")

            fp = BytesIO(bytes(json.dumps(self.guild_data["player_controller"]["fav_links"], indent=4), 'utf-8'))

            guild = self.bot.get_guild(inter.guild_id) or inter.guild

            embed = disnake.Embed(
                description=f"**The data of the server's pinned songs/playlists links are here.\n"
                            f"You can import them using the command:** {cmd}",
                color=self.bot.get_color(guild.me))

            await inter.send(embed=embed, file=disnake.File(fp=fp, filename="guild_favs.json"), ephemeral=True)

        elif self.mode == ViewMode.integrations_manager:

            if not self.data["integration_links"]:
                await inter.edit_original_message(f"**You don't have any added integrations...\n"
                                                f"You can add them using the command: {cmd}**")
                return

            fp = BytesIO(bytes(json.dumps(self.data["integration_links"], indent=4), 'utf-8'))

            await inter.send(embed=disnake.Embed(
                description=f"Your integrations are here.\nYou can import them using the command: {cmd}",
                color=self.bot.get_color()), file=disnake.File(fp=fp, filename="integrations.json"), ephemeral=True)

    async def cancel_callback(self, inter: disnake.MessageInteraction):

        try:
            self.components_updater_task.cancel()
        except:
            pass

        await inter.response.edit_message(
            embed=disnake.Embed(
                description="**Manager closed.**",
                color=self.bot.get_color(),
            ), view=None
        )
        self.stop()

    async def mode_callback(self, inter: disnake.MessageInteraction):
        self.mode = inter.values[0][14:]

        try:
            self.components_updater_task.cancel()
        except:
            pass

        if self.mode == ViewMode.fav_manager:
            self.components_updater_task = self.bot.loop.create_task(self.auto_update())

        elif self.mode == ViewMode.guild_fav_manager:
            if not self.guild_data:
                await inter.response.defer()
                self.guild_data = await self.bot.get_data(inter.guild_id, db_name=DBModel.guilds)

        if inter.response.is_done():
            await inter.edit_original_message(embed=self.build_embed(), view=self)
        else:
            await inter.response.edit_message(embed=self.build_embed(), view=self)

    async def select_callback(self, inter: disnake.MessageInteraction):
        self.current = inter.values[0]
        await inter.response.defer()

    async def interaction_check(self, inter: disnake.MessageInteraction) -> bool:

        if inter.author.id == self.ctx.author.id:
            return True

        await inter.send(f"Only member {self.ctx.author.mention} can interact in this message.", ephemeral=True)



base_skin = {
    "queue_max_entries": 7,
    "queue_format": "`{track.number}) [{track.duration}]` [`{track.title_42}`]({track.url})",
    "embeds": [
        {
            "title": "Upcoming songs:",
            "description": "{queue_format}",
            "color": "{guild.color}"
        },
        {
            "description": "**Now playing:\n[{track.title}]({track.url})**\n\n**Duration:** `{track.duration}`\n**Requested by:** {requester.mention}\n**Uploader**: `{track.author}`\n**Source playlist:** [`{playlist.name}`]({playlist.url})\n\n{player.log.emoji} **Last action:** {player.log.text}",
            "image": {
              "url": "{track.thumb}"
            },
            "color": "{guild.color}",
            "footer": {
               "text": "Songs in queue: {player.queue.size}"
            }
        }
    ]
}


class SkinSettingsButton(disnake.ui.View):

    def __init__(self, user: disnake.Member, *args, **kwargs):
        super().__init__(*args, **kwargs)
        self.user = user
        self.mode = "custom_skins_static"
        self.inter = None
        self.controller_enabled = True
        self.update_components()

    def update_components(self):

        self.clear_items()

        select_mode = disnake.ui.Select(
            min_values=1, max_values=1, options=[
                disnake.SelectOption(label="Normal Mode", description="Apply skin to normal player mode",
                                     value="custom_skins", default=self.mode == "custom_skins"),
                disnake.SelectOption(label="Song-Request", description="Apply skin to song-request player mode",
                                     value="custom_skins_static", default=self.mode == "custom_skins_static"),
            ]
        )
        select_mode.callback = self.player_mode
        self.add_item(select_mode)

        controller_btn = disnake.ui.Button(emoji="💠",
            label="Enable Player-Controller" if not self.controller_enabled else "Disable Player-Controller"
        )
        controller_btn.callback = self.controller_buttons
        self.add_item(controller_btn)

        save_btn = disnake.ui.Button(label="Save", emoji="💾")
        save_btn.callback = self.save
        self.add_item(save_btn)

    async def controller_buttons(self, inter: disnake.MessageInteraction):
        self.controller_enabled = not self.controller_enabled
        self.update_components()
        await inter.response.edit_message(view=self)

    async def player_mode(self, inter: disnake.MessageInteraction):
        self.mode = inter.values[0]
        self.update_components()
        await inter.response.edit_message(view=self)

    async def save(self, inter: disnake.ModalInteraction):
        self.inter = inter
        self.stop()

    async def interaction_check(self, inter: disnake.MessageInteraction) -> bool:

        if inter.user.id != self.user.id:
            await inter.send(f"Only member {self.user.mention} can use the buttons in this message.", ephemeral=True)
            return False

        return True


class ViewModal(disnake.ui.Modal):

    def __init__(self, view: SkinEditorMenu, title: str, components: List[disnake.TextInput], custom_id: str):
        self.view = view
        super().__init__(title=title, components=components, custom_id=custom_id)
    async def callback(self, inter: disnake.ModalInteraction, /) -> None:
        await self.view.modal_handler(inter)

class SetStageTitle(disnake.ui.View):
    def __init__(self, ctx: Union[CustomContext, disnake.Interaction], bot: BotCore, guild: disnake.Guild, data: dict):
        super().__init__(timeout=180)
        self.ctx = ctx
        self.bot = bot
        self.data = data
        self.guild = guild
        self.message = None
        self.placeholders = (
                    '{track.title}', '{track.timestamp}', '{track.emoji}', '{track.author}', '{track.duration}',
                    '{track.source}', '{track.playlist}',
                    '{requester.name}', '{requester.id}'
            )

    @disnake.ui.button(emoji='🔊', style=disnake.ButtonStyle.grey, label="Ativar/Desativar status")
    async def set_status(self, button, interaction: disnake.MessageInteraction):

        await interaction.response.send_modal(
            ViewModal(
                components=[
                    disnake.ui.TextInput(
                        style=disnake.TextInputStyle.short,
                        label="status",
                        custom_id="status_voice_value",
                        placeholder="Pra desativar deixe vazio",
                        max_length=70,
                        required=False
                    ),
                ],
                view=self,
                title="Definir status do canal",
                custom_id="status_voice_channel_temp",
            )
        )

    @disnake.ui.button(emoji='💾', style=disnake.ButtonStyle.grey, label="Ativar/Desativar status (permanente)")
    async def set_status_perm(self, button, interaction: disnake.MessageInteraction):

        await interaction.response.send_modal(
            ViewModal(
                components=[
                    disnake.ui.TextInput(
                        style=disnake.TextInputStyle.short,
                        label="status permanente",
                        custom_id="status_voice_value",
                        placeholder="Pra desativar deixe vazio",
                        max_length=70,
                        required=False
                    ),
                ],
                view=self,
                title="Definir status do canal",
                custom_id="status_voice_channel_perm",
            )
        )

    def build_embed(self):

        txt = "### Definir status automático no canal de voz ou palco\n"

        if self.data['voice_channel_status']:
            txt += f"**Modelo permanente atual:**\n{self.data['voice_channel_status']}"

        txt += "**Placeholders:** `(Pelo menos 1 deve ser incluso no status)`\n" \
               "```ansi\n[34;1m{track.title}[0m -> Nome da música\n" \
               "[34;1m{track.author}[0m -> Nome do Artista/Uploader/Autor da música.\n" \
               "[34;1m{track.duration}[0m -> Duração da música.\n" \
               "[34;1m{track.timestamp}[0m -> Duração da música em contagem regressiva (apenas em canal de voz).\n" \
               "[34;1m{track.source}[0m -> Origem/Fonte da música (Youtube/Spotify/Soundcloud etc)\n" \
               "[34;1m{track.emoji}[0m -> Emoji da fonte de música (apenas em canal de voz).\n" \
               "[34;1m{track.playlist}[0m -> Nome da playlist de origem da música (caso tenha)\n" \
               "[34;1m{requester.name}[0m -> Nome/Nick do membro que pediu a música\n" \
               "[34;1m{requester.id}[0m -> ID do membro que pediu a música```\n" \
               "Exemplo: Tocando {track.title} | Por: {track.author}"

        return disnake.Embed(description=txt, color=self.bot.get_color(self.guild.me))

    async def modal_handler(self, inter: disnake.ModalInteraction):

        if inter.text_values["status_voice_value"] and not any(
                p in inter.text_values["status_voice_value"] for p in self.placeholders):
            await inter.send("**Você deve usar pelo menos um placeholder válido...**", ephemeral=True)
            return

        if inter.data.custom_id == "status_voice_channel_perm":

            if self.data["voice_channel_status"] == inter.text_values["status_voice_value"]:
                await inter.send("**O status permanente atual é o mesmo do informado...**", ephemeral=True)
                return

            self.data["voice_channel_status"] = inter.text_values["status_voice_value"]

            await inter.response.defer(ephemeral=True)

            await self.bot.update_global_data(inter.guild_id, self.data, db_name=DBModel.guilds)

            for b in self.bot.pool.bots:
                for p in b.music.players.values():
                    p.stage_title_event = True
                    p.stage_title_template = inter.text_values["status_voice_value"]
                    p.start_time = disnake.utils.utcnow()
                    p.set_command_log(
                        text=("ativou" if inter.text_values["status_voice_value"] else "desativou") + "o status automático",
                        emoji="📢",
                    )
                    p.update = True
                    await p.update_stage_topic()
                    await p.process_save_queue()
                    await asyncio.sleep(3)

            await inter.edit_original_message("**Status permanente foi " + ("salvo" if inter.text_values["status_voice_value"] else "desativado") + "com sucesso!**" )

        elif inter.data.custom_id == "status_voice_channel_temp":

            try:
                player: LavalinkPlayer = self.bot.music.players[inter.guild_id]
            except KeyError:
                await inter.send("**Não estou tocando música em um canal de voz/palco...**", ephemeral=True)
                return

            player.stage_title_event = True
            player.stage_title_template = inter.text_values["status_voice_value"]
            player.start_time = disnake.utils.utcnow()

            await inter.response.defer(ephemeral=True)

            await player.update_stage_topic()

            await player.process_save_queue()

            player.set_command_log(
                text=("ativou" if inter.text_values["status_voice_value"] else "desativou") + "o status automático",
                emoji="📢",
            )

            player.update = True

            await inter.edit_original_message("**Status definido com sucesso!**" if inter.text_values["status_voice_value"] else "**Status desativado com sucesso!**")

        else:
            await inter.send(f"Não implementado: {inter.data.custom_id}", ephemeral=True)
            return

        await self.close()
        self.stop()

    async def on_timeout(self) -> None:
        await self.close()

    async def close(self):

        for c in self.children:
            c.disabled = True

        if isinstance(self.ctx, CustomContext):
            try:
                await self.message.edit(view=self)
            except:
                pass
        else:
            try:
                await self.ctx.edit_original_message(view=self)
            except:
                pass

    async def interaction_check(self, inter: disnake.MessageInteraction) -> bool:
        if inter.author.id != self.ctx.author.id:
            await inter.send(f"Apenas o membro {self.ctx.author.mention} pode interagir nessa mensagem.",
                             ephemeral=True)
            return False
        return True


class SkinEditorMenu(disnake.ui.View):

    def __init__(self, ctx: Union[CustomContext, disnake.AppCmdInter], bot: BotCore, global_data: dict):
        super().__init__(timeout=600)
        self.ctx = ctx
        self.bot = bot
        self.message: Optional[disnake.Message] = None
        self.embed_index = 0
        self.embed_field_index = 0
        self.mode: Literal["editor", "select"] = "select"
        self.global_data = global_data
        self.skin_selected = ""
        self.message_data = {}
        self.update_components()

    def disable_buttons(self):
        for c in self.children:
            if c.custom_id != "skin_editor_placeholders":
                c.disabled = True

    async def new_skin(self, inter: disnake.MessageInteraction):
        self.message_data = deepcopy(base_skin)
        self.mode = "editor"
        self.update_components()
        await self.update_message(inter)

    async def load_skin(self, inter: disnake.MessageInteraction):

        self.skin_selected = inter.values[0]
        self.mode = "editor"

        if self.skin_selected.startswith("> cs: "):
            skin_data = self.global_data["custom_skins"][self.skin_selected[6:]]
        elif self.skin_selected.startswith("> css: "):
            skin_data = self.global_data["custom_skins_static"][self.skin_selected[7:]]
        else:
            skin_data = None

        if isinstance(skin_data, str):
            self.message_data = pickle.loads(b64decode(skin_data))
        elif not skin_data:
            self.message_data = deepcopy(base_skin)
        else:
            self.message_data = skin_data

        self.update_components()
        await self.update_message(inter)

    def update_components(self):

        self.clear_items()

        if self.mode == "select":
            add_skin_prefix = (lambda d: [f"> cs: {i}" for i in d.keys()])
            skins_opts = [disnake.SelectOption(emoji="💠", label=f"Normal Mode: {s.replace('> cs: ', '', 1)}", value=s) for s in add_skin_prefix(self.global_data["custom_skins"])]
            add_skin_prefix = (lambda d: [f"> css: {i}" for i in d.keys()])
            static_skins_opts = [disnake.SelectOption(emoji="💠", label=f"Song-Request: {s.replace('> css: ', '', 1)}", value=s) for s in add_skin_prefix(self.global_data["custom_skins_static"])]

            has_skins = False

            if skins_opts:
                skin_select = disnake.ui.Select(min_values=1, max_values=1, options=skins_opts,
                                                placeholder="Normal mode skins")
                skin_select.callback = self.load_skin
                self.add_item(skin_select)
                has_skins = True

            if static_skins_opts:
                static_skin_select = disnake.ui.Select(min_values=1, max_values=1, options=static_skins_opts,
                                                       placeholder="Song-Request mode skins")
                static_skin_select.callback = self.load_skin
                self.add_item(static_skin_select)
                has_skins = True

            if not has_skins:
                self.message_data = {"embeds": [{"description": "**No saved skins...\nClick the button below to create a new skin/template.**", "color": self.ctx.guild.me.color.value}]}
                new_skin_btn = disnake.ui.Button(label="Add new skin", custom_id="skin_editor_new_skin", disabled=len(static_skins_opts) > 2 and len(skins_opts) > 2)
                new_skin_btn.callback = self.new_skin
                self.add_item(new_skin_btn)
            else:
                self.message_data = {"embeds": [{"description": "**Select a skin below to edit it or create a new one using a base template by clicking the add button below.**", "color": self.ctx.guild.me.color.value}]}
                new_skin_btn = disnake.ui.Button(label="Add new skin", custom_id="skin_editor_new_skin", disabled=len(static_skins_opts) > 2 and len(skins_opts) > 2)
                new_skin_btn.callback = self.new_skin
                self.add_item(new_skin_btn)

        elif self.mode == "editor":

            if embeds:=self.message_data.get("embeds"):

                select_embed = disnake.ui.Select(
                    min_values = 1, max_values = 1, options=[
                        disnake.SelectOption(label=f"Embed {n+1}", value=f"skin_embed_{n}", default=n == self.embed_index) for n, e in enumerate(embeds)
                    ]
                )

                select_embed.callback = self.embed_select_callback
                self.add_item(select_embed)

                if fields:=embeds[self.embed_index].get("fields", []):
                    select_embed_field = disnake.ui.Select(
                        min_values=1, max_values=1, options=[
                            disnake.SelectOption(label=f"Field {n + 1}", value=f"skin_embed_field_{n}", default=n == self.embed_field_index) for n, e in enumerate(fields)
                        ]
                    )
                    select_embed_field.callback = self.embed_value_select_callback
                    self.add_item(select_embed_field)

                if len(fields) < 25:
                    add_field_btn = disnake.ui.Button(label="Add Field", emoji="🔖")
                    add_field_btn.callback = self.add_field
                    self.add_item(add_field_btn)

                if fields:
                    edit_field_btn = disnake.ui.Button(label="Edit Field", emoji="🔖")
                    edit_field_btn.callback = self.edit_embed_field_button
                    self.add_item(edit_field_btn)

                    delete_field_btn = disnake.ui.Button(label="Remove Field", emoji="🔖")
                    delete_field_btn.callback = self.delete_embed_field_button
                    self.add_item(delete_field_btn)

                edit_embed_btn = disnake.ui.Button(label="Edit Embed", emoji="📋")
                edit_embed_btn.callback = self.edit_embed_button
                self.add_item(edit_embed_btn)

                remove_embed_btn = disnake.ui.Button(label="Remove Embed", emoji="📋")
                remove_embed_btn.callback = self.remove_embed
                self.add_item(remove_embed_btn)

                set_author_footer_btn = disnake.ui.Button(label="Embed Author + Footer", emoji="👤")
                set_author_footer_btn.callback = self.set_author_footer
                self.add_item(set_author_footer_btn)

            edit_content_btn = disnake.ui.Button(label=("Add" if not self.message_data.get("content") else "Edit") + " Message", emoji="💬")
            edit_content_btn.callback = self.edit_content
            self.add_item(edit_content_btn)

            add_embed_btn = disnake.ui.Button(label="Add Embed", disabled=len(embeds)>=8, emoji="📋")
            add_embed_btn.callback = self.add_embed
            self.add_item(add_embed_btn)

            setup_queue_btn = disnake.ui.Button(label="Setup Queue Placeholder", emoji="<:music_queue:703761160679194734>")
            setup_queue_btn.callback = self.setup_queue
            self.add_item(setup_queue_btn)

            save_disabled = not embeds and len(self.message_data.get("content", "")) < 15

            export_btn = disnake.ui.Button(label="Export Skin", emoji="📤", disabled=save_disabled)
            export_btn.callback = self.export
            self.add_item(export_btn)

            import_btn = disnake.ui.Button(label="Import Skin", emoji="📥")
            import_btn.callback = self.import_
            self.add_item(import_btn)

            if self.skin_selected:
                delete_skin_btn = disnake.ui.Button(label="Delete Skin", emoji="🚮")
                delete_skin_btn.callback = self.delete_skin
                self.add_item(delete_skin_btn)

            back_btn = disnake.ui.Button(label="Go back to previous menu", emoji="⬅️")
            back_btn.callback = self.back
            self.add_item(back_btn)

            self.add_item(disnake.ui.Button(label="List of placeholders", emoji="<:help:947781412017279016>", custom_id="skin_editor_placeholders"))

            save_btn = disnake.ui.Button(label="Save Skin", emoji="💾", disabled=save_disabled)
            save_btn.callback = self.save
            self.add_item(save_btn)

    async def interaction_check(self, inter: disnake.MessageInteraction) -> bool:
        if inter.author.id != self.ctx.author.id:
            await inter.send(f"Only member {self.ctx.author.mention} can interact in this message.",
                             ephemeral=True)
            return False
        return True

    async def on_timeout(self) -> None:

        self.disable_buttons()

        if isinstance(self.ctx, CustomContext):
            try:
                await self.message.edit(view=self)
            except:
                pass
        else:
            try:
                await self.ctx.edit_original_message(view=self)
            except:
                pass

    def build_embeds(self) -> dict:

        player = None
        for b in self.bot.pool.bots:
            try:
                player = b.music.players[self.ctx.guild_id]
                break
            except KeyError:
                continue

        data = skin_converter(self.message_data, ctx=self.ctx, player=player)
        return {"content": data.get("content", ""), "embeds": data.get("embeds", [])}

    async def embed_select_callback(self, inter: disnake.MessageInteraction):
        self.embed_index = int(inter.values[0][11:])
        await inter.response.defer()

    async def embed_value_select_callback(self, inter: disnake.MessageInteraction):
        self.embed_field_index = int(inter.values[0][17:])
        await inter.response.defer()

    async def edit_content(self, inter: disnake.MessageInteraction):
        await inter.response.send_modal(
<<<<<<< HEAD
            SkinEditorModal(
                view=self, title="Edit/Add message content", custom_id="skin_editor_message_content",
=======
            ViewModal(
                view=self, title="Editar/Adicionar conteúdo da mensagem", custom_id="skin_editor_message_content",
>>>>>>> d5d2b015
                components=[
                    disnake.ui.TextInput(
                        style=disnake.TextInputStyle.long,
                        label="Message:",
                        custom_id="message_content",
                        value=self.message_data.get("content", ""),
                        max_length=1700,
                        required=False
                    ),
                ]
            )
        )

    async def add_embed(self, inter: disnake.MessageInteraction):

        try:
            image_url = self.message_data["embeds"][self.embed_index]["image"]["url"]
        except KeyError:
            image_url = ""

        try:
            thumb_url = self.message_data["embeds"][self.embed_index]["thumbnail"]["url"]
        except KeyError:
            thumb_url = ""

        await inter.response.send_modal(
<<<<<<< HEAD
            SkinEditorModal(
                view=self, title="Add Embed", custom_id="skin_editor_add_embed",
=======
            ViewModal(
                view=self, title="Adicionar Embed", custom_id="skin_editor_add_embed",
>>>>>>> d5d2b015
                components=[
                    disnake.ui.TextInput(
                        style=disnake.TextInputStyle.short,
                        label="Embed Title:",
                        custom_id="skin_embed_title",
                        max_length=170,
                        required=False
                    ),
                    disnake.ui.TextInput(
                        style=disnake.TextInputStyle.long,
                        label="Embed Description:",
                        custom_id="skin_embed_description",
                        max_length=1700,
                        required=True
                    ),
                    disnake.ui.TextInput(
                        style=disnake.TextInputStyle.short,
                        label="Embed Color:",
                        placeholder="Example: #000fff or {guild.color}",
                        custom_id="skin_embed_color",
                        max_length=7,
                        required=False
                    ),
                    disnake.ui.TextInput(
                        style=disnake.TextInputStyle.short,
                        label="Image Link/Placeholder:",
                        custom_id="image_url",
                        value=image_url,
                        max_length=400,
                        required=False
                    ),
                    disnake.ui.TextInput(
                        style=disnake.TextInputStyle.short,
                        label="Thumbnail Link/Placeholder:",
                        custom_id="thumbnail_url",
                        value=thumb_url,
                        max_length=400,
                        required=False
                    ),
                ]
            )
        )

    async def edit_embed_button(self, inter: disnake.MessageInteraction):

        embed = self.message_data["embeds"][self.embed_index]

        try:
            image_url = embed["image"]["url"]
        except KeyError:
            image_url = ""

        try:
            thumb_url = embed["thumbnail"]["url"]
        except KeyError:
            thumb_url = ""

        await inter.response.send_modal(
<<<<<<< HEAD
            SkinEditorModal(
                view=self, title="Edit Main Fields of Embed", custom_id="skin_editor_edit_embed",
=======
            ViewModal(
                view=self, title="Edite os campos principais da embed", custom_id="skin_editor_edit_embed",
>>>>>>> d5d2b015
                components=[
                    disnake.ui.TextInput(
                        style=disnake.TextInputStyle.short,
                        label="Embed Title:",
                        custom_id="skin_embed_title",
                        value=embed.get("title", ""),
                        max_length=170,
                        required=False
                    ),
                    disnake.ui.TextInput(
                        style=disnake.TextInputStyle.long,
                        label="Embed Description:",
                        custom_id="skin_embed_description",
                        value=embed.get("description", ""),
                        max_length=1700,
                        required=True
                    ),
                    disnake.ui.TextInput(
                        style=disnake.TextInputStyle.short,
                        label="Embed Color:",
                        placeholder="Example: #000fff or {guild.color}",
                        custom_id="skin_embed_color",
                        value=str(embed.get("color", "")),
                        max_length=14,
                        required=False
                    ),
                    disnake.ui.TextInput(
                        style=disnake.TextInputStyle.short,
                        label="Image Link/Placeholder:",
                        custom_id="image_url",
                        value=image_url,
                        max_length=400,
                        required=False
                    ),
                    disnake.ui.TextInput(
                        style=disnake.TextInputStyle.short,
                        label="Thumbnail Link/Placeholder:",
                        custom_id="thumbnail_url",
                        value=thumb_url,
                        max_length=400,
                        required=False
                    ),
                ]
            )
        )

    async def remove_embed(self, inter: disnake.MessageInteraction):
        del self.message_data["embeds"][self.embed_index]
        self.embed_index = 0
        self.update_components()
        await inter.response.edit_message(view=self, **self.build_embeds())

    async def add_field(self, inter: disnake.MessageInteraction):
        await inter.response.send_modal(
<<<<<<< HEAD
            SkinEditorModal(
                view=self, title="Add field to embed", custom_id="skin_editor_add_field",
=======
            ViewModal(
                view=self, title="Adicionar field na embed", custom_id="skin_editor_add_field",
>>>>>>> d5d2b015
                components=[
                    disnake.ui.TextInput(
                        style=disnake.TextInputStyle.short,
                        label="Name:",
                        custom_id="add_field_name",
                        max_length=170,
                        required=True
                    ),
                    disnake.ui.TextInput(
                        style=disnake.TextInputStyle.long,
                        label="Value/Text:",
                        custom_id="add_field_value",
                        max_length=1700,
                        required=True
                    ),
                ]
            )
        )

    async def edit_embed_field_button(self, inter: disnake.MessageInteraction):

        field = self.message_data["embeds"][self.embed_index]["fields"][self.embed_field_index]

        await inter.response.send_modal(
<<<<<<< HEAD
            SkinEditorModal(
                view=self, title="Edit main embed fields", custom_id="skin_editor_edit_field",
=======
            ViewModal(
                view=self, title="Edição dos campos principais da embed", custom_id="skin_editor_edit_field",
>>>>>>> d5d2b015
                components=[
                    disnake.ui.TextInput(
                        style=disnake.TextInputStyle.short,
                        label="Field name:",
                        custom_id="edit_field_name",
                        value=field["name"],
                        max_length=170,
                        required=True
                    ),
                    disnake.ui.TextInput(
                        style=disnake.TextInputStyle.long,
                        label="Field value/text:",
                        custom_id="edit_field_value",
                        value=field["value"],
                        max_length=1700,
                        required=True
                    ),
                ]
            )
        )

    async def delete_embed_field_button(self, inter: disnake.MessageInteraction):
        del self.message_data["embeds"][self.embed_index]["fields"][self.embed_field_index]
        self.embed_field_index = 0
        self.update_components()
        await inter.response.edit_message(view=self, **self.build_embeds())

    async def set_author_footer(self, inter: disnake.MessageInteraction):

        try:
            author_name = self.message_data["embeds"][self.embed_index]["author"]["name"]
        except KeyError:
            author_name = ""

        try:
            author_url = self.message_data["embeds"][self.embed_index]["author"]["url"]
        except KeyError:
            author_url = ""

        try:
            author_icon_url = self.message_data["embeds"][self.embed_index]["author"]["icon_url"]
        except KeyError:
            author_icon_url = ""

        try:
            footer_text = self.message_data["embeds"][self.embed_index]["footer"]["text"]
        except KeyError:
            footer_text = ""

        try:
            footer_icon_url = self.message_data["embeds"][self.embed_index]["footer"]["icon_url"]
        except KeyError:
            footer_icon_url = ""

        await inter.response.send_modal(
<<<<<<< HEAD
            SkinEditorModal(
                view=self, custom_id="skin_editor_set_authorfooter", title="Add/edit author/footer",
=======
            ViewModal(
                view=self, custom_id="skin_editor_set_authorfooter", title="Adicionar/editar autor/footer",
>>>>>>> d5d2b015
                components = [
                    disnake.ui.TextInput(
                        style=disnake.TextInputStyle.short,
                        label="Author name:",
                        custom_id="set_author_name",
                        value=author_name,
                        max_length=170,
                        required=False
                    ),
                    disnake.ui.TextInput(
                        style=disnake.TextInputStyle.short,
                        label="Author link/URL:",
                        custom_id="set_author_url",
                        value=author_url,
                        max_length=400,
                        required=False
                    ),
                    disnake.ui.TextInput(
                        style=disnake.TextInputStyle.short,
                        label="Author image link/URL:",
                        custom_id="set_author_icon",
                        value=author_icon_url,
                        max_length=400,
                        required=False
                    ),
                    disnake.ui.TextInput(
                        style=disnake.TextInputStyle.long,
                        label="Footer text:",
                        custom_id="footer_text",
                        value=footer_text,
                        max_length=1700,
                        required=False
                    ),
                    disnake.ui.TextInput(
                        style=disnake.TextInputStyle.short,
                        label="Footer image link/URL:",
                        custom_id="footer_icon_url",
                        value=footer_icon_url,
                        max_length=400,
                        required=False
                    ),
                ]
            )
        )

    async def setup_queue(self, inter: disnake.MessageInteraction):
        await inter.response.send_modal(
<<<<<<< HEAD
            SkinEditorModal(
                view=self, title="Placeholder for the queue music list", custom_id="skin_editor_setup_queue",
=======
            ViewModal(
                view=self, title="Placeholder da lista de músicas da fila", custom_id="skin_editor_setup_queue",
>>>>>>> d5d2b015
                components=[
                    disnake.ui.TextInput(
                        style=disnake.TextInputStyle.short,
                        label="Text formatting for the music names:",
                        custom_id="queue_format",
                        value=self.message_data["queue_format"],
                        max_length=120,
                        required=True
                    ),
                    disnake.ui.TextInput(
                        style=disnake.TextInputStyle.short,
                        label="Number of songs displayed in the list:",
                        custom_id="queue_max_entries",
                        value=str(self.message_data["queue_max_entries"]),
                        max_length=2,
                        required=True
                    ),
                ]
            )
        )

    async def export(self, inter: disnake.MessageInteraction):
        fp = BytesIO(bytes(json.dumps(self.message_data, indent=4), 'utf-8'))
        await inter.response.send_message(file=disnake.File(fp=fp, filename="skin.json"), ephemeral=True)

    async def import_(self, inter: disnake.MessageInteraction):
        await inter.response.send_modal(
<<<<<<< HEAD
            SkinEditorModal(
                view=self, title="Import skin", custom_id="skin_editor_import_skin",
=======
            ViewModal(
                view=self, title="Importar skin", custom_id="skin_editor_import_skin",
>>>>>>> d5d2b015
                components=[
                    disnake.ui.TextInput(
                        style=disnake.TextInputStyle.long,
                        label="Skin code (json):",
                        custom_id="skin",
                        max_length=2000,
                        required=True
                    )
                ]
            )
        )

    async def save(self, inter: disnake.MessageInteraction):

        await inter.response.send_modal(
<<<<<<< HEAD
            SkinEditorModal(
                view=self, title="Enter the skin name", custom_id="skin_editor_save",
=======
            ViewModal(
                view=self, title="Informe o nome da skin", custom_id="skin_editor_save",
>>>>>>> d5d2b015
                components=[
                    disnake.ui.TextInput(
                        style=disnake.TextInputStyle.short,
                        label="Name:",
                        custom_id="skin_name",
                        value="" if self.skin_selected is None else self.skin_selected.replace("> css: ", "", 1).replace("> cs: ", "", 1),
                        max_length=15,
                        required=True
                    )
                ]
            )
        )

    async def delete_skin(self, inter: disnake.MessageInteraction):

        await inter.response.defer()

        self.global_data = await self.bot.get_global_data(id_=inter.guild_id, db_name=DBModel.guilds)

        if self.skin_selected.startswith("> cs:"):
            try:
                del self.global_data["custom_skins"][self.skin_selected[6:]]
            except KeyError:
                await inter.send(f'**The skin {self.skin_selected[6:]} no longer exists in the database...**', ephemeral=True)
                return

        elif self.skin_selected.startswith("> css:"):
            try:
                del self.global_data["custom_skins_static"][self.skin_selected[7:]]
            except KeyError:
                await inter.send(f'**The skin {self.skin_selected[7:]} no longer exists in the database...**', ephemeral=True)
                return

        await self.bot.update_global_data(id_=inter.guild_id, data=self.global_data, db_name=DBModel.guilds)

        self.mode = "select"
        self.skin_selected = None
        self.update_components()

        await inter.edit_original_message(view=self, **self.build_embeds())

    async def back(self, inter: disnake.MessageInteraction):
        self.mode = "select"
        self.skin_selected = None
        self.message_data = {}
        self.update_components()
        await self.update_message(inter)

    async def update_message(self, inter: disnake.MessageInteraction):
        try:
            if isinstance(self.ctx, CustomContext):
                await inter.response.edit_message(view=self, **self.build_embeds())
            elif not inter.response.is_done():
                await inter.response.edit_message(view=self, **self.build_embeds())
            else:
                await inter.edit_original_message(view=self, **self.build_embeds())
        except Exception as e:
            traceback.print_exc()
            await inter.send(f"**An error occurred while processing the message:** ```py\n{repr(e)}```")

    async def modal_handler(self, inter: disnake.ModalInteraction):

        if inter.custom_id == "skin_editor_message_content":
            self.message_data["content"] = inter.text_values["message_content"]

        elif inter.custom_id == "skin_editor_add_embed":
            try:
                color = disnake.Color(int(inter.text_values["skin_embed_color"].strip("#"), 16)).value
            except:
                color = disnake.Color.darker_grey().value
            self.message_data["embeds"].append(
                disnake.Embed(
                    title=inter.text_values["skin_embed_title"],
                    description=inter.text_values["skin_embed_description"],
                    color=color
                ).set_image(url=inter.text_values["image_url"])
                .set_thumbnail(inter.text_values["thumbnail_url"]).to_dict()
            )
            self.embed_index = len(self.message_data["embeds"]) - 1

        elif inter.custom_id == "skin_editor_edit_embed":
            self.message_data["embeds"][self.embed_index]["title"] = inter.text_values["skin_embed_title"]
            self.message_data["embeds"][self.embed_index]["description"] = inter.text_values["skin_embed_description"]

            if not inter.text_values["image_url"]:
                try:
                    del self.message_data["embeds"][self.embed_index]["image"]
                except KeyError:
                    pass
            else:
                self.message_data["embeds"][self.embed_index]["image"] = {"url": inter.text_values["image_url"]}

            if not inter.text_values["thumbnail_url"]:
                try:
                    del self.message_data["embeds"][self.embed_index]["thumbnail"]
                except KeyError:
                    pass
            else:
                self.message_data["embeds"][self.embed_index]["thumbnail"] = {"url": inter.text_values["thumbnail_url"]}

            try:
                self.message_data["embeds"][self.embed_index]["color"] = disnake.Color(int(inter.text_values["skin_embed_color"].strip("#"), 16))
            except:
                pass

        elif inter.custom_id == "skin_editor_add_field":

            if not self.message_data["embeds"][self.embed_index].get("fields"):
                self.message_data["embeds"][self.embed_index]["fields"] = [{"name": inter.text_values["add_field_name"], "value": inter.text_values["add_field_value"]}]
            else:
                self.message_data["embeds"][self.embed_index]["fields"].append({"name": inter.text_values["add_field_name"], "value": inter.text_values["add_field_value"]})

            self.embed_field_index = len(self.message_data["embeds"][self.embed_index]["fields"]) - 1

        elif inter.custom_id == "skin_editor_edit_field":
            self.message_data["embeds"][self.embed_index]["fields"][self.embed_field_index] = {"name":inter.text_values["edit_field_name"], "value":inter.text_values["edit_field_value"]}

        elif inter.custom_id == "skin_editor_set_authorfooter":

            if not inter.text_values["footer_text"]:
                try:
                    del self.message_data["embeds"][self.embed_index]["footer"]
                except KeyError:
                    pass
            else:
                self.message_data["embeds"][self.embed_index]["footer"] = {
                    "text": inter.text_values["footer_text"],
                    "icon_url": inter.text_values["footer_icon_url"]
                }

            if not inter.text_values["set_author_name"]:
                try:
                    del self.message_data["embeds"][self.embed_index]["author"]
                except KeyError:
                    pass
            else:
                self.message_data["embeds"][self.embed_index]["author"] = {
                    "name": inter.text_values["set_author_name"],
                    "url": inter.text_values["set_author_url"],
                    "icon_url": inter.text_values["set_author_icon"],
                }

        elif inter.custom_id == "skin_editor_setup_queue":
            self.message_data["queue_format"] = inter.text_values["queue_format"]
            try:
                self.message_data["queue_max_entries"] = int(inter.text_values["queue_max_entries"])
            except TypeError:
                pass

        elif inter.custom_id == "skin_editor_import_skin":

            try:
                info = json.loads(inter.text_values["skin"])
            except Exception as e:
                await inter.send(f"**An error occurred while processing your skin:** ```py\n{repr(e)}```", ephemeral=True)
                return

            try:
                if len(str(info["queue_max_entries"])) > 2:
                    info["queue_max_entries"] = 7
            except:
                pass

            try:
                if not isinstance(info["queue_format"], str):
                    info["queue_format"] = self.message_data["queue_format"]
            except KeyError:
                pass

            try:
                self.message_data["embeds"] = info["embeds"]
            except KeyError:
                pass
            try:
                self.message_data["content"] = info["content"]
            except KeyError:
                pass
            try:
                self.message_data["queue_format"] = info["queue_format"]
            except KeyError:
                pass
            try:
                self.message_data["queue_max_entries"] = info["queue_max_entries"]
            except KeyError:
                pass

            self.embed_index = 0
            self.embed_field_index = 0

        elif inter.custom_id == "skin_editor_save":

            view = SkinSettingsButton(self.ctx.author, timeout=30)
            view.controller_enabled = self.message_data.get("controller_enabled", True)
            await inter.send("**Select the player mode that will be applied to the skin.**", view=view, ephemeral=True)
            await view.wait()

            if view.mode is None:
                await inter.edit_original_message("Time expired!", components=[])
                return

            self.message_data["controller_enabled"] = view.controller_enabled

            await view.inter.response.defer(ephemeral=True)

            self.global_data = await self.bot.get_global_data(self.ctx.guild_id, db_name=DBModel.guilds)

            modal_skin_name = inter.text_values["skin_name"].strip()

            skin_name = self.skin_selected.replace("> css: ", "", 1).replace("> cs: ", "", 1)

            if modal_skin_name != skin_name:
                try:
                    del self.global_data[view.mode][skin_name]
                except KeyError:
                    pass

            self.global_data[view.mode][modal_skin_name] = b64encode(pickle.dumps(self.message_data)).decode('utf-8')

            await self.bot.update_global_data(id_=inter.guild_id, data=self.global_data, db_name=DBModel.guilds)

            for player in self.bot.music.players.values():

                global_data = self.global_data.copy()

                for n, s in global_data["custom_skins"].items():
                    if isinstance(s, str):
                        global_data["custom_skins"][n] = pickle.loads(b64decode(s))

                for n, s in global_data["custom_skins_static"].items():
                    if isinstance(s, str):
                        global_data["custom_skins_static"][n] = pickle.loads(b64decode(s))

                player.custom_skin_data = global_data["custom_skins"]
                player.custom_skin_static_data = global_data["custom_skins_static"]
                player.check_skin()
                player.setup_features()
                player.setup_hints()
                player.process_hint()

            try:
                cmd = f"</change_skin:" + str(self.bot.pool.controller_bot.get_global_command_named("change_skin",
                                                                                             cmd_type=disnake.ApplicationCommandType.chat_input).id) + ">"
            except AttributeError:
                cmd = "/change_skin"

            try:
                guild_prefix = self.bot.pool.guild_prefix_cache[self.ctx.guild_id]
            except KeyError:
                guild_prefix = self.global_data.get("prefix")

            if not guild_prefix:
                guild_prefix = self.bot.config.get("DEFAULT_PREFIX") or "!!"

            await view.inter.edit_original_message("**The skin has been saved/edited successfully!**\n"
                                                   f"You can apply it using the command {cmd} or {guild_prefix}skin",
                                                   view=None)

            self.skin_selected = ("> cs: " if view.mode == "custom_skins" else "> css: ") + modal_skin_name

            self.update_components()

            if isinstance(self.ctx, CustomContext):
                await self.message.edit(view=self, **self.build_embeds())
            else:
                await self.ctx.edit_original_message(view=self, **self.build_embeds())
            return

        self.update_components()
        await self.update_message(inter)<|MERGE_RESOLUTION|>--- conflicted
+++ resolved
@@ -2110,13 +2110,8 @@
 
     async def edit_content(self, inter: disnake.MessageInteraction):
         await inter.response.send_modal(
-<<<<<<< HEAD
-            SkinEditorModal(
+            ViewModal(
                 view=self, title="Edit/Add message content", custom_id="skin_editor_message_content",
-=======
-            ViewModal(
-                view=self, title="Editar/Adicionar conteúdo da mensagem", custom_id="skin_editor_message_content",
->>>>>>> d5d2b015
                 components=[
                     disnake.ui.TextInput(
                         style=disnake.TextInputStyle.long,
@@ -2143,13 +2138,8 @@
             thumb_url = ""
 
         await inter.response.send_modal(
-<<<<<<< HEAD
-            SkinEditorModal(
+            ViewModal(
                 view=self, title="Add Embed", custom_id="skin_editor_add_embed",
-=======
-            ViewModal(
-                view=self, title="Adicionar Embed", custom_id="skin_editor_add_embed",
->>>>>>> d5d2b015
                 components=[
                     disnake.ui.TextInput(
                         style=disnake.TextInputStyle.short,
@@ -2208,13 +2198,8 @@
             thumb_url = ""
 
         await inter.response.send_modal(
-<<<<<<< HEAD
-            SkinEditorModal(
-                view=self, title="Edit Main Fields of Embed", custom_id="skin_editor_edit_embed",
-=======
             ViewModal(
-                view=self, title="Edite os campos principais da embed", custom_id="skin_editor_edit_embed",
->>>>>>> d5d2b015
+                view=self, title="Edit the main fields of the embed", custom_id="skin_editor_edit_embed",
                 components=[
                     disnake.ui.TextInput(
                         style=disnake.TextInputStyle.short,
@@ -2269,13 +2254,8 @@
 
     async def add_field(self, inter: disnake.MessageInteraction):
         await inter.response.send_modal(
-<<<<<<< HEAD
-            SkinEditorModal(
+            ViewModal(
                 view=self, title="Add field to embed", custom_id="skin_editor_add_field",
-=======
-            ViewModal(
-                view=self, title="Adicionar field na embed", custom_id="skin_editor_add_field",
->>>>>>> d5d2b015
                 components=[
                     disnake.ui.TextInput(
                         style=disnake.TextInputStyle.short,
@@ -2300,13 +2280,8 @@
         field = self.message_data["embeds"][self.embed_index]["fields"][self.embed_field_index]
 
         await inter.response.send_modal(
-<<<<<<< HEAD
-            SkinEditorModal(
+            ViewModal(
                 view=self, title="Edit main embed fields", custom_id="skin_editor_edit_field",
-=======
-            ViewModal(
-                view=self, title="Edição dos campos principais da embed", custom_id="skin_editor_edit_field",
->>>>>>> d5d2b015
                 components=[
                     disnake.ui.TextInput(
                         style=disnake.TextInputStyle.short,
@@ -2362,13 +2337,8 @@
             footer_icon_url = ""
 
         await inter.response.send_modal(
-<<<<<<< HEAD
-            SkinEditorModal(
+            ViewModal(
                 view=self, custom_id="skin_editor_set_authorfooter", title="Add/edit author/footer",
-=======
-            ViewModal(
-                view=self, custom_id="skin_editor_set_authorfooter", title="Adicionar/editar autor/footer",
->>>>>>> d5d2b015
                 components = [
                     disnake.ui.TextInput(
                         style=disnake.TextInputStyle.short,
@@ -2416,13 +2386,8 @@
 
     async def setup_queue(self, inter: disnake.MessageInteraction):
         await inter.response.send_modal(
-<<<<<<< HEAD
-            SkinEditorModal(
+            ViewModal(
                 view=self, title="Placeholder for the queue music list", custom_id="skin_editor_setup_queue",
-=======
-            ViewModal(
-                view=self, title="Placeholder da lista de músicas da fila", custom_id="skin_editor_setup_queue",
->>>>>>> d5d2b015
                 components=[
                     disnake.ui.TextInput(
                         style=disnake.TextInputStyle.short,
@@ -2450,13 +2415,8 @@
 
     async def import_(self, inter: disnake.MessageInteraction):
         await inter.response.send_modal(
-<<<<<<< HEAD
-            SkinEditorModal(
+            ViewModal(
                 view=self, title="Import skin", custom_id="skin_editor_import_skin",
-=======
-            ViewModal(
-                view=self, title="Importar skin", custom_id="skin_editor_import_skin",
->>>>>>> d5d2b015
                 components=[
                     disnake.ui.TextInput(
                         style=disnake.TextInputStyle.long,
@@ -2472,13 +2432,8 @@
     async def save(self, inter: disnake.MessageInteraction):
 
         await inter.response.send_modal(
-<<<<<<< HEAD
-            SkinEditorModal(
+            ViewModal(
                 view=self, title="Enter the skin name", custom_id="skin_editor_save",
-=======
-            ViewModal(
-                view=self, title="Informe o nome da skin", custom_id="skin_editor_save",
->>>>>>> d5d2b015
                 components=[
                     disnake.ui.TextInput(
                         style=disnake.TextInputStyle.short,
