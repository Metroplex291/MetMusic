--- conflicted
+++ resolved
@@ -784,17 +784,8 @@
                             except:
                                 pass
                             p._new_node_task = p.bot.loop.create_task(p._wait_for_new_node(
-<<<<<<< HEAD
-                                f"The server **{current_node.identifier}** has reached the YouTube ratelimit and is currently unavailable "
-                                f"(waiting for a new server to become available).",
-                                ignore_node=current_node.identifier))
-
-
-                    current_node.close()
-=======
-                                f"O servidor **{current_node.identifier}** tomou ratelimit do youtube está indisponível "
-                                f"no momento (aguardando um novo servidor ficar disponível)."))
->>>>>>> e5832172
+                                f"The server **{current_node.identifier}** received a YouTube ratelimit "
+                                f"and is currently unavailable (waiting for a new server to become available)."))
                     return
 
             await send_report()
@@ -1517,13 +1508,8 @@
                 try:
                     await self.text_channel.send(
                         embed=disnake.Embed(
-<<<<<<< HEAD
                             description=f"The song [{track.title}]({track.uri}) is not available...\n"
-                                        f"Skipping to the next song...",
-=======
-                            description=f"A música [{track.title}]({track.uri}) não está disponível...\n"
-                                        "Pulando para a próxima música...",
->>>>>>> e5832172
+                                        "Skipping to the next song...",
                             color=self.bot.get_color()
                         ), delete_after=10
                     )
@@ -1645,21 +1631,14 @@
             )
 
         embed = disnake.Embed(
-<<<<<<< HEAD
-            description=f"**There are no songs in the queue... Add a song or use one of the options below.\n\n"
-                        f"Note:** `The player will automatically turn off` "
-                        f"<t:{int((disnake.utils.utcnow() + datetime.timedelta(seconds=self.bot.config['IDLE_TIMEOUT'])).timestamp())}:R> "
-                        f"`if no action is performed...`",
-=======
-            description=f"**Não há músicas na fila... Adicione uma música ou use uma das opções abaixo.",
->>>>>>> e5832172
+            description=f"**There are no songs in the queue... Add a song or use one of the options below.",
             color=self.bot.get_color(self.guild.me)
         )
 
         if not self.keep_connected:
-            embed.description += "\n\nNota:** `O Player será desligado automaticamente` " \
+            embed.description += "\n\nNote:** `The Player will be turned off automatically` " \
                         f"<t:{int((disnake.utils.utcnow() + datetime.timedelta(seconds=self.bot.config['IDLE_TIMEOUT'])).timestamp())}:R> " \
-                        f"`caso nenhuma ação seja executada...`"
+                        f"`if no action is taken...`"
 
         kwargs = {
             "embed": embed,
@@ -1773,11 +1752,7 @@
                 else:
                     timestamp = f"<t:{int((disnake.utils.utcnow() + datetime.timedelta(milliseconds=self.current.duration - self.position)).timestamp())}:R>"
             else:
-<<<<<<< HEAD
-                timestamp = ("paused " if (self.paused) else "🔴 ") + f"<t:{int(disnake.utils.utcnow().timestamp())}:R>"
-=======
-                timestamp = ("pausado" if (self.paused) else "🔴") + (f" <t:{int(disnake.utils.utcnow().timestamp())}:R>") if not self.current.is_stream else ""
->>>>>>> e5832172
+                timestamp = ("paused" if (self.paused) else "🔴") + (f" <t:{int(disnake.utils.utcnow().timestamp())}:R>") if not self.current.is_stream else ""
 
             msg = self.stage_title_template \
                 .replace("{track.title}", self.current.single_title) \
