--- conflicted
+++ resolved
@@ -477,18 +477,9 @@
             f"It is possible to change the player's skin/appearance using the command /change_skin or {self.prefix_info}skin "
             f"(Only members with server management permission can use this command).",
 
-<<<<<<< HEAD
-            "You can add favorite links for easy access to use them in the /play command (in the search autocomplete) or "
-            f"{self.prefix_info}play (without including name/link), eliminating the need to copy and paste the links to play or add your favorite songs to the queue. Try using the /fav_manager command or "
-            f"{self.prefix_info}favmanager.",
-
-            "Give a new look to the music player on the server by creating custom skins. Try using the /custom_skin command or "
-            f"{self.prefix_info}customskin (Only members with administrator permission can use this command).",
-=======
-            "Dê uma nova cara para o player de música no servidor criando skins personalizadas. Experimente usando "
-            f"o comando /custom_skin ou {self.prefix_info}customskin (Apenas membros com permissão de administrador "
-            "podem usar esse comando).",
->>>>>>> 1104df51
+            "Give a fresh look to the music player on the server by creating custom skins. Try using "
+            f"the command /custom_skin or {self.prefix_info}customskin (Only members with administrator permissions "
+            "can use this command).",
 
             "You can set the automatic status in the voice channel with information about the currently playing song. Try using the /stage_announce command or "
             f"{self.prefix_info}stageannounce (Only members with server management permission can use this feature)."
@@ -506,17 +497,10 @@
 
         if hint_platforms:
             self.initial_hints.append(
-<<<<<<< HEAD
                 "You can add/integrate links to profiles/channels of " + " and ".join(hint_platforms) + " to play "
-                "public playlists from the channel/profile using the command {self.prefix_info}play (without including "
-                "the name/link) or the command /play (via autocomplete search). Try using the "
-                "/fav_manager command or {self.prefix_info}favmanager."
-=======
-                "Você pode adicionar/integrar link de perfis/canais do " + " e ".join(hint_platforms) + " para tocar "
-                f"playlists pública que tem no canal/perfil via comando {self.prefix_info}play (sem incluir "
-                "nome/link) ou no comando /play (via preenchimento automático da busca). Experimente usando o "
-                f"comando /fav_manager ou {self.prefix_info}favmanager selecionando a opção \"integrações\"."
->>>>>>> 1104df51
+                f"public playlists available on the channel/profile using the command {self.prefix_info}play (without including "
+                "the name/link) or the command /play (via search autocomplete). Try using the "
+                f"command /fav_manager or {self.prefix_info}favmanager and select the \"integrations\" option."
             )
 
         try:
