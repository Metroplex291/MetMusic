--- conflicted
+++ resolved
@@ -1546,32 +1546,6 @@
 
     async def process_idle_message(self):
 
-<<<<<<< HEAD
-        if not self.static and not self.controller_mode:
-
-            try:
-                cmds = " | ".join(f"{self.bot.get_slash_command(c).name}" for c in [
-                    'play', 'back', 'readd_songs', 'stop', 'autoplay'])
-
-                embed = disnake.Embed(
-                    description=f"**The songs have ended... Use one of the commands below to add songs or stop "
-                                f"the player.**\n\n`{cmds}`\n\n"
-                                f"**Note:** `The player will automatically turn off` "
-                                f"<t:{int((disnake.utils.utcnow() + datetime.timedelta(seconds=self.bot.config['IDLE_TIMEOUT'])).timestamp())}:R> "
-                                f"`if no command is used...`",
-                    color=self.bot.get_color(self.guild.me)
-                )
-
-                embed.set_thumbnail(
-                    url=self.guild.me.display_avatar.replace(size=256).url)
-
-                self.message = await self.text_channel.send(embed=embed)
-            except Exception:
-                traceback.print_exc()
-            return
-
-=======
->>>>>>> f8ff730f
         controller_opts = [
             disnake.SelectOption(
                 emoji="<:add_music:588172015760965654>", value=PlayerControls.add_song, label="Add song",
@@ -1593,22 +1567,13 @@
             controller_opts.extend(
                 [
                     disnake.SelectOption(
-<<<<<<< HEAD
                         emoji="⏮️", value=PlayerControls.back, label="Back",
-                        description=f"Listen again: {self.played[-1].title[:31]}"
-=======
-                        emoji="⏮️", value=PlayerControls.back, label="Voltar",
-                        description=f"Ouvir novamente: {play_txt[:31]}"
->>>>>>> f8ff730f
+                        description=f"Listen again: {play_txt[:31]}"
                     ),
                     disnake.SelectOption(
                         label="Enable autoplay", emoji="🔄",
                         value=PlayerControls.autoplay,
-<<<<<<< HEAD
-                        description=f"Play related songs to: {self.played[-1].title[:19]}"
-=======
-                        description=f"Tocar música relacionadas a: {play_txt[:19]}"
->>>>>>> f8ff730f
+                        description=f"Play related song to: {play_txt[:19]}"
                     ),
                 ]
             )
@@ -1810,30 +1775,10 @@
             if msg == self.last_stage_title:
                 return
 
-<<<<<<< HEAD
-            retries = 3
-
-            while retries:
-
-                try:
-                    await update_vc_status(self.bot, self.guild.me.voice.channel, msg)
-                    break
-                except Exception as e:
-                    if str(e).startswith("403"):
-                        self.set_command_log(text=f"The automatic status has been deactivated due to an error: {e}", emoji="⚠️")
-                        self.stage_title_event = False
-                        self.update = True
-                        return
-                    else:
-                        print(repr(e))
-                        retries -= 1
-                        await asyncio.sleep(1)
-=======
             try:
                 await self.bot.edit_voice_channel_status(status=msg, channel_id=self.guild.me.voice.channel.id)
             except Exception:
                 print(traceback.format_exc())
->>>>>>> f8ff730f
 
         self.last_stage_title = msg
 
