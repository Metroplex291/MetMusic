--- conflicted
+++ resolved
@@ -616,7 +616,7 @@
 
         if not vc:
 
-            msg = "O canal de voz foi excluido..."
+            msg = "The voice channel was deleted..."
 
             if self.static:
                 self.set_command_log(msg)
@@ -657,14 +657,14 @@
                 try:
                     can_connect(vc, self.guild, bot=self.bot)
                 except Exception as e:
-                    self.set_command_log(f"O player foi finalizado devido ao erro: {e}")
+                    self.set_command_log(f"The Player was terminated due to an error: {e}")
                     await self.destroy()
                     return
 
                 try:
                     await self.connect(vc.id)
-                    self.set_command_log(text="Notei uma tentativa de me desconectar do canal. "
-                                                "Caso queira me desconectar use o comando/botão: **stop**.",
+                    self.set_command_log(text="I noticed an attempt to disconnect me from the channel. "
+                                                "If you want to disconnect me, use the command/button: **stop**.",
                                            emoji="⚠️")
                     self.update = True
                     await asyncio.sleep(5)
@@ -1720,11 +1720,7 @@
         )
 
         if not self.keep_connected:
-<<<<<<< HEAD
-            embed.description += "\n\nNote:** `The Player will be turned off automatically` " \
-=======
-            embed.description += "\n\n**Nota:** `O Player será desligado automaticamente` " \
->>>>>>> 4cd8cae7
+            embed.description += "\n\n**Note:** `The Player will be turned off automatically` " \
                         f"<t:{int((disnake.utils.utcnow() + datetime.timedelta(seconds=self.bot.config['IDLE_TIMEOUT'])).timestamp())}:R> " \
                         f"`if no action is taken...`"
 
