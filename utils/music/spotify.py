# -*- coding: utf-8 -*-
from __future__ import annotations

import re
import traceback
from typing import Optional, TYPE_CHECKING
from urllib.parse import quote

import spotipy
from spotipy import SpotifyClientCredentials

from utils.music.converters import fix_characters
from utils.music.errors import MissingSpotifyClient, GenericError
from utils.music.models import PartialPlaylist, PartialTrack

if TYPE_CHECKING:
    from utils.client import BotCore

spotify_regex = re.compile("https://open.spotify.com?.+(album|playlist|artist|track)/([a-zA-Z0-9]+)")
spotify_link_regex = re.compile(r"(?i)https?:\/\/spotify\.link\/?(?P<id>[a-zA-Z0-9]+)")
spotify_regex_w_user = re.compile("https://open.spotify.com?.+(album|playlist|artist|track|user)/([a-zA-Z0-9]+)")


def query_spotify_track(func, url_id: str):
    return func(url_id)


async def process_spotify(bot: BotCore, requester: int, query: str):

    if spotify_link_regex.match(query):
        async with bot.session.get(query, allow_redirects=False) as r:
            query = str(r).split("Location': \'")[1].split("\'")[0]

    if not (matches := spotify_regex.match(query)):
        return

    if not bot.spotify:
        if [n for n in bot.music.nodes.values() if n.version > 3 and "spotify" in n.info["sourceManagers"]]:
            return
        raise MissingSpotifyClient()

    url_type, url_id = matches.groups()

    if url_type == "track":

        result = await bot.loop.run_in_executor(None, lambda: bot.spotify.track(url_id))

        t = PartialTrack(
            uri=result["external_urls"]["spotify"],
            author=result["artists"][0]["name"] or "Unknown Artist",
            title=result["name"],
            thumb=result["album"]["images"][0]["url"],
            duration=result["duration_ms"],
            source_name="spotify",
            original_id=result["id"],
            requester=requester
        )

        t.info["extra"]["authors"] = [fix_characters(i['name']) for i in result['artists'] if f"feat. {i['name'].lower()}"
                                      not in result['name'].lower()]

        t.info["extra"]["authors_md"] = ", ".join(f"[`{a['name']}`]({a['external_urls']['spotify']})" for a in result["artists"])

        try:
            if result["album"]["name"] != result["name"]:
                t.info["extra"]["album"] = {
                    "name": result["album"]["name"],
                    "url": result["album"]["external_urls"]["spotify"]
                }
        except (AttributeError, KeyError):
            pass

        return [t]

    data = {
        'loadType': 'PLAYLIST_LOADED',
        'playlistInfo': {'name': ''},
        'sourceName': "spotify",
        'tracks_data': [],
        'is_album': False,
        "thumb": ""
    }

    if url_type == "album":

        result = await bot.loop.run_in_executor(None, lambda: bot.spotify.album(url_id))

        try:
            thumb = result["tracks"][0]["album"]["images"][0]["url"]
        except:
            thumb = ""

        if len(result["tracks"]) < 2:

            track = result["tracks"][0]

            return [PartialTrack(
                uri=track["external_urls"]["spotify"],
                author=track["artists"][0]["name"] or "Unknown Artist",
                title=track["name"],
                thumb=thumb,
                duration=track["duration_ms"],
                source_name="spotify",
                original_id=track["id"],
                requester=requester
            )]

        data["playlistInfo"]["name"] = result["name"]
        data["playlistInfo"]["is_album"] = True

        for t in result["tracks"]["items"]:
            t["album"] = result

        tracks_data = result["tracks"]["items"]

    elif url_type == "artist":

        result = await bot.loop.run_in_executor(None, lambda: bot.spotify.artist_top_tracks(url_id))

        try:
            data["playlistInfo"]["name"] = "Top tracks of: " + \
                                           [a["name"] for a in result["tracks"][0]["artists"] if a["id"] == url_id][0]
        except IndexError:
            data["playlistInfo"]["name"] = "Top tracks of: " + result["tracks"][0]["artists"][0]["name"]
        tracks_data = result["tracks"]

    elif url_type == "playlist":

        try:
            result = await bot.loop.run_in_executor(None, lambda: bot.spotify.playlist(url_id))
        except spotipy.SpotifyException as e:
            raise GenericError("**An error occurred when processing the playlist:** ```py"
                               f"{repr(e)}```")
        data["playlistInfo"]["name"] = result["name"]
        data["playlistInfo"]["thumb"] = result["images"][0]["url"]
        tracks_data = [t["track"] for t in result["tracks"]["items"]]

    else:
        raise GenericError(f"**Spotify link not recognized/supported:**\n{query}")

    if not tracks_data:
        raise GenericError(f"**There were no results in the Spotify link informed...**")

    data["playlistInfo"]["selectedTrack"] = -1

    playlist = PartialPlaylist(data, url=query)

    for t in tracks_data:

        if not t:
            continue

        try:
            thumb = t["album"]["images"][0]["url"]
        except (IndexError, KeyError):
            thumb = ""

        track = PartialTrack(
            uri=t["external_urls"].get("spotify", f"https://www.youtube.com/results?search_query={quote(t['name'])}"),
            author=t["artists"][0]["name"] or "Unknown Artist",
            title=t["name"],
            thumb=thumb,
            duration=t["duration_ms"],
            source_name="spotify",
            original_id=t["id"],
            playlist=playlist,
            requester=requester
        )

        try:
            track.info["isrc"] = t["external_ids"]["isrc"]
        except KeyError:
            pass

        try:
            track.info["extra"]["album"] = {
                "name": t["album"]["name"],
                "url": t["album"]["external_urls"]["spotify"]
            }
        except (AttributeError, KeyError):
            pass

        if t["artists"][0]["name"]:
            track.info["extra"]["authors"] = [fix_characters(i['name']) for i in t['artists'] if f"feat. {i['name'].lower()}" not in t['name'].lower()]
            track.info["extra"]["authors_md"] = ", ".join(f"[`{fix_characters(a['name'])}`](" + a['external_urls'].get('spotify', f'https://www.youtube.com/results?search_query={quote(t["name"])}') + ")" for a in t['artists'])
        else:
            track.info["extra"]["authors"] = ["Unknown Artist"]
            track.info["extra"]["authors_md"] = "`Unknown Artist`"

        playlist.tracks.append(track)

    return playlist


def spotify_client(config: dict) -> Optional[spotipy.Spotify]:
    if not config['SPOTIFY_CLIENT_ID']:
        print(
            f"[Ignored] - Spotify Support: Spotify_Client_id was not configured in the host ENV (or .env file)."
            f"\n{'-' * 30}")
        return

    if not config['SPOTIFY_CLIENT_SECRET']:
        print(
            F"[Ignored] - Spotify Support: Spotify_Client_Secret was not configured in the host ENV "
            F"(or in the .env file).\n{'-' * 30}")
        return

    try:
        return spotipy.Spotify(
            auth_manager=SpotifyClientCredentials(
                client_id=config['SPOTIFY_CLIENT_ID'],
                client_secret=config['SPOTIFY_CLIENT_SECRET']
            )
        )

    except KeyError as e:
        print(
<<<<<<< HEAD
            f"Spotify's Apikey was not properly configured in the host ENV (or .env file), "
            f"Check and try again if you want to support Spotify songs (error: {repr(e)}).\n{'-' * 30}")
=======
            f"A APIKEY do spotify não foi configurada devidamente na ENV da host (ou no arquivo .env), "
            f"verifique e tente novamente caso queira o suporte a músicas do spotify (Erro: {repr(e)}).\n{'-' * 30}")
        return

    except Exception as e:
        print(f"Ocorreu um erro na configuração do spotify:\n{traceback.format_exc()}).\n{'-' * 30}")
>>>>>>> 80d02e30
        return<|MERGE_RESOLUTION|>--- conflicted
+++ resolved
@@ -215,15 +215,10 @@
 
     except KeyError as e:
         print(
-<<<<<<< HEAD
             f"Spotify's Apikey was not properly configured in the host ENV (or .env file), "
             f"Check and try again if you want to support Spotify songs (error: {repr(e)}).\n{'-' * 30}")
-=======
-            f"A APIKEY do spotify não foi configurada devidamente na ENV da host (ou no arquivo .env), "
-            f"verifique e tente novamente caso queira o suporte a músicas do spotify (Erro: {repr(e)}).\n{'-' * 30}")
         return
 
     except Exception as e:
         print(f"Ocorreu um erro na configuração do spotify:\n{traceback.format_exc()}).\n{'-' * 30}")
->>>>>>> 80d02e30
         return