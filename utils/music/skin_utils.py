# -*- coding: utf-8 -*-
from __future__ import annotations

import itertools
import random
from copy import deepcopy
from typing import Optional, TYPE_CHECKING, Union

import disnake

from utils.music.converters import fix_characters, time_format

if TYPE_CHECKING:
    from utils.others import CustomContext
    from utils.music.models import LavalinkPlayer

def track_title_format(
        track_title: str,
        track_author: str,
        track_url: str,
        track_duration: Union[int, float],
        data: str,
        track_number: int = 0
):

    return data. \
        replace('{track.title_25}', fix_characters(track_title, 25)). \
        replace('{track.title_42}', fix_characters(track_title, 42)). \
        replace('{track.title_58}', fix_characters(track_title, 58)). \
        replace('{track.title}', track_title). \
        replace('{track.url}', track_url). \
        replace('{track.author}', track_author). \
        replace('{track.duration}', time_format(track_duration) if track_duration else "🔴 Live"). \
        replace('{track.number}', str(track_number))


def replaces(
    txt: str, info: dict, ctx: disnake.MessageInteraction, player: LavalinkPlayer, queue_text: str, track: dict
):

    if player:

        try:
            if not player.current.autoplay:
                requester = player.guild.get_member(player.current.requester)
                requester_global_name = requester.global_name
                requester_display_name = requester.display_name
                requester_mention = requester.mention
                requester_avatar = requester.display_avatar.replace(static_format="png", size=512).url
            else:
<<<<<<< HEAD
                requester_global_name = "Recommendation"
                requester_display_name = "Recommendation"
                requester_avatar = player.guild.me.display_avatar.replace(static_format="png", size=512).url
        except:
            requester_global_name = "Unknown..."
            requester_display_name = "Unknown..."
=======
                requester_global_name = "Recomendação"
                requester_display_name = "Recomendação"
                requester_mention = "Recomendação"
                requester_avatar = player.guild.me.display_avatar.replace(static_format="png", size=512).url
        except:
            requester_global_name = "Desconhecido..."
            requester_display_name = "Desconhecido..."
            requester_mention = f"<@{player.current.requester}>"
>>>>>>> 44cb9f91
            requester_avatar = "https://i.ibb.co/LNpG5TM/unknown.png"

        txt = track_title_format(
            track_title=player.current.title,
<<<<<<< HEAD
            track_author=player.current.author if not player.current.autoplay else "Recommendation",
=======
            track_author=player.current.author,
>>>>>>> 44cb9f91
            track_url=player.current.uri,
            track_duration=player.current.duration if not player.current.is_stream else 0,
            data=txt
        ). \
            replace('{track.thumb}', player.current.thumb). \
            replace('{playlist.name}', player.current.playlist_name or "Sem playlist"). \
            replace('{playlist.url}', player.current.playlist_url or player.controller_link). \
<<<<<<< HEAD
            replace('{player.loop.mode}', 'Disabled' if not player.loop else 'Current music' if player.loop == "current" else "Queue"). \
            replace('{player.queue.size}', str(len(player.queue))). \
=======
            replace('{player.loop.mode}', 'Desativado' if not player.loop else 'Música atual' if player.loop == "current" else "Fila"). \
            replace('{player.queue.size}', str(len(player.queue or player.queue_autoplay))). \
>>>>>>> 44cb9f91
            replace('{player.volume}', str(player.volume)). \
            replace('{player.autoplay}', "Enabled" if player.autoplay else "Disabled"). \
            replace('{player.nightcore}', "Enabled" if player.nightcore else "Disabled"). \
            replace('{player.hint}', player.current_hint). \
            replace('{player.log.text}', player.command_log or "No record."). \
            replace('{player.log.emoji}', player.command_log_emoji or ""). \
            replace('{requester.global_name}', requester_global_name). \
            replace('{requester.display_name}', requester_display_name). \
            replace('{requester.mention}', requester_mention). \
            replace('{requester.avatar}', requester_avatar). \
            replace('{guild.color}', hex(player.guild.me.color.value)[2:]). \
            replace('{guild.icon}', player.guild.icon.with_static_format("png").url if player.guild.icon else ""). \
            replace('{guild.name}', player.guild.name). \
            replace('{guild.id}', str(player.guild.id)). \
            replace('{queue_format}', queue_text or "Empty queue...")

    else:

        queue_max_entries = info.pop("queue_max_entries", 3) or 3

        txt = track_title_format(
            track_title=track['title'],
            track_author=track['author'],
            track_url=track['url'],
            track_duration=track['duration'],
            data=txt
        ). \
            replace('{track.thumb}', "https://img.youtube.com/vi/2vFA0HL9kTk/mqdefault.jpg"). \
            replace('{playlist.name}', "🎵 DV 🎶"). \
            replace('{playlist.url}', "https://www.youtube.com/playlist?list=PLKlXSJdWVVAD3iztmL2vFVrwA81sRkV7n"). \
            replace('{player.loop.mode}', "Current Music"). \
            replace('{player.queue.size}', f"{queue_max_entries}"). \
            replace('{player.volume}', "100"). \
            replace('{player.autoplay}', "Enabled"). \
            replace('{player.nightcore}', "Enabled"). \
            replace('{player.log.emoji}', "⏭️"). \
            replace('{player.log.text}', f"{random.choice(ctx.guild.members)} skipped the song."). \
            replace('{requester.global_name}', ctx.author.global_name). \
            replace('{requester.display_name}', ctx.author.display_name). \
            replace('{requester.mention}', ctx.author.mention). \
            replace('{requester.avatar}', ctx.author.display_avatar.with_static_format("png").url). \
            replace('{guild.color}', hex(ctx.bot.get_color(ctx.guild.me).value)[2:]). \
            replace('{guild.icon}', ctx.guild.icon.with_static_format("png").url if ctx.guild.icon else ""). \
            replace('{guild.name}', ctx.guild.name). \
            replace('{guild.id}', str(ctx.guild.id)). \
            replace('{queue_format}', queue_text or "(No songs).")

    return txt


def skin_converter(info: dict, ctx: Union[CustomContext, disnake.ModalInteraction] = None, player: Optional[LavalinkPlayer] = None) -> dict:

    info = deepcopy(info)

    try:
        if len(str(info["queue_max_entries"])) > 2:
            info["queue_max_entries"] = 7
    except:
        pass

    queue_max_entries = info.pop("queue_max_entries", 7)
    if len(str(queue_max_entries)) > 2:
        queue_max_entries = 7

    track = {}
    queue_format = info.pop("queue_format", "")

    controller_enabled = info.pop("controller_enabled", True)

    if not isinstance(queue_format, str):
        queue_text = ""
    elif player:
        player.controller_mode = controller_enabled
        queue_text = "\n".join(track_title_format(
            track_title=t.title,
            track_author=t.author,
            track_url=t.uri,
            track_duration=t.duration,
            data=queue_format,
            track_number=n + 1
        ) for n, t in enumerate(itertools.islice(player.queue or player.queue_autoplay, queue_max_entries)))
    else:
        track = {
            'title': 'Sekai - Burn Me Down [NCS Release]',
            'author': "NoCopyrightSounds",
            'url': "https://www.youtube.com/watch?v=2vFA0HL9kTk",
            'duration': 215000
        }
        queue_text = "\n".join(track_title_format(
            track_title=t['title'],
            track_author=t['author'],
            track_url=t['url'],
            track_duration=t['duration'],
            data=queue_format,
            track_number=n + 1
        ) for n, t in enumerate([track] * queue_max_entries))

    try:
        if info["content"]:
            info["content"] = replaces(info["content"], info=info, ctx=ctx, player=player, queue_text=queue_text, track=track)
    except KeyError:
        pass

    if embeds := info.get("embeds"):

        for d in embeds:
            try:
                d["description"] = replaces(d["description"], info=d, ctx=ctx, player=player, queue_text=queue_text, track=track)
            except KeyError:
                pass

            try:
                d["footer"]["text"] = replaces(d["footer"]["text"], info=d, ctx=ctx, player=player, queue_text=queue_text, track=track)
            except KeyError:
                pass

            try:
                d["footer"]["icon_url"] = replaces(d["footer"]["icon_url"], info=d, ctx=ctx, player=player, queue_text=queue_text, track=track)
            except KeyError:
                pass

            try:
                d["author"]["name"] = replaces(d["author"]["name"], info=d, ctx=ctx, player=player, queue_text=queue_text, track=track)
            except KeyError:
                pass

            try:
                d["author"]["url"] = replaces(d["author"]["url"], info=d, ctx=ctx, player=player, queue_text=queue_text, track=track)
            except KeyError:
                pass

            try:
                d["author"]["icon_url"] = replaces(d["author"]["icon_url"], info=d, ctx=ctx, player=player, queue_text=queue_text, track=track)
            except KeyError:
                pass

            try:
                d["image"]["url"] = replaces(d["image"]["url"], info=d, ctx=ctx, player=player, queue_text=queue_text, track=track)
            except KeyError:
                pass

            try:
                d["thumbnail"]["url"] = replaces(d["thumbnail"]["url"], info=d, ctx=ctx, player=player, queue_text=queue_text, track=track)
            except KeyError:
                pass

            for n, f in enumerate(d.get("fields", [])):
                f["name"] = replaces(f["name"], info=d, ctx=ctx, player=player, queue_text=queue_text, track=track)
                f["value"] = replaces(f["value"], info=d, ctx=ctx, player=player, queue_text=queue_text, track=track)

            try:
                d["color"] = int(replaces(d["color"], info=d, ctx=ctx, player=player, queue_text=queue_text, track=track), 16)
            except (KeyError, AttributeError):
                pass

        info["embeds"] = [disnake.Embed.from_dict(e) for e in embeds]

    return info<|MERGE_RESOLUTION|>--- conflicted
+++ resolved
@@ -48,32 +48,19 @@
                 requester_mention = requester.mention
                 requester_avatar = requester.display_avatar.replace(static_format="png", size=512).url
             else:
-<<<<<<< HEAD
                 requester_global_name = "Recommendation"
                 requester_display_name = "Recommendation"
+                requester_mention = "Recommendation"
                 requester_avatar = player.guild.me.display_avatar.replace(static_format="png", size=512).url
         except:
             requester_global_name = "Unknown..."
             requester_display_name = "Unknown..."
-=======
-                requester_global_name = "Recomendação"
-                requester_display_name = "Recomendação"
-                requester_mention = "Recomendação"
-                requester_avatar = player.guild.me.display_avatar.replace(static_format="png", size=512).url
-        except:
-            requester_global_name = "Desconhecido..."
-            requester_display_name = "Desconhecido..."
             requester_mention = f"<@{player.current.requester}>"
->>>>>>> 44cb9f91
             requester_avatar = "https://i.ibb.co/LNpG5TM/unknown.png"
 
         txt = track_title_format(
             track_title=player.current.title,
-<<<<<<< HEAD
-            track_author=player.current.author if not player.current.autoplay else "Recommendation",
-=======
             track_author=player.current.author,
->>>>>>> 44cb9f91
             track_url=player.current.uri,
             track_duration=player.current.duration if not player.current.is_stream else 0,
             data=txt
@@ -81,13 +68,8 @@
             replace('{track.thumb}', player.current.thumb). \
             replace('{playlist.name}', player.current.playlist_name or "Sem playlist"). \
             replace('{playlist.url}', player.current.playlist_url or player.controller_link). \
-<<<<<<< HEAD
             replace('{player.loop.mode}', 'Disabled' if not player.loop else 'Current music' if player.loop == "current" else "Queue"). \
-            replace('{player.queue.size}', str(len(player.queue))). \
-=======
-            replace('{player.loop.mode}', 'Desativado' if not player.loop else 'Música atual' if player.loop == "current" else "Fila"). \
             replace('{player.queue.size}', str(len(player.queue or player.queue_autoplay))). \
->>>>>>> 44cb9f91
             replace('{player.volume}', str(player.volume)). \
             replace('{player.autoplay}', "Enabled" if player.autoplay else "Disabled"). \
             replace('{player.nightcore}', "Enabled" if player.nightcore else "Disabled"). \
