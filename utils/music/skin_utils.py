# -*- coding: utf-8 -*-
from __future__ import annotations

import itertools
import random
from copy import deepcopy
from typing import Optional, TYPE_CHECKING, Union

import disnake

from utils.music.converters import fix_characters, time_format

if TYPE_CHECKING:
    from utils.others import CustomContext
    from utils.music.models import LavalinkPlayer

def track_title_format(
        track_title: str,
        track_author: str,
        track_url: str,
        track_duration: Union[int, float],
        data: str,
        track_number: int = 0
):

    return data. \
        replace('{track.title_25}', fix_characters(track_title, 25)). \
        replace('{track.title_42}', fix_characters(track_title, 42)). \
        replace('{track.title_58}', fix_characters(track_title, 58)). \
        replace('{track.title}', track_title). \
        replace('{track.url}', track_url). \
        replace('{track.author}', track_author). \
        replace('{track.duration}', time_format(track_duration) if track_duration else "🔴 Live"). \
        replace('{track.number}', str(track_number))


def replaces(
    txt: str, info: dict, ctx: disnake.MessageInteraction, player: LavalinkPlayer, queue_text: str, track: dict
):

    if player and player.guild:

        try:
            if not player.current.autoplay:
                requester = player.guild.get_member(player.current.requester)
                requester_global_name = requester.global_name
                requester_display_name = requester.display_name
                requester_mention = requester.mention
                requester_avatar = requester.display_avatar.replace(static_format="png", size=512).url
            else:
                requester_global_name = "Recommendation"
                requester_display_name = "Recommendation"
                requester_mention = "Recommendation"
                requester_avatar = player.guild.me.display_avatar.replace(static_format="png", size=512).url
        except:
            requester_global_name = "Unknown..."
            requester_display_name = "Unknown..."
            requester_mention = f"<@{player.current.requester}>"
            requester_avatar = "https://i.ibb.co/LNpG5TM/unknown.png"

        txt = track_title_format(
            track_title=player.current.title,
            track_author=player.current.author,
            track_url=player.current.uri,
            track_duration=player.current.duration if not player.current.is_stream else 0,
            data=txt
        ). \
            replace('{track.thumb}', player.current.thumb). \
            replace('{playlist.name}', player.current.playlist_name or "Sem playlist"). \
            replace('{playlist.url}', player.current.playlist_url or player.controller_link). \
            replace('{player.loop.mode}', 'Disabled' if not player.loop else 'Current music' if player.loop == "current" else "Queue"). \
            replace('{player.queue.size}', str(len(player.queue or player.queue_autoplay))). \
            replace('{player.volume}', str(player.volume)). \
            replace('{player.autoplay}', "Enabled" if player.autoplay else "Disabled"). \
            replace('{player.nightcore}', "Enabled" if player.nightcore else "Disabled"). \
            replace('{player.hint}', player.current_hint). \
            replace('{player.log.text}', player.command_log or "No record."). \
            replace('{player.log.emoji}', player.command_log_emoji or ""). \
            replace('{requester.global_name}', requester_global_name). \
            replace('{requester.display_name}', requester_display_name). \
            replace('{requester.mention}', requester_mention). \
            replace('{requester.avatar}', requester_avatar). \
            replace('{guild.color}', hex(player.guild.me.color.value)[2:]). \
            replace('{guild.icon}', player.guild.icon.with_static_format("png").url if player.guild.icon else ""). \
            replace('{guild.name}', player.guild.name). \
            replace('{guild.id}', str(player.guild.id)). \
            replace('{queue_format}', queue_text or "Empty queue...")

    else:

        queue_max_entries = info.pop("queue_max_entries", 3) or 3

        c = player.bot.get_color(player.guild.me)

        try:
            color = c.value
        except AttributeError:
            color = c

        txt = track_title_format(
            track_title=track['title'],
            track_author=track['author'],
            track_url=track['url'],
            track_duration=track['duration'],
            data=txt
        ). \
            replace('{track.thumb}', "https://img.youtube.com/vi/2vFA0HL9kTk/mqdefault.jpg"). \
            replace('{playlist.name}', "🎵 DV 🎶"). \
            replace('{playlist.url}', "https://www.youtube.com/playlist?list=PLKlXSJdWVVAD3iztmL2vFVrwA81sRkV7n"). \
            replace('{player.loop.mode}', "Current Music"). \
            replace('{player.queue.size}', f"{queue_max_entries}"). \
            replace('{player.volume}', "100"). \
            replace('{player.autoplay}', "Enabled"). \
            replace('{player.nightcore}', "Enabled"). \
            replace('{player.log.emoji}', "⏭️"). \
<<<<<<< HEAD
            replace('{player.log.text}', f"{random.choice(ctx.guild.members)} skipped the song."). \
=======
            replace('{player.log.text}', f"{ctx.author} pulou a música."). \
>>>>>>> 0268789d
            replace('{requester.global_name}', ctx.author.global_name). \
            replace('{requester.display_name}', ctx.author.display_name). \
            replace('{requester.mention}', ctx.author.mention). \
            replace('{requester.avatar}', ctx.author.display_avatar.with_static_format("png").url). \
<<<<<<< HEAD
            replace('{guild.color}', hex(ctx.bot.get_color(ctx.guild.me).value)[2:]). \
            replace('{guild.icon}', ctx.guild.icon.with_static_format("png").url if ctx.guild.icon else ""). \
            replace('{guild.name}', ctx.guild.name). \
            replace('{guild.id}', str(ctx.guild.id)). \
            replace('{queue_format}', queue_text or "(No songs).")
=======
            replace('{guild.color}', hex(color)[2:]). \
            replace('{guild.icon}', player.guild.icon.with_static_format("png").url if player.guild.icon else ""). \
            replace('{guild.name}', player.guild.name). \
            replace('{guild.id}', str(player.guild.id)). \
            replace('{queue_format}', queue_text or "(Sem músicas).")
>>>>>>> 0268789d

    return txt


def skin_converter(info: dict, ctx: Union[CustomContext, disnake.ModalInteraction] = None, player: Optional[LavalinkPlayer] = None) -> dict:

    info = deepcopy(info)

    try:
        if len(str(info["queue_max_entries"])) > 2:
            info["queue_max_entries"] = 7
    except:
        pass

    queue_max_entries = info.pop("queue_max_entries", 7)
    if len(str(queue_max_entries)) > 2:
        queue_max_entries = 7

    track = {}
    queue_format = info.pop("queue_format", "")

    controller_enabled = info.pop("controller_enabled", True)

    if not isinstance(queue_format, str):
        queue_text = ""
    elif player:
        player.controller_mode = controller_enabled
        queue_text = "\n".join(track_title_format(
            track_title=t.title,
            track_author=t.author,
            track_url=t.uri,
            track_duration=t.duration,
            data=queue_format,
            track_number=n + 1
        ) for n, t in enumerate(itertools.islice(player.queue or player.queue_autoplay, queue_max_entries)))
    else:
        track = {
            'title': 'Sekai - Burn Me Down [NCS Release]',
            'author': "NoCopyrightSounds",
            'url': "https://www.youtube.com/watch?v=2vFA0HL9kTk",
            'duration': 215000
        }
        queue_text = "\n".join(track_title_format(
            track_title=t['title'],
            track_author=t['author'],
            track_url=t['url'],
            track_duration=t['duration'],
            data=queue_format,
            track_number=n + 1
        ) for n, t in enumerate([track] * queue_max_entries))

    try:
        if info["content"]:
            info["content"] = replaces(info["content"], info=info, ctx=ctx, player=player, queue_text=queue_text, track=track)
    except KeyError:
        pass

    if embeds := info.get("embeds"):

        for d in embeds:
            try:
                d["description"] = replaces(d["description"], info=d, ctx=ctx, player=player, queue_text=queue_text, track=track)
            except KeyError:
                pass

            try:
                d["footer"]["text"] = replaces(d["footer"]["text"], info=d, ctx=ctx, player=player, queue_text=queue_text, track=track)
            except KeyError:
                pass

            try:
                d["footer"]["icon_url"] = replaces(d["footer"]["icon_url"], info=d, ctx=ctx, player=player, queue_text=queue_text, track=track)
            except KeyError:
                pass

            try:
                d["author"]["name"] = replaces(d["author"]["name"], info=d, ctx=ctx, player=player, queue_text=queue_text, track=track)
            except KeyError:
                pass

            try:
                d["author"]["url"] = replaces(d["author"]["url"], info=d, ctx=ctx, player=player, queue_text=queue_text, track=track)
            except KeyError:
                pass

            try:
                d["author"]["icon_url"] = replaces(d["author"]["icon_url"], info=d, ctx=ctx, player=player, queue_text=queue_text, track=track)
            except KeyError:
                pass

            try:
                d["image"]["url"] = replaces(d["image"]["url"], info=d, ctx=ctx, player=player, queue_text=queue_text, track=track)
            except KeyError:
                pass

            try:
                d["thumbnail"]["url"] = replaces(d["thumbnail"]["url"], info=d, ctx=ctx, player=player, queue_text=queue_text, track=track)
            except KeyError:
                pass

            for n, f in enumerate(d.get("fields", [])):
                f["name"] = replaces(f["name"], info=d, ctx=ctx, player=player, queue_text=queue_text, track=track)
                f["value"] = replaces(f["value"], info=d, ctx=ctx, player=player, queue_text=queue_text, track=track)

            try:
                d["color"] = int(replaces(d["color"], info=d, ctx=ctx, player=player, queue_text=queue_text, track=track), 16)
            except (KeyError, AttributeError):
                pass

        info["embeds"] = [disnake.Embed.from_dict(e) for e in embeds]

    return info<|MERGE_RESOLUTION|>--- conflicted
+++ resolved
@@ -113,28 +113,16 @@
             replace('{player.autoplay}', "Enabled"). \
             replace('{player.nightcore}', "Enabled"). \
             replace('{player.log.emoji}', "⏭️"). \
-<<<<<<< HEAD
-            replace('{player.log.text}', f"{random.choice(ctx.guild.members)} skipped the song."). \
-=======
-            replace('{player.log.text}', f"{ctx.author} pulou a música."). \
->>>>>>> 0268789d
+            replace('{player.log.text}', f"{ctx.author} skipped the song."). \
             replace('{requester.global_name}', ctx.author.global_name). \
             replace('{requester.display_name}', ctx.author.display_name). \
             replace('{requester.mention}', ctx.author.mention). \
             replace('{requester.avatar}', ctx.author.display_avatar.with_static_format("png").url). \
-<<<<<<< HEAD
-            replace('{guild.color}', hex(ctx.bot.get_color(ctx.guild.me).value)[2:]). \
-            replace('{guild.icon}', ctx.guild.icon.with_static_format("png").url if ctx.guild.icon else ""). \
-            replace('{guild.name}', ctx.guild.name). \
-            replace('{guild.id}', str(ctx.guild.id)). \
-            replace('{queue_format}', queue_text or "(No songs).")
-=======
             replace('{guild.color}', hex(color)[2:]). \
             replace('{guild.icon}', player.guild.icon.with_static_format("png").url if player.guild.icon else ""). \
             replace('{guild.name}', player.guild.name). \
             replace('{guild.id}', str(player.guild.id)). \
-            replace('{queue_format}', queue_text or "(Sem músicas).")
->>>>>>> 0268789d
+            replace('{queue_format}', queue_text or "(No songs).")
 
     return txt
 
