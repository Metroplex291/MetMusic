# -*- coding: utf-8 -*-
from os.path import basename

import disnake

from utils.music.converters import fix_characters, get_button_style, music_source_image
from utils.music.models import LavalinkPlayer
from utils.others import PlayerControls


class MicroController:

    __slots__ = ("name", "preview")

    def __init__(self):
        self.name = basename(__file__)[:-3]
        self.preview = "https://cdn.discordapp.com/attachments/554468640942981147/1139395692658446336/micro_controller.png"

    def setup_features(self, player: LavalinkPlayer):
        player.mini_queue_feature = False
        player.controller_mode = True
        player.auto_update = 0
        player.hint_rate = player.bot.config["HINT_RATE"]
        player.static = False

    def load(self, player: LavalinkPlayer) -> dict:

        data = {
            "content": None,
            "embeds": [],
        }

        embed_color = player.bot.get_color(player.guild.me)

        embed = disnake.Embed(
            color=embed_color,
            description=f"[`{fix_characters(player.current.single_title, 32)}`]({player.current.uri or player.current.search_uri}) "
                        f"[`{fix_characters(player.current.author, 12)}`] "
        )

        if not player.current.autoplay:
            embed.description += f"<@{player.current.requester}>"
        else:
            try:
                embed.description = f"[`[Recomendada]`]({player.current.info['extra']['related']['uri']})"
            except:
                embed.description = "`[Recomendada]`"

        embed.set_author(
            name="Currently Playing:",
            icon_url=music_source_image(player.current.info["sourceName"])
        )

        if player.command_log:
            embed.description += f"\n\n{player.command_log_emoji} ⠂**Last Interaction:** {player.command_log}"

        if player.current_hint:
            embed_hint = disnake.Embed(colour=embed_color)
            embed_hint.set_footer(text=f"💡 Hint: {player.current_hint}")
            data["embeds"].append(embed_hint)

        data["embeds"].append(embed)

        data["components"] = [
<<<<<<< HEAD
            disnake.ui.Button(emoji="⏯️", label="Resume" if player.paused else "Pause", custom_id=PlayerControls.pause_resume, style=get_button_style(player.paused)),
            disnake.ui.Button(emoji="⏮️", label="Back", custom_id=PlayerControls.back),
            disnake.ui.Button(emoji="⏹️", label="Stop", custom_id=PlayerControls.stop, style=disnake.ButtonStyle.red),
            disnake.ui.Button(emoji="⏭️", label="Skip", custom_id=PlayerControls.skip),
            disnake.ui.Button(emoji="<:music_queue:703761160679194734>", label="Queue", custom_id=PlayerControls.queue,disabled=not player.queue),
            disnake.ui.Button(emoji="💗", label="Add to your favorites", custom_id=PlayerControls.add_favorite),
            disnake.ui.Button(emoji="⭐", label="Play favorite", custom_id=PlayerControls.enqueue_fav),
=======
            disnake.ui.Button(emoji="⏯️", label="Retomar" if player.paused else "Pausar", custom_id=PlayerControls.pause_resume, style=get_button_style(player.paused)),
            disnake.ui.Button(emoji="⏮️", label="Voltar", custom_id=PlayerControls.back),
            disnake.ui.Button(emoji="⏹️", label="Parar", custom_id=PlayerControls.stop, style=disnake.ButtonStyle.red),
            disnake.ui.Button(emoji="⏭️", label="Pular", custom_id=PlayerControls.skip),
            disnake.ui.Button(emoji="<:music_queue:703761160679194734>", label="Fila", custom_id=PlayerControls.queue,disabled=not (player.queue or player.queue_autoplay)),
            disnake.ui.Button(emoji="💗", label="Adicionar nos seus favoritos", custom_id=PlayerControls.add_favorite),
            disnake.ui.Button(emoji="⭐", label="Tocar favorito", custom_id=PlayerControls.enqueue_fav),
>>>>>>> 44cb9f91
        ]

        return data

def load():
    return MicroController()<|MERGE_RESOLUTION|>--- conflicted
+++ resolved
@@ -62,23 +62,13 @@
         data["embeds"].append(embed)
 
         data["components"] = [
-<<<<<<< HEAD
             disnake.ui.Button(emoji="⏯️", label="Resume" if player.paused else "Pause", custom_id=PlayerControls.pause_resume, style=get_button_style(player.paused)),
             disnake.ui.Button(emoji="⏮️", label="Back", custom_id=PlayerControls.back),
             disnake.ui.Button(emoji="⏹️", label="Stop", custom_id=PlayerControls.stop, style=disnake.ButtonStyle.red),
             disnake.ui.Button(emoji="⏭️", label="Skip", custom_id=PlayerControls.skip),
-            disnake.ui.Button(emoji="<:music_queue:703761160679194734>", label="Queue", custom_id=PlayerControls.queue,disabled=not player.queue),
-            disnake.ui.Button(emoji="💗", label="Add to your favorites", custom_id=PlayerControls.add_favorite),
-            disnake.ui.Button(emoji="⭐", label="Play favorite", custom_id=PlayerControls.enqueue_fav),
-=======
-            disnake.ui.Button(emoji="⏯️", label="Retomar" if player.paused else "Pausar", custom_id=PlayerControls.pause_resume, style=get_button_style(player.paused)),
-            disnake.ui.Button(emoji="⏮️", label="Voltar", custom_id=PlayerControls.back),
-            disnake.ui.Button(emoji="⏹️", label="Parar", custom_id=PlayerControls.stop, style=disnake.ButtonStyle.red),
-            disnake.ui.Button(emoji="⏭️", label="Pular", custom_id=PlayerControls.skip),
-            disnake.ui.Button(emoji="<:music_queue:703761160679194734>", label="Fila", custom_id=PlayerControls.queue,disabled=not (player.queue or player.queue_autoplay)),
-            disnake.ui.Button(emoji="💗", label="Adicionar nos seus favoritos", custom_id=PlayerControls.add_favorite),
-            disnake.ui.Button(emoji="⭐", label="Tocar favorito", custom_id=PlayerControls.enqueue_fav),
->>>>>>> 44cb9f91
+            disnake.ui.Button(emoji="<:music_queue:703761160679194734>", label="Queue", custom_id=PlayerControls.queue,disabled=not (player.queue or player.queue_autoplay)),
+            disnake.ui.Button(emoji="💗", label="Add to Favorites", custom_id=PlayerControls.add_favorite),
+            disnake.ui.Button(emoji="⭐", label="Favorites", custom_id=PlayerControls.enqueue_fav),
         ]
 
         return data
