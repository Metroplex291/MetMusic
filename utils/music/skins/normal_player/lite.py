--- conflicted
+++ resolved
@@ -36,13 +36,7 @@
         embed.description = f"> ▶️ **┃**[`{fix_characters(player.current.title, 45)}`]({player.current.uri or player.current.search_uri})\n" \
                             f"> ℹ️ **┃**`{duration}`┃`{fix_characters(player.current.author, 18)}`┃"
 
-<<<<<<< HEAD
-        if player.current.autoplay:
-            embed.description += " `[Auto-play]`"
-        else:
-=======
         if not player.current.autoplay:
->>>>>>> f8ff730f
             embed.description += f"<@{player.current.requester}>"
         else:
             try:
