# -*- coding: utf-8 -*-
import datetime
import itertools
from os.path import basename

import disnake

from utils.music.converters import fix_characters, time_format, get_button_style, music_source_image
from utils.music.models import LavalinkPlayer
from utils.others import PlayerControls


class DefaultSkin:

    __slots__ = ("name", "preview")

    def __init__(self):
        self.name = basename(__file__)[:-3]
        self.preview = "https://i.ibb.co/4PkWyqb/image.png"

    def setup_features(self, player: LavalinkPlayer):
        player.mini_queue_feature = True
        player.controller_mode = True
        player.auto_update = 0
        player.hint_rate = player.bot.config["HINT_RATE"]
        player.static = False

    def load(self, player: LavalinkPlayer) -> dict:

        data = {
            "content": None,
            "embeds": []
        }

        color = player.bot.get_color(player.guild.me)

        embed = disnake.Embed(color=color)
        embed_queue = None
        vc_txt = ""

        if not player.paused:
            embed.set_author(
                name="Currently Playing:",
                icon_url=music_source_image(player.current.info["sourceName"])
            )

        else:
            embed.set_author(
                name="Paused:",
                icon_url="https://cdn.discordapp.com/attachments/480195401543188483/896013933197013002/pause.png"
            )

        if player.current_hint:
            embed.set_footer(text=f"💡 Hint: {player.current_hint}")
        else:
            embed.set_footer(
                text=str(player),
                icon_url="https://i.ibb.co/QXtk5VB/neon-circle.gif"
            )

        player.mini_queue_feature = True

        duration = "> 🔴 **⠂** `Livestream`\n" if player.current.is_stream else \
            (f"> ⏰ **⠂** `{time_format(player.current.duration)} [`" +
            f"<t:{int((disnake.utils.utcnow() + datetime.timedelta(milliseconds=player.current.duration - player.position)).timestamp())}:R>`]`\n"
            if not player.paused else '')

        txt = f"[`{player.current.single_title}`]({player.current.uri or player.current.search_uri})\n\n" \
              f"{duration}" \
              f"> 👤 **⠂** {player.current.authors_md}"

        if not player.current.autoplay:
            txt += f"\n> ✋ **⠂** <@{player.current.requester}>"
        else:
            try:
                mode = f" [`Recomendada`]({player.current.info['extra']['related']['uri']})"
            except:
                mode = "`Recomendada`"
            txt += f"\n> 👍 **⠂** {mode}"

        if player.current.track_loops:
            txt += f"\n> 🔂 **⠂** `Remaining Loops: {player.current.track_loops}`"

        if player.loop:
            if player.loop == 'current':
                e = '🔂'; m = 'Current Song'
            else:
                e = '🔁'; m = 'Queue'
            txt += f"\n> {e} **⠂** `Loop: {m}`"

        if player.current.album_name:
            txt += f"\n> 💽 **⠂** [`{fix_characters(player.current.album_name, limit=36)}`]({player.current.album_url})"

        if player.current.playlist_name:
            txt += f"\n> 📑 **⠂** [`{fix_characters(player.current.playlist_name, limit=36)}`]({player.current.playlist_url})"

        if (qlenght:=len(player.queue)) and not player.mini_queue_enabled:
            txt += f"\n> 🎶 **⠂** `{qlenght} song(s) in queue`"

        if player.keep_connected:
            txt += "\n> ♾️ **⠂** `24/7 Mode enabled`"

        txt += f"{vc_txt}\n"

        bar = "https://cdn.discordapp.com/attachments/554468640942981147/1127294696025227367/rainbow_bar3.gif"

        if player.command_log:
            txt += f"```ansi\n [34;1mLast Interaction[0m```**┕ {player.command_log_emoji} ⠂**{player.command_log}\n"

        if player.mini_queue_enabled:

            if len(player.queue):

                queue_txt = "\n".join(
                    f"`{(n + 1):02}) [{time_format(t.duration) if not t.is_stream else '🔴 Livestream'}]` [`{fix_characters(t.title, 21)}`]({t.uri})"
                    for n, t in (enumerate(itertools.islice(player.queue, 3)))
                )

<<<<<<< HEAD
            embed_queue = disnake.Embed(title=f"Songs in Queue: {qlenght}", color=color,
                                        description=f"\n{queue_txt}")
=======
                embed_queue = disnake.Embed(title=f"Músicas na fila: {qlenght}", color=color,
                                            description=f"\n{queue_txt}")
>>>>>>> 27438ef7

                if not player.loop and not player.keep_connected and not player.paused:

                    queue_duration = 0

                    for t in player.queue:
                        if not t.is_stream:
                            queue_duration += t.duration

<<<<<<< HEAD
                embed_queue.description += f"\n`[⌛ Songs end` <t:{int((disnake.utils.utcnow() + datetime.timedelta(milliseconds=(queue_duration + (player.current.duration if not player.current.is_stream else 0)) - player.position)).timestamp())}:R> `⌛]`"
=======
                    embed_queue.description += f"\n`[⌛ As músicas acabam` <t:{int((disnake.utils.utcnow() + datetime.timedelta(milliseconds=(queue_duration + (player.current.duration if not player.current.is_stream else 0)) - player.position)).timestamp())}:R> `⌛]`"
>>>>>>> 27438ef7

                embed_queue.set_image(url=bar)

            elif len(player.queue_autoplay):
                queue_txt = "\n".join(
                    f"`👍⠂{(n + 1):02}) [{time_format(t.duration) if not t.is_stream else '🔴 Livestream'}]` [`{fix_characters(t.title, 20)}`]({t.uri})"
                    for n, t in (enumerate(itertools.islice(player.queue_autoplay, 3)))
                )
                embed_queue = disnake.Embed(title="Próximas músicas recomendadas:", color=color,
                                            description=f"\n{queue_txt}")
                embed_queue.set_image(url=bar)

        embed.description = txt
        embed.set_image(url=bar)
        embed.set_thumbnail(url=player.current.thumb)

        data["embeds"] = [embed_queue, embed] if embed_queue else [embed]

        data["components"] = [
            disnake.ui.Button(emoji="⏯️", custom_id=PlayerControls.pause_resume, style=get_button_style(player.paused)),
            disnake.ui.Button(emoji="⏮️", custom_id=PlayerControls.back),
            disnake.ui.Button(emoji="⏹️", custom_id=PlayerControls.stop),
            disnake.ui.Button(emoji="⏭️", custom_id=PlayerControls.skip),
            disnake.ui.Button(emoji="<:music_queue:703761160679194734>", custom_id=PlayerControls.queue, disabled=not player.queue),
            disnake.ui.Select(
                placeholder="More options:",
                custom_id="musicplayer_dropdown_inter",
                min_values=0, max_values=1,
                options=[
                    disnake.SelectOption(
                        label="Add music", emoji="<:add_music:588172015760965654>",
                        value=PlayerControls.add_song,
                        description="Add a song/playlist to the queue."
                    ),
                    disnake.SelectOption(
                        label="Add favorite to queue", emoji="⭐",
                        value=PlayerControls.enqueue_fav,
                        description="Add one of your favorites to the queue."
                    ),
                    disnake.SelectOption(
                        label="Add to your favorites", emoji="💗",
                        value=PlayerControls.add_favorite,
                        description="Add the current song to your favorites."
                    ),
                    disnake.SelectOption(
                        label="Start from beginning", emoji="⏪",
                        value=PlayerControls.seek_to_start,
                        description="Go back to the beginning of the current song."
                    ),
                    disnake.SelectOption(
                        label=f"Volume: {player.volume}%", emoji="🔊",
                        value=PlayerControls.volume,
                        description="Adjust volume."
                    ),
                    disnake.SelectOption(
                        label="Shuffle", emoji="🔀",
                        value=PlayerControls.shuffle,
                        description="Shuffle songs in the queue."
                    ),
                    disnake.SelectOption(
                        label="Re-add", emoji="🎶",
                        value=PlayerControls.readd,
                        description="Re-add played songs back to the queue."
                    ),
                    disnake.SelectOption(
                        label="Loop", emoji="🔁",
                        value=PlayerControls.loop_mode,
                        description="Enable/Disable song/queue looping."
                    ),
                    disnake.SelectOption(
                        label=("Disable" if player.nightcore else "Enable") + " Nightcore effect", emoji="🇳",
                        value=PlayerControls.nightcore,
                        description="Effect that increases speed and pitch of the song."
                    ),
                    disnake.SelectOption(
                        label=("Disable" if player.autoplay else "Enable") + " autoplay", emoji="🔄",
                        value=PlayerControls.autoplay,
                        description="Automatically add music when the queue is empty."
                    ),
                    disnake.SelectOption(
                        label= ("Disable" if player.restrict_mode else "Enable") + " restrict mode", emoji="🔐",
                        value=PlayerControls.restrict_mode,
                        description="Only DJ's/Staff can use restricted commands."
                    ),
                ]
            ),
        ]

        if player.current.ytid and player.node.lyric_support:
            data["components"][5].options.append(
                disnake.SelectOption(
                    label= "View lyrics", emoji="📃",
                    value=PlayerControls.lyrics,
                    description="Get lyrics of current music."
                )
            )


        if player.mini_queue_feature:
            data["components"][5].options.append(
                disnake.SelectOption(
                    label="Player Mini-queue", emoji="<:music_queue:703761160679194734>",
                    value=PlayerControls.miniqueue,
                    description="Toggle the player's mini-queue."
                )
            )

        if isinstance(player.last_channel, disnake.VoiceChannel):
            txt = "Disable" if player.stage_title_event else "Enable"
            data["components"][5].options.append(
                disnake.SelectOption(
                    label= f"{txt} automatic status", emoji="📢",
                    value=PlayerControls.stage_announce,
                    description=f"{txt} the automatic status of the voice channel."
                )
            )

        if not player.static and not player.has_thread:
            data["components"][5].options.append(
                disnake.SelectOption(
                    label="Song-Request Thread", emoji="💬",
                    value=PlayerControls.song_request_thread,
                    description="Create a temporary thread/chat to request songs using just the name/link."
                )
            )

        return data

def load():
    return DefaultSkin()<|MERGE_RESOLUTION|>--- conflicted
+++ resolved
@@ -73,9 +73,9 @@
             txt += f"\n> ✋ **⠂** <@{player.current.requester}>"
         else:
             try:
-                mode = f" [`Recomendada`]({player.current.info['extra']['related']['uri']})"
+                mode = f" [`Recommended`]({player.current.info['extra']['related']['uri']})"
             except:
-                mode = "`Recomendada`"
+                mode = "`Recommended`"
             txt += f"\n> 👍 **⠂** {mode}"
 
         if player.current.track_loops:
@@ -116,13 +116,8 @@
                     for n, t in (enumerate(itertools.islice(player.queue, 3)))
                 )
 
-<<<<<<< HEAD
-            embed_queue = disnake.Embed(title=f"Songs in Queue: {qlenght}", color=color,
-                                        description=f"\n{queue_txt}")
-=======
-                embed_queue = disnake.Embed(title=f"Músicas na fila: {qlenght}", color=color,
+                embed_queue = disnake.Embed(title=f"Songs in queue: {qlenght}", color=color,
                                             description=f"\n{queue_txt}")
->>>>>>> 27438ef7
 
                 if not player.loop and not player.keep_connected and not player.paused:
 
@@ -132,11 +127,7 @@
                         if not t.is_stream:
                             queue_duration += t.duration
 
-<<<<<<< HEAD
-                embed_queue.description += f"\n`[⌛ Songs end` <t:{int((disnake.utils.utcnow() + datetime.timedelta(milliseconds=(queue_duration + (player.current.duration if not player.current.is_stream else 0)) - player.position)).timestamp())}:R> `⌛]`"
-=======
-                    embed_queue.description += f"\n`[⌛ As músicas acabam` <t:{int((disnake.utils.utcnow() + datetime.timedelta(milliseconds=(queue_duration + (player.current.duration if not player.current.is_stream else 0)) - player.position)).timestamp())}:R> `⌛]`"
->>>>>>> 27438ef7
+                    embed_queue.description += f"\n`[⌛ Songs end` <t:{int((disnake.utils.utcnow() + datetime.timedelta(milliseconds=(queue_duration + (player.current.duration if not player.current.is_stream else 0)) - player.position)).timestamp())}:R> `⌛]`"
 
                 embed_queue.set_image(url=bar)
 
@@ -145,7 +136,7 @@
                     f"`👍⠂{(n + 1):02}) [{time_format(t.duration) if not t.is_stream else '🔴 Livestream'}]` [`{fix_characters(t.title, 20)}`]({t.uri})"
                     for n, t in (enumerate(itertools.islice(player.queue_autoplay, 3)))
                 )
-                embed_queue = disnake.Embed(title="Próximas músicas recomendadas:", color=color,
+                embed_queue = disnake.Embed(title="Next recommended songs:", color=color,
                                             description=f"\n{queue_txt}")
                 embed_queue.set_image(url=bar)
 
