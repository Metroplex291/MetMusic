# -*- coding: utf-8 -*-
import datetime
import itertools
from os.path import basename

import disnake

from utils.music.converters import fix_characters, time_format, get_button_style, music_source_image
from utils.music.models import LavalinkPlayer
from utils.others import ProgressBar, PlayerControls


class DefaultProgressbarSkin:

    __slots__ = ("name", "preview")

    def __init__(self):
        self.name = basename(__file__)[:-3]
        self.preview = "https://i.ibb.co/683gh83/image.png"

    def setup_features(self, player: LavalinkPlayer):
        player.mini_queue_feature = True
        player.controller_mode = True
        player.auto_update = 15
        player.hint_rate = player.bot.config["HINT_RATE"]
        player.static = False

    def load(self, player: LavalinkPlayer) -> dict:

        data = {
            "content": None,
            "embeds": []
        }

        embed = disnake.Embed(color=player.bot.get_color(player.guild.me))
        embed_queue = None

        if not player.paused:
            embed.set_author(
                name="Currently Playing:",
                icon_url=music_source_image(player.current.info["sourceName"])
            )
        else:
            embed.set_author(
                name="Paused:",
                icon_url="https://cdn.discordapp.com/attachments/480195401543188483/896013933197013002/pause.png"
            )

        if player.current_hint:
            embed.set_footer(text=f"💡 Hint: {player.current_hint}")
        else:
            embed.set_footer(
                text=str(player),
                icon_url="https://i.ibb.co/QXtk5VB/neon-circle.gif"
            )

        if player.current.is_stream:
            duration = "```ansi\n🔴 [31;1m Livestream[0m```"
        else:

            progress = ProgressBar(
                player.position,
                player.current.duration,
                bar_count=8
            )

            duration = f"```ansi\n[34;1m[{time_format(player.position)}] {('='*progress.start)}[0m🔴️[36;1m{'-'*progress.end} " \
                       f"[{time_format(player.current.duration)}][0m```\n"

        vc_txt = ""

        txt = f"[`{player.current.single_title}`]({player.current.uri or player.current.search_uri})\n\n" \
              f"> 👤 **⠂** {player.current.authors_md}"

        if not player.current.autoplay:
            txt += f"\n> ✋ **⠂** <@{player.current.requester}>"
        else:
            try:
                mode = f" [`Recomendada`]({player.current.info['extra']['related']['uri']})"
            except:
                mode = "`Recomendada`"
            txt += f"\n> 👍 **⠂** {mode}"

        if player.current.track_loops:
            txt += f"\n> 🔂 **⠂** `Remaining Loops: {player.current.track_loops}`"

        if player.loop:
            if player.loop == 'current':
                e = '🔂'
                m = 'Current Song'
            else:
                e = '🔁'
                m = 'Queue'
            txt += f"\n> {e} **⠂** `Loop: {m}`"

        if player.current.album_name:
            txt += f"\n> 💽 **⠂** [`{fix_characters(player.current.album_name, limit=36)}`]({player.current.album_url})"

        if player.current.playlist_name:
            txt += f"\n> 📑 **⠂** [`{fix_characters(player.current.playlist_name, limit=36)}`]({player.current.playlist_url})"

        if (qlenght:=len(player.queue)) and not player.mini_queue_enabled:
            txt += f"\n> 🎶 **⠂** `{qlenght} song(s) in queue`"

        if player.keep_connected:
            txt += "\n> ♾️ **⠂** `24/7 Mode enabled`"

        txt += f"{vc_txt}\n"

        if player.command_log:
            txt += f"> {player.command_log_emoji} **⠂Last Interaction:** {player.command_log}\n"

<<<<<<< HEAD
        if player.current.autoplay:
            try:
                mode = f" [`autoplay`]({player.current.info['extra']['related']['uri']})"
            except:
                mode = "`autoplay`"
            txt += f"\n`I am currently using` {mode} `while waiting for someone in the channel` {player.guild.me.voice.channel.mention} `to add new songs.`\n"

=======
>>>>>>> f8ff730f
        txt += duration

        rainbow_bar = "https://cdn.discordapp.com/attachments/554468640942981147/1127294696025227367/rainbow_bar3.gif"

        if qlenght and player.mini_queue_enabled:

            queue_txt = "\n".join(
                f"`{(n + 1):02}) [{time_format(t.duration) if not t.is_stream else '🔴 Livestream'}]` [`{fix_characters(t.title, 21)}`]({t.uri})"
                for n, t in (enumerate(itertools.islice(player.queue, 3)))
            )

            embed_queue = disnake.Embed(title=f"Songs in Queue: {qlenght}", color=player.bot.get_color(player.guild.me),
                                        description=f"\n{queue_txt}")

            if not player.loop and not player.keep_connected and not player.paused and not player.current.is_stream:

                queue_duration = 0

                for t in player.queue:
                    if not t.is_stream:
                        queue_duration += t.duration

                if queue_duration:
                    embed_queue.description += f"\n`[⌛ Songs end` <t:{int((disnake.utils.utcnow() + datetime.timedelta(milliseconds=(queue_duration + (player.current.duration if not player.current.is_stream else 0)) - player.position)).timestamp())}:R> `⌛]`"

            embed_queue.set_image(url=rainbow_bar)

        embed.description = txt
        embed.set_image(url=rainbow_bar)
        embed.set_thumbnail(url=player.current.thumb)

        data["embeds"] = [embed_queue, embed] if embed_queue else [embed]

        data["components"] = [
            disnake.ui.Button(emoji="⏯️", custom_id=PlayerControls.pause_resume, style=get_button_style(player.paused)),
            disnake.ui.Button(emoji="⏮️", custom_id=PlayerControls.back),
            disnake.ui.Button(emoji="⏹️", custom_id=PlayerControls.stop),
            disnake.ui.Button(emoji="⏭️", custom_id=PlayerControls.skip),
            disnake.ui.Button(emoji="<:music_queue:703761160679194734>", custom_id=PlayerControls.queue, disabled=not player.queue),
            disnake.ui.Select(
                placeholder="More options:",
                custom_id="musicplayer_dropdown_inter",
                min_values=0, max_values=1,
                options=[
                    disnake.SelectOption(
                        label="Add Song", emoji="<:add_music:588172015760965654>",
                        value=PlayerControls.add_song,
                        description="Add a song/playlist to the queue."
                    ),
                    disnake.SelectOption(
                        label="Add Favorite to Queue", emoji="⭐",
                        value=PlayerControls.enqueue_fav,
                        description="Add one of your favorites to the queue."
                    ),
                    disnake.SelectOption(
                        label="Add to Your Favorites", emoji="💗",
                        value=PlayerControls.add_favorite,
                        description="Add the current song to your favorites."
                    ),
                    disnake.SelectOption(
                        label="Start from Beginning", emoji="⏪",
                        value=PlayerControls.seek_to_start,
                        description="Go back to the beginning of the current song."
                    ),
                    disnake.SelectOption(
                        label=f"Volume: {player.volume}%", emoji="🔊",
                        value=PlayerControls.volume,
                        description="Adjust volume."
                    ),
                    disnake.SelectOption(
                        label="Shuffle", emoji="🔀",
                        value=PlayerControls.shuffle,
                        description="Shuffle songs in the queue."
                    ),
                    disnake.SelectOption(
                        label="Re-add", emoji="🎶",
                        value=PlayerControls.readd,
                        description="Re-add played songs back to the queue."
                    ),
                    disnake.SelectOption(
                        label="Loop", emoji="🔁",
                        value=PlayerControls.loop_mode,
                        description="Enable/Disable song/queue looping."
                    ),
                    disnake.SelectOption(
                        label=("Disable" if player.nightcore else "Enable") + " Nightcore effect", emoji="🇳",
                        value=PlayerControls.nightcore,
                        description="Effect that increases speed and pitch of the song."
                    ),
                    disnake.SelectOption(
                        label=("Disable" if player.autoplay else "Enable") + " autoplay", emoji="🔄",
                        value=PlayerControls.autoplay,
                        description="Automatically add music when the queue is empty."
                    ),
                    disnake.SelectOption(
                        label= ("Disable" if player.restrict_mode else "Enable") + " restrict mode", emoji="🔐",
                        value=PlayerControls.restrict_mode,
                        description="Only DJ's/Staff can use restricted commands."
                    ),
                ]
            ),
        ]

        if player.current.ytid and player.node.lyric_support:
            data["components"][5].options.append(
                disnake.SelectOption(
                    label= "View lyrics", emoji="📃",
                    value=PlayerControls.lyrics,
                    description="Get lyrics of current music."
                )
            )


        if player.mini_queue_feature:
            data["components"][5].options.append(
                disnake.SelectOption(
                    label="Player Mini-queue", emoji="<:music_queue:703761160679194734>",
                    value=PlayerControls.miniqueue,
                    description="Toggle the player's mini-queue."
                )
            )

        if isinstance(player.last_channel, disnake.VoiceChannel):
            txt = "Disable" if player.stage_title_event else "Enable"
            data["components"][5].options.append(
                disnake.SelectOption(
                    label= f"{txt} automatic status", emoji="📢",
                    value=PlayerControls.stage_announce,
                    description=f"{txt} the automatic status of the voice channel."
                )
            )

        if not player.static and not player.has_thread:
            data["components"][5].options.append(
                disnake.SelectOption(
                    label="Song-Request Thread", emoji="💬",
                    value=PlayerControls.song_request_thread,
                    description="Create a temporary thread/chat to request songs using just the name/link."
                )
            )

        return data

def load():
    return DefaultProgressbarSkin()<|MERGE_RESOLUTION|>--- conflicted
+++ resolved
@@ -110,16 +110,6 @@
         if player.command_log:
             txt += f"> {player.command_log_emoji} **⠂Last Interaction:** {player.command_log}\n"
 
-<<<<<<< HEAD
-        if player.current.autoplay:
-            try:
-                mode = f" [`autoplay`]({player.current.info['extra']['related']['uri']})"
-            except:
-                mode = "`autoplay`"
-            txt += f"\n`I am currently using` {mode} `while waiting for someone in the channel` {player.guild.me.voice.channel.mention} `to add new songs.`\n"
-
-=======
->>>>>>> f8ff730f
         txt += duration
 
         rainbow_bar = "https://cdn.discordapp.com/attachments/554468640942981147/1127294696025227367/rainbow_bar3.gif"
