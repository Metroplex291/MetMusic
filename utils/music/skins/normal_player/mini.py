--- conflicted
+++ resolved
@@ -79,16 +79,6 @@
             embed.add_field(name=f"{player.command_log_emoji} **⠂Last Interaction:**",
                             value=f"{player.command_log}", inline=False)
 
-<<<<<<< HEAD
-        if player.current.autoplay:
-            try:
-                mode = f" [`autoplay`]({player.current.info['extra']['related']['uri']})"
-            except:
-                mode = "`autoplay`"
-            embed.add_field(name="🔄 **⠂Auto-play:**", value=f"\n`I'm currently using {mode} while waiting for someone from the {player.guild.me.voice.channel.mention} voice channel to add new songs.`\n")
-
-=======
->>>>>>> f8ff730f
         if queue_size:
 
             embed.description += f" `({queue_size})`"
