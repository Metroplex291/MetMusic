# -*- coding: utf-8 -*-
import datetime
import re
from os.path import basename

import disnake

from utils.music.converters import time_format, fix_characters, get_button_style
from utils.music.models import LavalinkPlayer
from utils.others import PlayerControls

class EmbedLinkSkin:

    __slots__ = ("name", "preview")

    def __init__(self):
        self.name = basename(__file__)[:-3]
        self.preview = "https://media.discordapp.net/attachments/554468640942981147/1101330475164893244/Discord_N1QhBDXtar.png"

    def setup_features(self, player: LavalinkPlayer):
        player.mini_queue_feature = False
        player.controller_mode = True
        player.auto_update = 0
        player.hint_rate = player.bot.config["HINT_RATE"]
        player.static = False

    def load(self, player: LavalinkPlayer) -> dict:

        data = {
            "content": None,
            "embeds": []
        }

        txt = ""

        if player.current_hint:
            txt += f"> `💡` **Hint:** `{player.current_hint}`"

        if player.current.is_stream:
            duration_txt = f"\n> `🔴` **Duration:** `Livestream`"
        else:
            duration_txt = f"\n> `⏰` **Duration:** `{time_format(player.current.duration)}`"

        title = f"`{player.current.title}`" if not player.current.uri else f"[`{fix_characters(player.current.title, 40)}`]({player.current.uri})"

        if player.paused:
            txt += f"\n> `⏸️` **Paused:** {title}{duration_txt}"

        else:
            txt += f"\n> `▶️` **Playing Now:** {title}{duration_txt}"
            if not player.current.is_stream:
                txt += f" `[`<t:{int((disnake.utils.utcnow() + datetime.timedelta(milliseconds=player.current.duration - player.position)).timestamp())}:R>`]`" \
                if not player.paused else ''

        if q:=len(player.queue):
            txt += f" `[In Queue: {q}]`"

        if not player.current.autoplay:
            txt += f" <@{player.current.requester}>\n"
        else:
            try:
                txt += f" [`[Música Recomendada]`]({player.current.info['extra']['related']['uri']})"
            except:
                txt += " `[Música Recomendada]`"

        if player.command_log:

            log = re.sub(r"\[(.+)]\(.+\)", r"\1", player.command_log.replace("`", "")) # Remove links from command_log to avoid generating more than one preview.

            txt += f"> {player.command_log_emoji} **⠂Last Interaction:** {log}\n"

<<<<<<< HEAD
        if player.current.autoplay:
            txt += f"\n`Currently using autoplay while waiting for someone from the channel {player.guild.me.voice.channel.mention} to add new songs.`\n"

=======
>>>>>>> f8ff730f
        data["content"] = txt

        data["components"] = [
            disnake.ui.Button(emoji="⏯️", custom_id=PlayerControls.pause_resume, style=get_button_style(player.paused)),
            disnake.ui.Button(emoji="⏮️", custom_id=PlayerControls.back),
            disnake.ui.Button(emoji="⏹️", custom_id=PlayerControls.stop),
            disnake.ui.Button(emoji="⏭️", custom_id=PlayerControls.skip),
            disnake.ui.Button(emoji="<:music_queue:703761160679194734>", custom_id=PlayerControls.queue, disabled=not player.queue),
            disnake.ui.Select(
                placeholder="More options:",
                custom_id="musicplayer_dropdown_inter",
                min_values=0, max_values=1,
                options=[
                    disnake.SelectOption(
                        label="Add music", emoji="<:add_music:588172015760965654>",
                        value=PlayerControls.add_song,
                        description="Add a song/playlist to the queue."
                    ),
                    disnake.SelectOption(
                        label="Add favorite to queue", emoji="⭐",
                        value=PlayerControls.enqueue_fav,
                        description="Add one of your favorites to the queue."
                    ),
                    disnake.SelectOption(
                        label="Add to your favorites", emoji="💗",
                        value=PlayerControls.add_favorite,
                        description="Add the current song to your favorites."
                    ),
                    disnake.SelectOption(
                        label="Play from start", emoji="⏪",
                        value=PlayerControls.seek_to_start,
                        description="Go back to the beginning of the current song."
                    ),
                    disnake.SelectOption(
                        label=f"Volume: {player.volume}%", emoji="🔊",
                        value=PlayerControls.volume,
                        description="Adjust volume."
                    ),
                    disnake.SelectOption(
                        label="Shuffle", emoji="🔀",
                        value=PlayerControls.shuffle,
                        description="Shuffle the songs in the queue."
                    ),
                    disnake.SelectOption(
                        label="Re-add", emoji="🎶",
                        value=PlayerControls.readd,
                        description="Re-add played songs back to the queue."
                    ),
                    disnake.SelectOption(
                        label="Loop", emoji="🔁",
                        value=PlayerControls.loop_mode,
                        description="Toggle song/queue looping."
                    ),
                    disnake.SelectOption(
                        label=("Disable" if player.nightcore else "Enable") + " nightcore effect", emoji="🇳",
                        value=PlayerControls.nightcore,
                        description="Effect that increases the speed and pitch of the music."
                    ),
                    disnake.SelectOption(
                        label=("Disable" if player.autoplay else "Enable") + " autoplay", emoji="🔄",
                        value=PlayerControls.autoplay,
                        description="System for automatic music addition when the queue is empty."
                    ),
                    disnake.SelectOption(
                        label= ("Disable" if player.restrict_mode else "Enable") + " restricted mode", emoji="🔐",
                        value=PlayerControls.restrict_mode,
                        description="Only DJ's/Staff can use restricted commands."
                    ),
                ]
            ),
        ]

        if player.current.ytid and player.node.lyric_support:
            data["components"][5].options.append(
                disnake.SelectOption(
                    label= "View lyrics", emoji="📃",
                    value=PlayerControls.lyrics,
                    description="Get lyrics of current music."
                )
            )


        if isinstance(player.last_channel, disnake.VoiceChannel):
            txt = "Disable" if player.stage_title_event else "Enable"
            data["components"][5].options.append(
                disnake.SelectOption(
                    label= f"{txt} automatic status", emoji="📢",
                    value=PlayerControls.stage_announce,
                    description=f"{txt} automatic status of the voice channel."
                )
            )

        if not player.static and not player.has_thread:
            data["components"][5].options.append(
                disnake.SelectOption(
                    label="Song-Request Thread", emoji="💬",
                    value=PlayerControls.song_request_thread,
                    description="Create a temporary thread/chat to request songs using just the name/link."
                )
            )

        return data

def load():
    return EmbedLinkSkin()<|MERGE_RESOLUTION|>--- conflicted
+++ resolved
@@ -69,12 +69,6 @@
 
             txt += f"> {player.command_log_emoji} **⠂Last Interaction:** {log}\n"
 
-<<<<<<< HEAD
-        if player.current.autoplay:
-            txt += f"\n`Currently using autoplay while waiting for someone from the channel {player.guild.me.voice.channel.mention} to add new songs.`\n"
-
-=======
->>>>>>> f8ff730f
         data["content"] = txt
 
         data["components"] = [
