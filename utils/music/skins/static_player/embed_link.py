# -*- coding: utf-8 -*-
import datetime
import itertools
import re
from os.path import basename

import disnake

from utils.music.converters import time_format, fix_characters, get_button_style
from utils.music.models import LavalinkPlayer
from utils.others import PlayerControls


class EmbedLinkStaticSkin:
    __slots__ = ("name", "preview")

    def __init__(self):
        self.name = basename(__file__)[:-3] + "_static"
        self.preview = "https://media.discordapp.net/attachments/554468640942981147/1101328287466274816/image.png"

    def setup_features(self, player: LavalinkPlayer):
        player.mini_queue_feature = False
        player.controller_mode = True
        player.auto_update = 0
        player.hint_rate = player.bot.config["HINT_RATE"]
        player.static = True

    def load(self, player: LavalinkPlayer) -> dict:

        txt = ""

        if player.current_hint:
            txt += f"\n> `💡 Hint: {player.current_hint}`\n"

        if player.current.is_stream:
            duration_txt = f"\n> 🔴 **⠂Duration:** `Livestream`"
        else:
            duration_txt = f"\n> ⏰ **⠂Duration:** `{time_format(player.current.duration)}`"

        title = fix_characters(player.current.title) if not player.current.uri else f"[{fix_characters(player.current.title)}]({player.current.uri})"

        if player.paused:
            emoji = "`⏸️`"
            txt += f"\n> ### `⏸️` Paused: {title}\n{duration_txt}"

        else:
            emoji = "`▶️`"
            txt += f"\n> ### `▶️` Currently Playing: {title}\n{duration_txt}"
            if not player.current.is_stream and not player.paused:
                txt += f" `[`<t:{int((disnake.utils.utcnow() + datetime.timedelta(milliseconds=player.current.duration - player.position)).timestamp())}:R>`]`"

        vc_txt = ""

        if not player.current.autoplay:
            txt += f"\n> ✋ **⠂Requested by:** <@{player.current.requester}>\n"
        else:
            try:
<<<<<<< HEAD
                mode = f" [`Recommended Music`]({player.current.info['extra']['related']['uri']})"
=======
                mode = f" [`Música Recomendada`](<{player.current.info['extra']['related']['uri']}>)"
>>>>>>> a61c0109
            except:
                mode = "`Recommended Music`"
            txt += f"\n> 👍 **⠂Added via:** {mode}\n"

        try:
            vc_txt += f"> *️⃣ **⠂Voice Channel:** {player.guild.me.voice.channel.mention}\n"
        except AttributeError:
            pass

        if player.current.playlist_name:
            txt += f"> 📑 **⠂Playlist:** [`{fix_characters(player.current.playlist_name) or 'Visualize'}`](<{player.current.playlist_url}>)\n"

        if player.current.track_loops:
            txt += f"> 🔂 **⠂Remaining Loops:** `{player.current.track_loops}`\n"

        elif player.loop:
            if player.loop == 'current':
                txt += '> 🔂 **⠂Loop:** `current song`\n'
            else:
                txt += '> 🔁 **⠂Loop:** `queue`\n'

        txt += vc_txt

        if player.command_log:

            log = re.sub(r"\[(.+)]\(.+\)", r"\1", player.command_log.replace("`", ""))  # Remove links from command_log to avoid generating more than one preview.

            txt += f"> {player.command_log_emoji} **⠂Last Interaction:** {log}\n"

        if qsize := len(player.queue):

            qtext = "**Songs in queue:**\n```ansi\n" + \
                    "\n".join(
                        f"[0;33m{(n + 1):02}[0m [0;34m[{time_format(t.duration) if not t.is_stream else '🔴 stream'}][0m [0;36m{fix_characters(t.title, 45)}[0m"
                        for n, t in enumerate(
                            itertools.islice(player.queue, 4)))

            if qsize > 4:
                qtext += f"\n╚═ [0;37mAnd more[0m [0;35m{qsize}[0m [0;37msong(s).[0m"

            txt = qtext + "```" + txt

        try:
            if isinstance(player.text_channel.parent, disnake.ForumChannel):
                txt = f"{emoji} `{fix_characters(player.current.title, 50)}` **|**\n{txt}"
        except:
            pass

        data = {
            "content": txt,
            "embeds": [],
            "components": [
                disnake.ui.Button(emoji="⏯️", custom_id=PlayerControls.pause_resume, style=get_button_style(player.paused)),
                disnake.ui.Button(emoji="⏮️", custom_id=PlayerControls.back),
                disnake.ui.Button(emoji="⏹️", custom_id=PlayerControls.stop),
                disnake.ui.Button(emoji="⏭️", custom_id=PlayerControls.skip),
                disnake.ui.Button(emoji="<:music_queue:703761160679194734>", custom_id=PlayerControls.queue, disabled=not player.queue),
                disnake.ui.Select(
                    placeholder="More options:",
                    custom_id="musicplayer_dropdown_inter",
                    min_values=0, max_values=1,
                    options=[
                        disnake.SelectOption(
                            label="Add song", emoji="<:add_music:588172015760965654>",
                            value=PlayerControls.add_song,
                            description="Add a song/playlist to the queue."
                        ),
                        disnake.SelectOption(
                            label="Add favorite to queue", emoji="⭐",
                            value=PlayerControls.enqueue_fav,
                            description="Add one of your favorites to the queue."
                        ),
                        disnake.SelectOption(
                            label="Play from start", emoji="⏪",
                            value=PlayerControls.seek_to_start,
                            description="Go back to the beginning of the current song."
                        ),
                        disnake.SelectOption(
                            label=f"Volume: {player.volume}%", emoji="🔊",
                            value=PlayerControls.volume,
                            description="Adjust volume."
                        ),
                        disnake.SelectOption(
                            label="Shuffle", emoji="🔀",
                            value=PlayerControls.shuffle,
                            description="Shuffle songs in the queue."
                        ),
                        disnake.SelectOption(
                            label="Re-add", emoji="🎶",
                            value=PlayerControls.readd,
                            description="Re-add played songs back to the queue."
                        ),
                        disnake.SelectOption(
                            label="Loop", emoji="🔁",
                            value=PlayerControls.loop_mode,
                            description="Enable/Disable song/queue loop."
                        ),
                        disnake.SelectOption(
                            label=("Disable" if player.nightcore else "Enable") + " nightcore effect", emoji="🇳",
                            value=PlayerControls.nightcore,
                            description="Effect that increases speed and pitch of the music."
                        ),
                        disnake.SelectOption(
                            label=("Disable" if player.autoplay else "Enable") + " autoplay", emoji="🔄",
                            value=PlayerControls.autoplay,
                            description="System for automatic addition of music when the queue is empty."
                        ),
                        disnake.SelectOption(
                            label=("Disable" if player.restrict_mode else "Enable") + " restrict mode", emoji="🔐",
                            value=PlayerControls.restrict_mode,
                            description="Only DJ's/Staff's can use restricted commands."
                        ),
                    ]
                ),
            ]
        }

        if player.current.ytid and player.node.lyric_support:
            data["components"][5].options.append(
                disnake.SelectOption(
                    label= "View lyrics", emoji="📃",
                    value=PlayerControls.lyrics,
                    description="Get lyrics of current music."
                )
            )


        if isinstance(player.last_channel, disnake.VoiceChannel):
            txt = "Disable" if player.stage_title_event else "Enable"
            data["components"][5].options.append(
                disnake.SelectOption(
                    label= f"{txt} automatic status", emoji="📢",
                    value=PlayerControls.stage_announce,
                    description=f"{txt} automatic status of the voice channel."
                )
            )

        if not player.static and not player.has_thread:
            data["components"][5].options.append(
                disnake.SelectOption(
                    label="Song-Request Thread", emoji="💬",
                    value=PlayerControls.song_request_thread,
                    description="Create a temporary thread/conversation to request songs using just the name/link."
                )
            )

        return data

def load():
    return EmbedLinkStaticSkin()<|MERGE_RESOLUTION|>--- conflicted
+++ resolved
@@ -55,11 +55,7 @@
             txt += f"\n> ✋ **⠂Requested by:** <@{player.current.requester}>\n"
         else:
             try:
-<<<<<<< HEAD
-                mode = f" [`Recommended Music`]({player.current.info['extra']['related']['uri']})"
-=======
-                mode = f" [`Música Recomendada`](<{player.current.info['extra']['related']['uri']}>)"
->>>>>>> a61c0109
+                mode = f" [`Recommended Music`](<{player.current.info['extra']['related']['uri']}>)"
             except:
                 mode = "`Recommended Music`"
             txt += f"\n> 👍 **⠂Added via:** {mode}\n"
