# -*- coding: utf-8 -*-
import datetime
import itertools
import re
from os.path import basename

import disnake

from utils.music.converters import time_format, fix_characters, get_button_style
from utils.music.models import LavalinkPlayer
from utils.others import PlayerControls


class EmbedLinkStaticSkin:
    __slots__ = ("name", "preview")

    def __init__(self):
        self.name = basename(__file__)[:-3] + "_static"
        self.preview = "https://media.discordapp.net/attachments/554468640942981147/1101328287466274816/image.png"

    def setup_features(self, player: LavalinkPlayer):
        player.mini_queue_feature = False
        player.controller_mode = True
        player.auto_update = 0
        player.hint_rate = player.bot.config["HINT_RATE"]
        player.static = True

    def load(self, player: LavalinkPlayer) -> dict:

        txt = ""

        if player.current_hint:
            txt += f"\n> `💡 Hint: {player.current_hint}`\n"

        if player.current.is_stream:
            duration_txt = f"\n> 🔴 **⠂Duration:** `Livestream`"
        else:
            duration_txt = f"\n> ⏰ **⠂Duration:** `{time_format(player.current.duration)}`"

        title = fix_characters(player.current.title) if not player.current.uri else f"[{fix_characters(player.current.title)}]({player.current.uri})"

        if player.paused:
<<<<<<< HEAD
            emoji = "`⏸️`"
            txt += f"\n> ### `⏸️` Paused: {title}\n{duration_txt}"

        else:
            emoji = "`▶️`"
            txt += f"\n> ### `▶️` Currently Playing: {title}\n{duration_txt}"
=======
            txt += f"\n> ### `⏸️` Em Pausa: {title}\n{duration_txt}"

        else:
            txt += f"\n> ### `▶️` Tocando Agora: {title}\n{duration_txt}"
>>>>>>> 27438ef7
            if not player.current.is_stream and not player.paused:
                txt += f" `[`<t:{int((disnake.utils.utcnow() + datetime.timedelta(milliseconds=player.current.duration - player.position)).timestamp())}:R>`]`"

        vc_txt = ""

        if not player.current.autoplay:
            txt += f"\n> ✋ **⠂Requested by:** <@{player.current.requester}>\n"
        else:
            try:
                mode = f" [`Recommended Music`](<{player.current.info['extra']['related']['uri']}>)"
            except:
                mode = "`Recommended Music`"
            txt += f"\n> 👍 **⠂Added via:** {mode}\n"

        try:
            vc_txt += f"> *️⃣ **⠂Voice Channel:** {player.guild.me.voice.channel.mention}\n"
        except AttributeError:
            pass

        if player.current.playlist_name:
            txt += f"> 📑 **⠂Playlist:** [`{fix_characters(player.current.playlist_name) or 'Visualize'}`](<{player.current.playlist_url}>)\n"

        if player.current.track_loops:
            txt += f"> 🔂 **⠂Remaining Loops:** `{player.current.track_loops}`\n"

        elif player.loop:
            if player.loop == 'current':
                txt += '> 🔂 **⠂Loop:** `current song`\n'
            else:
                txt += '> 🔁 **⠂Loop:** `queue`\n'

        txt += vc_txt

        if player.command_log:

            log = re.sub(r"\[(.+)]\(.+\)", r"\1", player.command_log.replace("`", ""))  # Remove links from command_log to avoid generating more than one preview.

            txt += f"> {player.command_log_emoji} **⠂Last Interaction:** {log}\n"

        if qsize := len(player.queue):

            qtext = "**Songs in queue:**\n```ansi\n" + \
                    "\n".join(
                        f"[0;33m{(n + 1):02}[0m [0;34m[{time_format(t.duration) if not t.is_stream else '🔴 stream'}][0m [0;36m{fix_characters(t.title, 45)}[0m"
                        for n, t in enumerate(
                            itertools.islice(player.queue, 4)))

            if qsize > 4:
                qtext += f"\n╚═ [0;37mAnd more[0m [0;35m{qsize}[0m [0;37msong(s).[0m"

            txt = qtext + "```" + txt

        elif len(player.queue_autoplay):

            txt = "**Próximas músicas recomendadas:**\n```ansi\n" + \
                              "\n".join(
                                  f"[0;33m{(n + 1):02}[0m [0;34m[{time_format(t.duration) if not t.is_stream else '🔴 stream'}][0m [0;36m{fix_characters(t.title, 45)}[0m"
                                  for n, t in enumerate(
                                      itertools.islice(player.queue_autoplay, 4))) + "```" + txt

        data = {
            "content": txt,
            "embeds": [],
            "components": [
                disnake.ui.Button(emoji="⏯️", custom_id=PlayerControls.pause_resume, style=get_button_style(player.paused)),
                disnake.ui.Button(emoji="⏮️", custom_id=PlayerControls.back),
                disnake.ui.Button(emoji="⏹️", custom_id=PlayerControls.stop),
                disnake.ui.Button(emoji="⏭️", custom_id=PlayerControls.skip),
                disnake.ui.Button(emoji="<:music_queue:703761160679194734>", custom_id=PlayerControls.queue, disabled=not player.queue),
                disnake.ui.Select(
                    placeholder="More options:",
                    custom_id="musicplayer_dropdown_inter",
                    min_values=0, max_values=1,
                    options=[
                        disnake.SelectOption(
                            label="Add song", emoji="<:add_music:588172015760965654>",
                            value=PlayerControls.add_song,
                            description="Add a song/playlist to the queue."
                        ),
                        disnake.SelectOption(
                            label="Add favorite to queue", emoji="⭐",
                            value=PlayerControls.enqueue_fav,
                            description="Add one of your favorites to the queue."
                        ),
                        disnake.SelectOption(
                            label="Play from start", emoji="⏪",
                            value=PlayerControls.seek_to_start,
                            description="Go back to the beginning of the current song."
                        ),
                        disnake.SelectOption(
                            label=f"Volume: {player.volume}%", emoji="🔊",
                            value=PlayerControls.volume,
                            description="Adjust volume."
                        ),
                        disnake.SelectOption(
                            label="Shuffle", emoji="🔀",
                            value=PlayerControls.shuffle,
                            description="Shuffle songs in the queue."
                        ),
                        disnake.SelectOption(
                            label="Re-add", emoji="🎶",
                            value=PlayerControls.readd,
                            description="Re-add played songs back to the queue."
                        ),
                        disnake.SelectOption(
                            label="Loop", emoji="🔁",
                            value=PlayerControls.loop_mode,
                            description="Enable/Disable song/queue loop."
                        ),
                        disnake.SelectOption(
                            label=("Disable" if player.nightcore else "Enable") + " nightcore effect", emoji="🇳",
                            value=PlayerControls.nightcore,
                            description="Effect that increases speed and pitch of the music."
                        ),
                        disnake.SelectOption(
                            label=("Disable" if player.autoplay else "Enable") + " autoplay", emoji="🔄",
                            value=PlayerControls.autoplay,
                            description="System for automatic addition of music when the queue is empty."
                        ),
                        disnake.SelectOption(
                            label=("Disable" if player.restrict_mode else "Enable") + " restrict mode", emoji="🔐",
                            value=PlayerControls.restrict_mode,
                            description="Only DJ's/Staff's can use restricted commands."
                        ),
                    ]
                ),
            ]
        }

        if player.current.ytid and player.node.lyric_support:
            data["components"][5].options.append(
                disnake.SelectOption(
                    label= "View lyrics", emoji="📃",
                    value=PlayerControls.lyrics,
                    description="Get lyrics of current music."
                )
            )


        if isinstance(player.last_channel, disnake.VoiceChannel):
            txt = "Disable" if player.stage_title_event else "Enable"
            data["components"][5].options.append(
                disnake.SelectOption(
                    label= f"{txt} automatic status", emoji="📢",
                    value=PlayerControls.stage_announce,
                    description=f"{txt} automatic status of the voice channel."
                )
            )

        if not player.static and not player.has_thread:
            data["components"][5].options.append(
                disnake.SelectOption(
                    label="Song-Request Thread", emoji="💬",
                    value=PlayerControls.song_request_thread,
                    description="Create a temporary thread/conversation to request songs using just the name/link."
                )
            )

        return data

def load():
    return EmbedLinkStaticSkin()<|MERGE_RESOLUTION|>--- conflicted
+++ resolved
@@ -40,19 +40,10 @@
         title = fix_characters(player.current.title) if not player.current.uri else f"[{fix_characters(player.current.title)}]({player.current.uri})"
 
         if player.paused:
-<<<<<<< HEAD
-            emoji = "`⏸️`"
             txt += f"\n> ### `⏸️` Paused: {title}\n{duration_txt}"
 
         else:
-            emoji = "`▶️`"
-            txt += f"\n> ### `▶️` Currently Playing: {title}\n{duration_txt}"
-=======
-            txt += f"\n> ### `⏸️` Em Pausa: {title}\n{duration_txt}"
-
-        else:
-            txt += f"\n> ### `▶️` Tocando Agora: {title}\n{duration_txt}"
->>>>>>> 27438ef7
+            txt += f"\n> ### `▶️` Now Playing: {title}\n{duration_txt}"
             if not player.current.is_stream and not player.paused:
                 txt += f" `[`<t:{int((disnake.utils.utcnow() + datetime.timedelta(milliseconds=player.current.duration - player.position)).timestamp())}:R>`]`"
 
@@ -107,7 +98,7 @@
 
         elif len(player.queue_autoplay):
 
-            txt = "**Próximas músicas recomendadas:**\n```ansi\n" + \
+            txt = "**Next recommended songs:**\n```ansi\n" + \
                               "\n".join(
                                   f"[0;33m{(n + 1):02}[0m [0;34m[{time_format(t.duration) if not t.is_stream else '🔴 stream'}][0m [0;36m{fix_characters(t.title, 45)}[0m"
                                   for n, t in enumerate(
