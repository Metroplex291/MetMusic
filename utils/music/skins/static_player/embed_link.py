# -*- coding: utf-8 -*-
import datetime
import itertools
import re
from os.path import basename

import disnake

from utils.music.converters import time_format, fix_characters, get_button_style
from utils.music.models import LavalinkPlayer
from utils.others import PlayerControls


class EmbedLinkStaticSkin:
    __slots__ = ("name", "preview")

    def __init__(self):
        self.name = basename(__file__)[:-3] + "_static"
        self.preview = "https://media.discordapp.net/attachments/554468640942981147/1101328287466274816/image.png"

    def setup_features(self, player: LavalinkPlayer):
        player.mini_queue_feature = False
        player.controller_mode = True
        player.auto_update = 0
        player.hint_rate = player.bot.config["HINT_RATE"]
        player.static = True

    def load(self, player: LavalinkPlayer) -> dict:

        txt = ""

        if player.current_hint:
            txt += f"\n> `💡 Hint: {player.current_hint}`\n"

        if player.current.is_stream:
            duration_txt = f"\n> 🔴 **⠂Duration:** `Livestream`"
        else:
            duration_txt = f"\n> ⏰ **⠂Duration:** `{time_format(player.current.duration)}`"

        title = fix_characters(player.current.title) if not player.current.uri else f"[{fix_characters(player.current.title)}]({player.current.uri})"

        if player.paused:
            emoji = "`⏸️`"
            txt += f"\n> ### `⏸️` Paused: {title}\n{duration_txt}"

        else:
            emoji = "`▶️`"
            txt += f"\n> ### `▶️` Currently Playing: {title}\n{duration_txt}"
            if not player.current.is_stream and not player.paused:
                txt += f" `[`<t:{int((disnake.utils.utcnow() + datetime.timedelta(milliseconds=player.current.duration - player.position)).timestamp())}:R>`]`"

        vc_txt = ""

        if not player.current.autoplay:
            txt += f"\n> ✋ **⠂Requested by:** <@{player.current.requester}>\n"
        else:
            try:
                mode = f" [`Recommended Music`]({player.current.info['extra']['related']['uri']})"
            except:
                mode = "`Recommended Music`"
            txt += f"\n> 👍 **⠂Added via:** {mode}\n"

        try:
            vc_txt += f"> *️⃣ **⠂Voice Channel:** {player.guild.me.voice.channel.mention}\n"
        except AttributeError:
            pass

        if player.current.playlist_name:
<<<<<<< HEAD
            txt += f"> 📑 **⠂Playlist:** [`{replace_emoji(fix_characters(player.current.playlist_name)) or 'View'}`](<{player.current.playlist_url}>)\n"
=======
            txt += f"> 📑 **⠂Playlist:** [`{fix_characters(player.current.playlist_name) or 'Visualizar'}`](<{player.current.playlist_url}>)\n"
>>>>>>> a81897b4

        if player.current.track_loops:
            txt += f"> 🔂 **⠂Remaining Loops:** `{player.current.track_loops}`\n"

        elif player.loop:
            if player.loop == 'current':
                txt += '> 🔂 **⠂Loop:** `current song`\n'
            else:
                txt += '> 🔁 **⠂Loop:** `queue`\n'

        txt += vc_txt

        if player.command_log:

            log = re.sub(r"\[(.+)]\(.+\)", r"\1", player.command_log.replace("`", ""))  # Remove links from command_log to avoid generating more than one preview.

            txt += f"> {player.command_log_emoji} **⠂Last Interaction:** {log}\n"

        if qsize := len(player.queue):

            qtext = "**Songs in queue:**\n```ansi\n" + \
                    "\n".join(
                        f"[0;33m{(n + 1):02}[0m [0;34m[{time_format(t.duration) if not t.is_stream else '🔴 stream'}][0m [0;36m{fix_characters(t.title, 45)}[0m"
                        for n, t in enumerate(
                            itertools.islice(player.queue, 4)))

            if qsize > 4:
                qtext += f"\n╚═ [0;37mAnd more[0m [0;35m{qsize}[0m [0;37msong(s).[0m"

            txt = qtext + "```" + txt

        try:
            if isinstance(player.text_channel.parent, disnake.ForumChannel):
                txt = f"{emoji} `{fix_characters(player.current.title, 50)}` **|**\n{txt}"
        except:
            pass

        data = {
            "content": txt,
            "embeds": [],
            "components": [
                disnake.ui.Button(emoji="⏯️", custom_id=PlayerControls.pause_resume, style=get_button_style(player.paused)),
                disnake.ui.Button(emoji="⏮️", custom_id=PlayerControls.back),
                disnake.ui.Button(emoji="⏹️", custom_id=PlayerControls.stop),
                disnake.ui.Button(emoji="⏭️", custom_id=PlayerControls.skip),
                disnake.ui.Button(emoji="<:music_queue:703761160679194734>", custom_id=PlayerControls.queue, disabled=not player.queue),
                disnake.ui.Select(
                    placeholder="More options:",
                    custom_id="musicplayer_dropdown_inter",
                    min_values=0, max_values=1,
                    options=[
                        disnake.SelectOption(
                            label="Add song", emoji="<:add_music:588172015760965654>",
                            value=PlayerControls.add_song,
                            description="Add a song/playlist to the queue."
                        ),
                        disnake.SelectOption(
                            label="Add favorite to queue", emoji="⭐",
                            value=PlayerControls.enqueue_fav,
                            description="Add one of your favorites to the queue."
                        ),
                        disnake.SelectOption(
                            label="Play from start", emoji="⏪",
                            value=PlayerControls.seek_to_start,
                            description="Go back to the beginning of the current song."
                        ),
                        disnake.SelectOption(
                            label=f"Volume: {player.volume}%", emoji="🔊",
                            value=PlayerControls.volume,
                            description="Adjust volume."
                        ),
                        disnake.SelectOption(
                            label="Shuffle", emoji="🔀",
                            value=PlayerControls.shuffle,
                            description="Shuffle songs in the queue."
                        ),
                        disnake.SelectOption(
                            label="Re-add", emoji="🎶",
                            value=PlayerControls.readd,
                            description="Re-add played songs back to the queue."
                        ),
                        disnake.SelectOption(
                            label="Loop", emoji="🔁",
                            value=PlayerControls.loop_mode,
                            description="Enable/Disable song/queue loop."
                        ),
                        disnake.SelectOption(
                            label=("Disable" if player.nightcore else "Enable") + " nightcore effect", emoji="🇳",
                            value=PlayerControls.nightcore,
                            description="Effect that increases speed and pitch of the music."
                        ),
                        disnake.SelectOption(
                            label=("Disable" if player.autoplay else "Enable") + " autoplay", emoji="🔄",
                            value=PlayerControls.autoplay,
                            description="System for automatic addition of music when the queue is empty."
                        ),
                        disnake.SelectOption(
                            label=("Disable" if player.restrict_mode else "Enable") + " restrict mode", emoji="🔐",
                            value=PlayerControls.restrict_mode,
                            description="Only DJ's/Staff's can use restricted commands."
                        ),
                    ]
                ),
            ]
        }

        if player.current.ytid and player.node.lyric_support:
            data["components"][5].options.append(
                disnake.SelectOption(
                    label= "View lyrics", emoji="📃",
                    value=PlayerControls.lyrics,
                    description="Get lyrics of current music."
                )
            )


        if isinstance(player.last_channel, disnake.VoiceChannel):
            txt = "Disable" if player.stage_title_event else "Enable"
            data["components"][5].options.append(
                disnake.SelectOption(
                    label= f"{txt} automatic status", emoji="📢",
                    value=PlayerControls.stage_announce,
                    description=f"{txt} automatic status of the voice channel."
                )
            )

        if not player.static and not player.has_thread:
            data["components"][5].options.append(
                disnake.SelectOption(
                    label="Song-Request Thread", emoji="💬",
                    value=PlayerControls.song_request_thread,
                    description="Create a temporary thread/conversation to request songs using just the name/link."
                )
            )

        return data

def load():
    return EmbedLinkStaticSkin()<|MERGE_RESOLUTION|>--- conflicted
+++ resolved
@@ -66,11 +66,7 @@
             pass
 
         if player.current.playlist_name:
-<<<<<<< HEAD
-            txt += f"> 📑 **⠂Playlist:** [`{replace_emoji(fix_characters(player.current.playlist_name)) or 'View'}`](<{player.current.playlist_url}>)\n"
-=======
-            txt += f"> 📑 **⠂Playlist:** [`{fix_characters(player.current.playlist_name) or 'Visualizar'}`](<{player.current.playlist_url}>)\n"
->>>>>>> a81897b4
+            txt += f"> 📑 **⠂Playlist:** [`{fix_characters(player.current.playlist_name) or 'Visualize'}`](<{player.current.playlist_url}>)\n"
 
         if player.current.track_loops:
             txt += f"> 🔂 **⠂Remaining Loops:** `{player.current.track_loops}`\n"
