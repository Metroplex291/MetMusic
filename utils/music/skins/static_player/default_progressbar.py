--- conflicted
+++ resolved
@@ -76,26 +76,18 @@
               f"> 💠 **⠂By:** {player.current.authors_md}"
 
         if not player.current.autoplay:
-<<<<<<< HEAD
             txt += f"\n> ✋ **⠂Requested by:** <@{player.current.requester}>"
+        else:
             try:
-                vc_txt = f"\n> *️⃣ **⠂Voice Channel:** {player.guild.me.voice.channel.mention}"
-            except AttributeError:
-                pass
-=======
-            txt += f"\n> ✋ **⠂Pedido por:** <@{player.current.requester}>"
-        else:
-            try:
-                mode = f" [`Recomendação`]({player.current.info['extra']['related']['uri']})"
+                mode = f" [`Recommendation`]({player.current.info['extra']['related']['uri']})"
             except:
-                mode = "`Recomendação`"
-            txt += f"\n> 👍 **⠂Adicionado via:** {mode}"
+                mode = "`Recommendation`"
+            txt += f"\n> 👍 **⠂Added via:** {mode}"
 
         try:
-            vc_txt = f"\n> *️⃣ **⠂Canal de voz:** {player.guild.me.voice.channel.mention}"
+            vc_txt = f"\n> *️⃣ **⠂Voice channel:** {player.guild.me.voice.channel.mention}"
         except AttributeError:
             pass
->>>>>>> f8ff730f
 
         if player.current.track_loops:
             txt += f"\n> 🔂 **⠂Remaining Loops:** `{player.current.track_loops}`"
@@ -123,16 +115,6 @@
         if player.command_log:
             txt += f"> {player.command_log_emoji} **⠂Last Interaction:** {player.command_log}\n"
 
-<<<<<<< HEAD
-        if player.current.autoplay:
-            try:
-                mode = f" [`autoplay`]({player.current.info['extra']['related']['uri']})"
-            except:
-                mode = "`autoplay`"
-            txt += f"\n`Currently using` {mode} `while waiting for a member of the channel` {player.guild.me.voice.channel.mention} `to add new songs.`\n"
-
-=======
->>>>>>> f8ff730f
         txt += duration
 
         if qlenght:=len(player.queue):
