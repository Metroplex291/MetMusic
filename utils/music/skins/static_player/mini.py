--- conflicted
+++ resolved
@@ -89,11 +89,6 @@
 
             queue_txt = ""
 
-<<<<<<< HEAD
-            embed_queue = disnake.Embed(title=f"Songs in queue: {len(player.queue)}",
-                                        color=player.bot.get_color(player.guild.me),
-                                        description=f"\n{queue_txt}")
-=======
             has_stream = False
 
             current_time = disnake.utils.utcnow() - datetime.timedelta(milliseconds=player.position + player.current.duration)
@@ -104,7 +99,6 @@
 
                 if t.is_stream:
                     has_stream = True
->>>>>>> c00592de
 
                 elif n != 0:
                     queue_duration += t.duration
@@ -115,29 +109,25 @@
                     continue
 
                 if has_stream:
-                    duration = time_format(t.duration) if not t.is_stream else '🔴 Ao vivo'
+                    duration = time_format(t.duration) if not t.is_stream else '🔴 Live'
 
                     queue_txt += f"`┌ {n + 1})` [`{fix_characters(t.title, limit=34)}`]({t.uri})\n" \
-                                 f"`└ ⏲️ {duration}`" + (f" - `Repetições: {t.track_loops}`" if t.track_loops else "") + \
+                                 f"`└ ⏲️ {duration}`" + (f" - `Repetitions: {t.track_loops}`" if t.track_loops else "") + \
                                  f" **|** `✋` <@{t.requester}>\n"
 
                 else:
                     duration = f"<t:{int((current_time + datetime.timedelta(milliseconds=queue_duration)).timestamp())}:R>"
 
                     queue_txt += f"`┌ {n + 1})` [`{fix_characters(t.title, limit=34)}`]({t.uri})\n" \
-                                 f"`└ ⏲️` {duration}" + (f" - `Repetições: {t.track_loops}`" if t.track_loops else "") + \
+                                 f"`└ ⏲️` {duration}" + (f" - `Repetitions: {t.track_loops}`" if t.track_loops else "") + \
                                  f" **|** `✋` <@{t.requester}>\n"
 
-            embed_queue = disnake.Embed(title=f"Músicas na fila: {queue_size}",
+            embed_queue = disnake.Embed(title=f"Songs in queue: {queue_size}",
                                         color=player.bot.get_color(player.guild.me),
                                         description=f"\n{queue_txt}")
 
-<<<<<<< HEAD
-                embed_queue.description += f"\n`[⌛ Songs end` <t:{int((disnake.utils.utcnow() + datetime.timedelta(milliseconds=(queue_duration + (player.current.duration if not player.current.is_stream else 0)) - player.position)).timestamp())}:R> `⌛]`"
-=======
             if not has_stream and not player.loop and not player.keep_connected and not player.paused and not player.current.is_stream:
-                embed_queue.description += f"\n`[ ⌛ As músicas acabam` <t:{int((current_time + datetime.timedelta(milliseconds=queue_duration + player.current.duration)).timestamp())}:R> `⌛ ]`"
->>>>>>> c00592de
+                embed_queue.description += f"\n`[ ⌛ Songs end` <t:{int((current_time + datetime.timedelta(milliseconds=queue_duration + player.current.duration)).timestamp())}:R> `⌛ ]`"
 
         if player.current_hint:
             embed.set_footer(text=f"💡 Hint: {player.current_hint}")
@@ -208,7 +198,7 @@
                     disnake.SelectOption(
                         label=("Disable" if player.restrict_mode else "Enable") + " restrict mode", emoji="🔐",
                         value=PlayerControls.restrict_mode,
-                        description="Only DJ's/Staff's can use restricted commands."
+                        description="Only DJ/Staff can use restricted commands."
                     ),
                 ]
             ),
