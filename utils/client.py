# -*- coding: utf-8 -*-
from __future__ import annotations

import asyncio
import datetime
import gc
import json
import logging
import os
import pickle
import subprocess
import traceback
from configparser import ConfigParser
from importlib import import_module
from subprocess import check_output
from typing import Optional, Union, List

import aiohttp
import disnake
import requests
import spotipy
from disnake.ext import commands
from disnake.http import Route
from dotenv import dotenv_values
from user_agent import generate_user_agent

from config_loader import load_config
from utils.db import MongoDatabase, LocalDatabase, get_prefix, DBModel, global_db_models
from utils.music.checks import check_pool_bots
from utils.music.errors import GenericError
from utils.music.local_lavalink import run_lavalink
from utils.music.models import music_mode, LavalinkPlayer
from utils.music.spotify import spotify_client
from utils.others import CustomContext, token_regex, sort_dict_recursively
from utils.owner_panel import PanelView
from web_app import WSClient, start


class BotPool:

    bots: List[BotCore] = []
    killing_state = False
    command_sync_config = commands.CommandSyncFlags(
                    allow_command_deletion=True,
                    sync_commands=True,
                    sync_commands_debug=True,
                    sync_global_commands=True,
                    sync_guild_commands=True
                )

    add_fav_embed_cooldown = commands.CooldownMapping.from_cooldown(rate=1, per=15,
                                                                         type=commands.BucketType.user)

    enqueue_track_embed_cooldown = commands.CooldownMapping.from_cooldown(rate=2, per=9,
                                                                               type=commands.BucketType.user)

    enqueue_playlist_embed_cooldown = commands.CooldownMapping.from_cooldown(rate=1, per=14,
                                                                                  type=commands.BucketType.user)

    def __init__(self):
        self.playlist_cache = {}
        self.user_prefix_cache = {}
        self.guild_prefix_cache = {}
        self.mongo_database: Optional[MongoDatabase] = None
        self.local_database: Optional[LocalDatabase] = None
        self.ws_client: Optional[WSClient] = None
        self.spotify: Optional[spotipy.Spotify] = None
        self.lavalink_instance: Optional[subprocess.Popen] = None
        self.config = {}
        self.emoji_data = {}
        self.commit = ""
        self.remote_git_url = ""
        self.max_counter: int = 0
        self.message_ids: set = set()
        self.bot_mentions = set()
        self.single_bot = True
        self.rpc_token_cache: dict = {}
        self.failed_bots: dict = {}
        self.controller_bot: Optional[BotCore] = None
        self.current_useragent = self.reset_useragent()
        self.processing_gc: bool = False

    def reset_useragent(self):
        self.current_useragent = generate_user_agent()


    @property
    def database(self) -> Union[LocalDatabase, MongoDatabase]:

        if self.config["MONGO"]:
            return self.mongo_database

        return self.local_database

    async def start_lavalink(self, loop=None):

        if self.lavalink_instance:
            try:
                self.lavalink_instance.kill()
            except:
                traceback.print_exc()

        if not loop:
            loop = asyncio.get_event_loop()

        try:
            self.lavalink_instance = await loop.run_in_executor(
                None, lambda: run_lavalink(
                    lavalink_file_url=self.config['LAVALINK_FILE_URL'],
                    lavalink_initial_ram=self.config['LAVALINK_INITIAL_RAM'],
                    lavalink_ram_limit=self.config['LAVALINK_RAM_LIMIT'],
                    lavalink_additional_sleep=int(self.config['LAVALINK_ADDITIONAL_SLEEP']),
                    use_jabba=self.config["USE_JABBA"]
                )
            )
        except Exception:
            traceback.print_exc()

    async def start_bot(self, bot: BotCore):

        e = None

        try:
            await bot.start(bot.http.token)
        except disnake.HTTPException as error:

            if error.status == 429 or "429 Too Many Requests" in str(e):

                if not self.config["KILL_ON_429"]:

                    if self.killing_state == "ratelimit":
                        return

                    self.killing_state = "ratelimit"
                    print("Application being rate-limited by discord!")
                    await asyncio.sleep(10)
                    raise e

                if self.killing_state is True:
                    return

                print(
                    "Application being rate-limited by discord!\n"
                    "Finishing/restarting the process in 5 seconds..."
                )

                self.killing_state = True

                await asyncio.sleep(5)

                await asyncio.create_subprocess_shell("kill 1")

                return

            e = error

        except Exception as error:
            e = error

        if e:
            if isinstance(e, disnake.PrivilegedIntentsRequired):
                e = "You haven't enabled Privileged Intents for your application.<br>" \
                    "Access the Discord Developer Portal:<br>" \
                    "https://discord.com/developers/applications/<br>" \
                    "and click on your application, then on the 'bot' tab<br>" \
                    "and enable all intents.<br>" \
                    "Example screenshot: https://i.imgur.com/a9c1DHT.png<br>" \
                    "After fixing, restart the application."
                
                print(("=" * 30) + f"\nFailed to start the bot configured in: {bot.identifier}\n" + e.replace('<br>', '\n') + "\n" + ("=" * 30))

            elif isinstance(e, disnake.LoginFailure) and "Improper token" in str(e):
                e = "An invalid token was used.<br>" \
                    "Review if the provided token is correct<br>" \
                    "or if the token has been reset<br>" \
                    "or copied from the correct location (e.g., https://i.imgur.com/k894c1q.png)<br>" \
                    "After fixing, restart the application."
                
                print(("=" * 30) + f"\nFailed to start the bot configured in: {bot.identifier}\n" + e.replace('<br>', '\n') + "\n" + ("=" * 30))

            else:
                traceback.print_tb(e.__traceback__)
                e = repr(e)
            self.failed_bots[bot.identifier] = e
            self.bots.remove(bot)

    async def run_bots(self, bots: List[BotCore]):
        await asyncio.wait(
            [asyncio.create_task(self.start_bot(bot)) for bot in bots]
        )

    def load_playlist_cache(self):

        try:
            with open(f"./playlist_cache.json") as file:
                self.playlist_cache = json.load(file)
        except FileNotFoundError:
            return

    async def connect_rpc_ws(self):

        if not self.config["RUN_RPC_SERVER"] and (
                not self.config["RPC_SERVER"] or self.config["RPC_SERVER"].replace("$PORT", port := os.environ.get("PORT", "80")) == f"ws://localhost:{port}/ws"):
            pass
        else:
            await self.ws_client.ws_loop()

    def load_cfg(self):

        self.config = load_config()

        try:
            with open("emojis.json") as f:
                self.emoji_data = json.load(f)
        except FileNotFoundError:
            pass
        except:
            traceback.print_exc()

        if not self.config["DEFAULT_PREFIX"]:
            self.config["DEFAULT_PREFIX"] = "!!"

    def setup(self):

        self.load_cfg()

        if self.config['ENABLE_LOGGER']:

            if not os.path.isdir("./.logs"):
                os.makedirs("./.logs")

            logger = logging.getLogger()
            logger.setLevel(logging.DEBUG)
            handler = logging.FileHandler(filename='./.logs/disnake.log', encoding='utf-8', mode='w')
            handler.setFormatter(logging.Formatter('%(asctime)s %(levelname)s %(name)s %(message)s'))
            logger.addHandler(handler)

        LAVALINK_SERVERS = {}

        if self.config["AUTO_DOWNLOAD_LAVALINK_SERVERLIST"]:
            ini_file = "auto_lavalink.ini"
            print(f"Downloading list of Lavalink servers (file: {ini_file})")
            r = requests.get(self.config["LAVALINK_SERVER_LIST"], allow_redirects=False)
            with open("auto_lavalink.ini", 'wb') as f:
                f.write(r.content)
            r.close()
        else:
            ini_file = "lavalink.ini"

        for key, value in self.config.items():

            if key.lower().startswith("lavalink_node_"):
                try:
                    LAVALINK_SERVERS[key] = json.loads(value)
                except Exception as e:
                    print(f"Failure when adding node: {key}, error: {repr(e)}")

        config = ConfigParser()
        try:
            config.read(ini_file)
        except FileNotFoundError:
            pass
        except Exception:
            traceback.print_exc()
        else:
            for key, value in {section: dict(config.items(section)) for section in config.sections()}.items():
                value["identifier"] = key.replace(" ", "_")
                value["secure"] = value.get("secure") == "true"
                value["port"] = value["port"].replace("{SERVER_PORT}", os.environ.get("SERVER_PORT") or "8090")
                value["search"] = value.get("search") != "false"
                value["retry_403"] = value.get("retry_403") == "true"
                value["search_providers"] = value.get("search_providers", "").strip().split() or [self.config["DEFAULT_SEARCH_PROVIDER"]] + [s for s in ("ytsearch", "scsearch") if s != self.config["DEFAULT_SEARCH_PROVIDER"]]
                LAVALINK_SERVERS[key] = value

        start_local = None

        if os.environ.get("HOSTNAME", "").lower() == "squarecloud.app" and self.config.get("SQUARECLOUD_LAVALINK_AUTO_CONFIG", "").lower() != "false":
            for f in ("squarecloud.config", "squarecloud.app"):
                try:
                    square_cfg = dotenv_values(f"./{f}")
                except:
                    continue
                else:
                    try:
                        start_local = int(square_cfg["MEMORY"]) >= 490
                    except KeyError:
                        pass
                    else:
                        self.config["AUTO_DOWNLOAD_LAVALINK_SERVERLIST"] = not start_local
                        self.config['USE_YTDL'] = int(square_cfg["MEMORY"]) >= 512
                        self.config['USE_JABBA'] = False
                        if not square_cfg.get("SUBDOMAIN"):
                            self.config["RUN_RPC_SERVER"] = False
                        print("Using the automatic configuration at Squarecloud\n"
                              f"Lavalink local: {start_local}\n"
                              f"YTDL: {self.config['USE_YTDL']}\n"
                              f"Memory: {square_cfg['MEMORY']}\n"
                              f"Run RPC Server: {self.config['RUN_RPC_SERVER']}\n"
                              f"Using Jabba: {self.config['USE_JABBA']}")
                    break

        if start_local is None:

            if start_local := (self.config['RUN_LOCAL_LAVALINK'] is True or not LAVALINK_SERVERS):
                pass
            else:
                start_local = False

        intents = disnake.Intents(**{i[:-7].lower(): v for i, v in self.config.items() if i.lower().endswith("_intent")})
        intents.members = True
        intents.guilds = True

        mongo_key = self.config.get("MONGO")

        if mongo_key:
            self.mongo_database = MongoDatabase(mongo_key, timeout=self.config["MONGO_TIMEOUT"])
            print("Database in use: MongoDB")
        else:
            print("Database in use: TinyMongo | Note: Database files will be saved locally in the folder: local_database")

        self.local_database = LocalDatabase()

        try:
            self.commit = check_output(['git', 'rev-parse', 'HEAD']).decode('ascii').strip()
            print(f"Commit ver: {self.commit}\n{'-' * 30}")
        except:
            self.commit = None

        try:
            self.remote_git_url = check_output(['git', 'remote', '-v']).decode(
                'ascii').strip().split("\n")[0][7:].replace(".git", "").replace(" (fetch)", "")
        except:
            self.remote_git_url = self.config["SOURCE_REPO"]

        prefix = get_prefix if intents.message_content else commands.when_mentioned

        self.load_playlist_cache()

        self.ws_client = WSClient(self.config["RPC_SERVER"], pool=self)

        self.spotify: Optional[spotipy.Spotify] = spotify_client(self.config)

        all_tokens = {}

        for k, v in dict(os.environ, **self.config).items():

            if not isinstance(v, str):
                continue

            if not (tokens := token_regex.findall(v)):
                continue

            if len(tokens) > 1:
                counter = 1
                for t in tokens:

                    if t in all_tokens.values():
                        continue

                    all_tokens[f"{k}_{counter}"] = t
                    counter += 1

            elif (token := tokens.pop()) not in all_tokens.values():
                all_tokens[k] = token

        if self.config["INTERACTION_BOTS"]:
            interaction_bot_reg = None
        else:
            try:
                interaction_bot_reg = sorted(list(all_tokens), key=lambda i: i)[0]
            except:
                interaction_bot_reg = None

        def load_bot(bot_name: str, token: str):

            try:
                token = token.split().pop()
            except:
                pass

            if not token:
                print(f"{bot_name} Ignored (uninfined token)...")
                return

            try:
                test_guilds = list([int(i) for i in self.config[f"TEST_GUILDS_{bot_name}"].split("||")])
            except:
                test_guilds = None

            bot = BotCore(
                command_prefix=prefix,
                case_insensitive=True,
                intents=intents,
                identifier=bot_name,
                test_guilds=test_guilds,
                command_sync_flags=commands.CommandSyncFlags.none(),
                embed_color=self.config["EMBED_COLOR"],
                default_prefix=self.config["DEFAULT_PREFIX"],
                pool=self,
                number=int(self.max_counter)
            )

            bot.http.token = token

            os.environ.update(
                {
                    "JISHAKU_HIDE": "true",
                    "JISHAKU_NO_DM_TRACEBACK": "true",
                    "JISHAKU_NO_UNDERSCORE": "true",
                }
            )

            bot.load_extension("jishaku")

            if bot.config['INTERACTION_COMMAND_ONLY']:

                @bot.check
                async def check_commands(ctx: CustomContext):

                    if not (await bot.is_owner(ctx.author)):
                        raise GenericError("**Text commands are deactivated!\n"
                                           "Use slash commands /**", self_delete=True, delete_original=15)

                    return True

            if not bot.pool.single_bot:

                @bot.listen("on_command")
                async def message_id_cleanup(ctx: CustomContext):

                    id_ = f"{ctx.guild.id}-{ctx.channel.id}-{ctx.message.id}"

                    if id_ not in ctx.bot.pool.message_ids:
                        return

                    await asyncio.sleep(ctx.bot.config["PREFIXED_POOL_TIMEOUT"])

                    try:
                        ctx.bot.pool.message_ids.remove(id_)
                    except:
                        pass

            @bot.listen("on_resumed")
            async def clear_gc():

                if self.processing_gc:
                    return

                self.processing_gc = True
                await asyncio.sleep(2)
                gc.collect()
                self.processing_gc = False

            @bot.application_command_check(slash_commands=True, message_commands=True, user_commands=True)
            async def check(inter: disnake.ApplicationCommandInteraction):

                kwargs = {}

                try:
                    kwargs["only_voiced"] = inter.application_command.extras["only_voiced"]
                except KeyError:
                    pass

                try:
                    kwargs["check_player"] = inter.application_command.extras["check_player"]
                except KeyError:
                    pass

                try:
                    kwargs["return_first"] = inter.application_command.extras["return_first"]
                except KeyError:
                    pass

                if not kwargs:
                    kwargs["return_first"] = True

                await check_pool_bots(inter, **kwargs)

                return True

            if self.config["COMMAND_LOG"]:

                @bot.listen("on_command")
                async def command_log(ctx: CustomContext):

                    if (await bot.is_owner(ctx.author)):
                        return

                    print(
                        f"cmd (prefix) log: [user: {ctx.author} - {ctx.author.id}] - [guild: {ctx.guild.name} - {ctx.guild.id}]"
                        f" - [cmd: {ctx.message.content}] {datetime.datetime.utcnow().strftime('%d/%m/%Y - %H:%M:%S')} (UTC)\n" + ("-" * 15)
                    )

            @bot.listen()
            async def on_ready():

                if not bot.bot_ready:

                    if bot.initializing:
                        return

                    bot.initializing = True

                    if str(bot.user.id) in bot.config["INTERACTION_BOTS_CONTROLLER"]:
                        self.bots.remove(bot)

                    try:
                        if str(bot.user.id) in bot.config["INTERACTION_BOTS"] or \
                                str(bot.user.id) in bot.config["INTERACTION_BOTS_CONTROLLER"] or \
                                interaction_bot_reg == bot.identifier:

                            bot.interaction_id = bot.user.id
                            self.controller_bot = bot

                            bot.load_modules()

                            if bot.config["AUTO_SYNC_COMMANDS"]:
                                await bot.sync_app_commands(force=True)

                        else:

                            self._command_sync_flags = commands.CommandSyncFlags.none()

                            if self.config["INTERACTION_BOTS"] and self.config["ADD_REGISTER_COMMAND"]:

                                @bot.slash_command(
                                    name=disnake.Localized("register_commands",data={disnake.Locale.pt_BR: "registrar_comandos"}),
                                    description="Use this command if my other slash commands (/) are not available..."
                                )
                                async def register_commands(
                                        inter: disnake.AppCmdInter,
                                ):
                                    interaction_invites = ""

                                    for b in self.bots:

                                        if not b.interaction_id:
                                            continue

                                        interaction_invites += f"[`{disnake.utils.escape_markdown(str(b.user.name))}`]({disnake.utils.oauth_url(b.user.id, scopes=['applications.commands'])}) "

                                    embed = disnake.Embed(
                                        description="**Attention!** All my slash (/) commands work through the application "
                                                    f"with one of the names below:**\n{interaction_invites}\n\n"
                                                    "**If the above application commands are not displayed when typing the slash (/), "
                                                    "click on the name above to integrate slash commands into your "
                                                    "server.",
                                        color=bot.get_color()
                                    )

                                    if not inter.author.guild_permissions.manage_guild:
                                        embed.description += "\n\n**Note:** It will be necessary to have the **Manage Server** permission to integrate commands into the current server."

                                    await inter.send(embed=embed, ephemeral=True)


                            if bot.config["AUTO_SYNC_COMMANDS"]:
                                await bot.sync_app_commands(force=True)

                            bot.load_modules()

                        music_cog = bot.get_cog("Music")

                        if music_cog:
                            bot.loop.create_task(music_cog.process_nodes(data=LAVALINK_SERVERS, start_local=self.config["CONNECT_LOCAL_LAVALINK"] and start_local))

                        bot.add_view(PanelView(bot))

                        self.bot_mentions.update((f"<@!{bot.user.id}>", f"<@{bot.user.id}>"))

                        bot.sync_command_cooldowns()

                    except Exception:
                        traceback.print_exc()

                    await bot.update_appinfo()

                    bot.bot_ready = True

                print(f'{bot.user} - [{bot.user.id}] Online.')

            self.bots.append(bot)

        if len(all_tokens) > 1:
            self.single_bot = False

        for k, v in all_tokens.items():
            load_bot(k, v)

        message = ""

        if not self.bots:
            os.system('cls' if os.name == 'nt' else 'clear')

            message = "The bot token has not been properly configured!\n\n"

            if os.environ.get("REPL_SLUG"):
                message += f"Check if the token has been added to the Replit secrets."

                print(message + ": Guide on how to configure: https://gist.github.com/zRitsu/70737984cbe163f890dae05a80a3ddbe#2---com-o-projeto-j%C3%A1-criado-prossiga-as-etapas-abaixo")

                message += f'. <a href="https://gist.github.com/zRitsu/70737984cbe163f890dae05a80a3ddbe#2---com-o-projeto-j%C3%A1-criado-prossiga-as-etapas-abaixo" target="_blank">Click here</a> to view the guide on how to configure.'

            else:
                message += "Check if the token has been configured in ENV/ENVIRONMENT or in the .env file."

                print(message)

        loop = asyncio.get_event_loop()

        if start_local:
            loop.create_task(self.start_lavalink(loop=loop))

        if self.config["RUN_RPC_SERVER"]:

            if not message:

                for bot in self.bots:
                    loop.create_task(self.start_bot(bot))

                loop.create_task(self.connect_rpc_ws())

            try:
                start(self, message=message)
            except KeyboardInterrupt:
                return

        elif message:
            raise Exception(message)

        else:

            loop.create_task(self.connect_rpc_ws())
            try:
                loop.run_until_complete(
                    self.run_bots(self.bots)
                )
            except KeyboardInterrupt:
                return


class BotCore(commands.AutoShardedBot):

    def __init__(self, *args, **kwargs):
        self.session: Optional[aiohttp.ClientError] = None
        self.pool: BotPool = kwargs.pop('pool')
        self.default_prefix = kwargs.pop("default_prefix", "!!")
        self.spotify: Optional[spotipy.Spotify] = self.pool.spotify
        self.session = aiohttp.ClientSession()
        self.color = kwargs.pop("embed_color", None)
        self.identifier = kwargs.pop("identifier", "")
        self.appinfo: Optional[disnake.AppInfo] = None
        self.bot_ready = False
        self.initializing = False
        self.player_skins = {}
        self.player_static_skins = {}
        self.default_skin = self.config.get("DEFAULT_SKIN", "default")
        self.default_static_skin = self.config.get("DEFAULT_STATIC_SKIN", "default")
        self.default_controllerless_skin = self.config.get("DEFAULT_CONTROLLERLESS_SKIN", "default")
        self.default_idling_skin = self.config.get("DEFAULT_IDLING_SKIN", "default")
        self.load_skins()
        self.uptime = disnake.utils.utcnow()
        self.env_owner_ids = set()
        self.dm_cooldown = commands.CooldownMapping.from_cooldown(rate=2, per=30, type=commands.BucketType.member)
        self.number = kwargs.pop("number", 0)
        super().__init__(*args, **kwargs)
        self.music = music_mode(self)
        self.interaction_id: Optional[int] = None

        for i in self.config["OWNER_IDS"].split("||"):

            if not i:
                continue

            try:
                self.env_owner_ids.add(int(i))
            except ValueError:
                print(f"Owner_ID invalid {i}")

    async def edit_voice_channel_status(
            self, status: Optional[str], *, channel_id: int, reason: Optional[str] = None
    ):
        # Obtido do discord.py: https://github.com/Rapptz/discord.py/blob/9ce733321b445db245924bfd21fedf20a01a570b/discord/http.py#L1166
        r = Route('PUT', '/channels/{channel_id}/voice-status', channel_id=channel_id)
        payload = {'status': status}
        return await self.http.request(r, reason=reason, json=payload)

    def load_skins(self):

        for skin in os.listdir("./utils/music/skins/normal_player"):
            if not skin.endswith(".py"):
                continue

            skin = skin[:-3]

            if skin in self.config["IGNORE_SKINS"].split() and skin != "default":
                print(f"{self.user} | Skin {skin}.py ignored")
                continue

            try:
                skin_file = import_module(f"utils.music.skins.normal_player.{skin}")
                if not hasattr(skin_file, "load"):
                    print(f"Skin ignored: {skin}.py | load() function not configured/found...")
                    continue
                self.player_skins[skin] = skin_file.load()
            except Exception:
                print(f"Failure when loading skin [normal_player]: {traceback.format_exc()}")
        if self.default_skin not in self.player_skins:
            self.default_skin = "default"

        for skin in os.listdir("./utils/music/skins/static_player"):
            if not skin.endswith(".py"):
                continue

            skin = skin[:-3]

            if skin in self.config["IGNORE_STATIC_SKINS"].split() and skin != "default":
                print(f"{self.user} | Skin {skin}.py ignored")
                continue

            try:
                skin_file = import_module(f"utils.music.skins.static_player.{skin}")
                if not hasattr(skin_file, "load"):
                    print(f"Skin ignored: {skin}.py | load() function not configured/found...")
                    continue
                self.player_static_skins[skin] = skin_file.load()
            except Exception:
                print(f"Failure when loading skin [static_player]: {traceback.format_exc()}")
        if self.default_static_skin not in self.player_static_skins:
            self.default_static_skin = "default"

    @property
    def config(self):
        return self.pool.config

    @property
    def emoji_data(self):
        return self.pool.emoji_data

    @property
    def ws_client(self):
        return self.pool.ws_client

    async def get_data(self, id_: int, *, db_name: Union[DBModel.guilds, DBModel.users]):
        return await self.pool.database.get_data(
            id_=id_, db_name=db_name, collection=str(self.user.id)
        )

    async def update_data(self, id_, data: dict, *, db_name: Union[DBModel.guilds, DBModel.users]):
        return await self.pool.database.update_data(
            id_=id_, data=data, db_name=db_name, collection=str(self.user.id)
        )

    async def get_global_data(self, id_: int, *, db_name: Union[DBModel.guilds, DBModel.users]):

        data = await self.pool.database.get_data(
            id_=id_, db_name=db_name, collection="global", default_model=global_db_models
        )

        if db_name == DBModel.users:
            try:
                self.pool.rpc_token_cache[int(id_)] = data["token"]
            except KeyError:
                pass

        return data

    async def update_global_data(self, id_, data: dict, *, db_name: Union[DBModel.guilds, DBModel.users]):

        if db_name == DBModel.users:
            try:
                self.pool.rpc_token_cache[int(id_)] = data["token"]
            except KeyError:
                pass

        return await self.pool.database.update_data(
            id_=id_, data=data, db_name=db_name, collection="global", default_model=global_db_models
        )

    def check_skin(self, skin: str):

        if skin is None:
            return self.default_skin

        if skin.startswith("> custom_skin: "):
            return skin

        if skin not in self.player_skins:
            return self.default_skin

        return skin

    def check_static_skin(self, skin: str):

        if skin is None:
            return self.default_static_skin

        if skin.startswith("> custom_skin: "):
            return skin

        if skin is None or skin not in self.player_static_skins:
            return self.default_static_skin

        return skin

    async def is_owner(self, user: Union[disnake.User, disnake.Member]) -> bool:

        if user.id in self.env_owner_ids:
            return True

        return await super().is_owner(user)

    async def sync_app_commands(self, force=False):

        await self.wait_until_ready()

        if not self.command_sync_flags.sync_commands and not force:
            return

        current_cmds = sorted([sort_dict_recursively(cmd.body.to_dict()) for cmd in self.application_commands], key=lambda k: k["name"])

        try:
            with open(f"./.app_commands_sync_data/{self.user.id}.pkl", "rb") as f:
                synced_cmds = pickle.load(f)
        except FileNotFoundError:
            synced_cmds = None

        if current_cmds == synced_cmds:
            if current_cmds:
                print(f"{self.user} - The commands are already synchronized.")
            return

        self._command_sync_flags = self.pool.command_sync_config
        await self._sync_application_commands()
        self._command_sync_flags = commands.CommandSyncFlags.none()

        try:
            if not os.path.isdir("./.app_commands_sync_data/"):
                os.makedirs("./.app_commands_sync_data/")

            with open(f"./.app_commands_sync_data/{self.user.id}.pkl", "wb") as f:
                pickle.dump(current_cmds, f)
        except:
            traceback.print_exc()

    def sync_command_cooldowns(self):

        for b in self.pool.bots:

            if not b.bot_ready or b == self:
                continue

            for cmd in b.commands:
                if cmd.extras.get("exclusive_cooldown"): continue
                self.get_command(cmd.name)._buckets = cmd._buckets

            for cmd in b.slash_commands:
                c = self.get_slash_command(cmd.name)
                if not c: continue
                c.body.dm_permission = False
                if c.extras.get("exclusive_cooldown"): continue
                c._buckets = cmd._buckets

            for cmd in b.user_commands:
                c = self.get_user_command(cmd.name)
                if not c: continue
                c.body.dm_permission = False
                if c.extras.get("exclusive_cooldown"): continue
                c._buckets = cmd._buckets

            for cmd in b.message_commands:
                c = self.get_message_command(cmd.name)
                if not c: continue
                c.body.dm_permission = False
                if c.extras.get("exclusive_cooldown"): continue
                c._buckets = cmd._buckets

    async def can_send_message(self, message: disnake.Message):

        if isinstance(message.channel, disnake.Thread):
            perm_check = message.channel.parent.permissions_for(message.guild.me).send_messages_in_threads
        else:
            perm_check = message.channel.permissions_for(message.guild.me).send_messages

        if not perm_check:
            print(f"Can't send message in: {message.channel.name} [{message.channel.id}] (Missing permissions)")
            return

        return True

    async def on_message(self, message: disnake.Message):

        if not self.bot_ready or not self.appinfo or self.is_closed():
            return

        if not message.guild:
            return

        try:
            player: LavalinkPlayer = self.music.players[message.guild.id]
            if player.text_channel == message.channel and not message.flags.ephemeral:
                player.last_message_id = message.id
        except (KeyError, AttributeError):
            pass

        if isinstance(message.channel, disnake.StageChannel):
            pass

        elif message.author.bot:
            return

        elif message.content in (f"<@{self.user.id}>",  f"<@!{self.user.id}>"):

            if message.author.bot:
                return

            if not await self.can_send_message(message):
                return

            embed = disnake.Embed(color=self.get_color(message.guild.me))

            prefix = (await self.get_prefix(message))

            if not isinstance(prefix, str):
                prefix = prefix[-1]

            embed.description = f"**Hello {message.author.mention}.**"

            if not self.config["INTERACTION_COMMAND_ONLY"]:
                embed.description += f"\n\nMy prefix on this server is: **{prefix}** `(my mention also works as a prefix).`\n"\
                                    f"To see all my commands use **{prefix}help**"

            bot_count = 0

            if not self.command_sync_flags.sync_commands and self.config["INTERACTION_BOTS"]:

                interaction_invites = []

                for b in self.pool.bots:

                    if not b.interaction_id:
                        continue

                    try:
                        if b.appinfo.bot_public and b.user not in message.guild.members:
                            bot_count += 1
                    except AttributeError:
                        pass

                    interaction_invites.append(f"[`{disnake.utils.escape_markdown(str(b.user.name))}`]({disnake.utils.oauth_url(b.user.id, scopes=['applications.commands'])}) ")

                if interaction_invites:
                    embed.description += f"\n\nMy slash (/) commands work through " \
                                         f"the following applications below:\n" \
                                         f"{' **|** '.join(interaction_invites)}\n\n" \
                                         f"If the commands from the above application are not displayed " \
                                         f"when typing the slash (/) command, click on the name above to " \
                                         f"integrate the slash commands into your server."

                else:
                    embed.description += "\n\n**To see all my commands use: /**"

            else:
                embed.description += "\n\n**To see all my commands use: /**"

            if bot_count:

                if message.author.guild and message.author.guild_permissions.manage_guild:
                    embed.description += "\n\n`If you need more music bots on this server or want to add music bots on another server, " \
                                         "click the button below.`"

                kwargs = {
                    "components": [
                        disnake.ui.Button(
                            custom_id="bot_invite",
                            label="Add me to your server."
                        )
                    ]
                }

            else:
                kwargs = {
                    "components": [
                        disnake.ui.Button(
                            label="Add me to your server.",
                            url=disnake.utils.oauth_url(self.user.id, permissions=disnake.Permissions(self.config['INVITE_PERMISSIONS']), scopes=('bot', 'applications.commands'))
                        )
                    ]
                }

            if message.channel.permissions_for(message.guild.me).read_message_history:
                await message.reply(embed=embed, fail_if_not_exists=False, **kwargs)
            else:
                await message.channel.send(message.author.mention, embed=embed, **kwargs)
            return

        ctx: CustomContext = await self.get_context(message, cls=CustomContext)

        try:
            ctx.player = self.music.players[message.guild.id]
        except:
            pass

        self.dispatch("song_request", ctx, message)

        if not ctx.valid:
            return

        if not await self.can_send_message(message):
            return

        try:
            kwargs = {
                "only_voiced": ctx.command.pool_only_voiced,
                "check_player": ctx.command.pool_check_player,
                "return_first": ctx.command.pool_return_first,
            }
        except AttributeError:
            kwargs = {"return_first": True}

        try:
            await check_pool_bots(ctx, **kwargs)
        except Exception as e:
            self.dispatch("command_error", ctx, e)
            return

        await self.invoke(ctx)

    def check_bot_forum_post(
            self,
            channel: Union[disnake.ForumChannel, disnake.TextChannel, disnake.VoiceChannel, disnake.Thread],
            raise_error=False,
    ):

        try:
            if isinstance(channel.parent, disnake.ForumChannel):

                if channel.owner_id in (bot.user.id for bot in self.pool.bots if bot.bot_ready):

                    if raise_error is False:
                        return False

                    raise GenericError("**You cannot use prefixed commands in the current post...**\n"
                                       "`Use slash command (/) here.`", self_delete=True)
        except AttributeError:
            pass

        return True

    def get_color(self, me: Optional[disnake.Member] = None):

        if not me:
            return self.color or 0x2b2d31

        if self.color:
            return self.color

        if me.color.value == 0:
            return 0x2b2d31

        return me.color

    async def update_appinfo(self):

        await self.wait_until_ready()

        self.appinfo = await self.application_info()

        try:
            self.owner = self.appinfo.team.owner
            owners =self.appinfo.team.members
        except AttributeError:
            self.owner = self.appinfo.owner
            owners = [self.appinfo.owner]

        if self.appinfo.bot_public and not self.config.get("SILENT_PUBLICBOT_WARNING"):

            def check_member(u: disnake.User, g: disnake.Guild):
                member = g.get_member(u.id)
                return member and member.guild_permissions.manage_guild

            guilds = set()
            for guild in self.guilds:
                if not [dev for dev in owners if check_member(dev, guild)]:
                    guilds.add(guild)

            warn_msg = f"Attention: Bot [{self.user}] (ID: {self.user.id}) as been configured in the developer portal " \
                  "as a public bot\n" \
                  "remember that if the bot is released to be added publicly, it will have to " \
                  "be under the conditions of the GPL-2 license: " \
                  "https://github.com/zRitsu/MuseHeart-MusicBot/blob/main/LICENSE\n" \
                  "If you do not want to follow the license conditions in your bot, you can make the bot private by unchecking the " \
                  f"public bot option by accessing the link: https://discord.com/developers/applications/{self.user.id}/bot"

            if guilds:
                warn_msg += "\n\nCurrently the bot is located on servers where the bot owner (or team member) does not "\
                            f"have permission to manage the server to add their own bot " \
                             f"[{self.user}] in the servers below:\n\n" + "\n".join(f"{g.name} [ID: {g.id}]" for g in list(guilds)[:10])

                if (gcount:=len(guilds)) > 10:
                    warn_msg += F"\nand in {gcount-10} more server (s)."

            print(("="*50) + f"\n{warn_msg}\n" + ("="*50))

    async def on_application_command_autocomplete(self, inter: disnake.ApplicationCommandInteraction):

        if not self.bot_ready or self.is_closed():
            return []

        if not inter.guild_id:
            return []

        await super().on_application_command_autocomplete(inter)

    async def on_application_command(self, inter: disnake.ApplicationCommandInteraction):

        if not inter.guild_id:
            await inter.send("My commands cannot be used in DM.\n"
                             "Use on servers that I am in.")
            return

<<<<<<< HEAD
        if not self.bot_ready:
            await inter.send("I'm still booting ...\nPlease wait a little longer...", ephemeral=True)
=======
        if not self.bot_ready or self.is_closed():
            await inter.send("Ainda estou inicializando...\nPor favor aguarde mais um pouco...", ephemeral=True)
>>>>>>> 4cd8cae7
            return

        if self.config["COMMAND_LOG"] and inter.guild and not (await self.is_owner(inter.author)):
            try:
                print(f"cmd log: [user: {inter.author} - {inter.author.id}] - [guild: {inter.guild.name} - {inter.guild.id}]"
                      f" - [cmd: {inter.data.name}] {datetime.datetime.utcnow().strftime('%d/%m/%Y - %H:%M:%S')} (UTC) - {inter.filled_options}\n" + ("-" * 15))
            except:
                traceback.print_exc()

        if str(self.user.id) in self.config["INTERACTION_BOTS_CONTROLLER"]:

            available_bot = False

            for bot in self.pool.bots:
                if bot.appinfo and (bot.appinfo.bot_public or await bot.is_owner(inter.author)) and bot.get_guild(inter.guild_id):
                    available_bot = True
                    break

            if not available_bot:
                await inter.send("**There are no bots available on the server, add at least one by clicking the button below.**",
                                 ephemeral=True, components=[disnake.ui.Button(custom_id="bot_invite", label="Adicionar bots")])
                return

        await super().on_application_command(inter)

    def load_modules(self):

        modules_dir = "modules"

        load_status = {
            "reloaded": [],
            "loaded": []
        }

        bot_name = self.user or self.identifier

        for item in os.walk(modules_dir):
            files = filter(lambda f: f.endswith('.py'), item[-1])
            for file in files:
                filename, _ = os.path.splitext(file)
                module_filename = os.path.join(modules_dir, filename).replace('\\', '.').replace('/', '.')
                try:
                    self.reload_extension(module_filename)
                    if self.pool.controller_bot == self and not self.bot_ready:
                        print(f"{'=' * 48}\n[OK] {bot_name} - {filename}.py Reloaded.")
                    load_status["reloaded"].append(f"{filename}.py")
                except (commands.ExtensionAlreadyLoaded, commands.ExtensionNotLoaded):
                    try:
                        self.load_extension(module_filename)
                        if self.pool.controller_bot == self and not self.bot_ready:
                            print(f"{'=' * 48}\n[OK] {bot_name} - {filename}.py Loaded.")
                        load_status["loaded"].append(f"{filename}.py")
                    except Exception as e:
                        if self.pool.controller_bot == self and not self.bot_ready:
                            print(f"{'=' * 48}\n[ERROR] {bot_name} - Failed to load/reload the module: {filename}")
                            raise e
                        return load_status
                except Exception as e:
                    if self.pool.controller_bot == self and not self.bot_ready:
                        print(f"{'=' * 48}\n[ERROR] {bot_name} - Failed to load/reload the module: {filename}")
                        raise e
                    return load_status

        if self.pool.controller_bot == self and not self.bot_ready:
            print(f"{'=' * 48}")

        if not self.config["ENABLE_DISCORD_URLS_PLAYBACK"]:
            self.remove_slash_command("play_music_file")

        for c in self.slash_commands:
            if (desc:=len(c.description)) > 100:
                raise Exception(f"The command description {c.name} exceeded the allowed number of characters "
                                f"discord limit(100), current length: {desc}")

        return load_status<|MERGE_RESOLUTION|>--- conflicted
+++ resolved
@@ -1119,13 +1119,8 @@
                              "Use on servers that I am in.")
             return
 
-<<<<<<< HEAD
-        if not self.bot_ready:
-            await inter.send("I'm still booting ...\nPlease wait a little longer...", ephemeral=True)
-=======
         if not self.bot_ready or self.is_closed():
-            await inter.send("Ainda estou inicializando...\nPor favor aguarde mais um pouco...", ephemeral=True)
->>>>>>> 4cd8cae7
+            await inter.send("I'm still initializing...\nPlease wait a little longer...", ephemeral=True)
             return
 
         if self.config["COMMAND_LOG"] and inter.guild and not (await self.is_owner(inter.author)):
