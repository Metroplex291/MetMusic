# -*- coding: utf-8 -*-
from __future__ import annotations

import asyncio
import datetime
import json
import logging
import os
import pickle
import subprocess
import traceback
from configparser import ConfigParser
from importlib import import_module
from subprocess import check_output
from typing import Optional, Union, List

import aiohttp
import disnake
import requests
import spotipy
from disnake.ext import commands
from disnake.http import Route
from dotenv import dotenv_values
from user_agent import generate_user_agent

from config_loader import load_config
from utils.db import MongoDatabase, LocalDatabase, get_prefix, DBModel, global_db_models
from utils.music.checks import check_pool_bots
from utils.music.errors import GenericError
from utils.music.local_lavalink import run_lavalink
from utils.music.models import music_mode, LavalinkPlayer
from utils.music.spotify import spotify_client
from utils.others import CustomContext, token_regex, sort_dict_recursively
from utils.owner_panel import PanelView
from web_app import WSClient, start


class BotPool:

    bots: List[BotCore] = []
    killing_state = False
    command_sync_config = commands.CommandSyncFlags(
                    allow_command_deletion=True,
                    sync_commands=True,
                    sync_commands_debug=True,
                    sync_global_commands=True,
                    sync_guild_commands=True
                )

    def __init__(self):
        self.playlist_cache = {}
        self.user_prefix_cache = {}
        self.guild_prefix_cache = {}
        self.mongo_database: Optional[MongoDatabase] = None
        self.local_database: Optional[LocalDatabase] = None
        self.ws_client: Optional[WSClient] = None
        self.spotify: Optional[spotipy.Spotify] = None
        self.lavalink_instance: Optional[subprocess.Popen] = None
        self.config = {}
        self.commit = ""
        self.remote_git_url = ""
        self.max_counter: int = 0
        self.message_ids: set = set()
        self.bot_mentions = set()
        self.single_bot = True
        self.rpc_token_cache: dict = {}
        self.failed_bots: dict = {}
        self.controller_bot: Optional[BotCore] = None
        self.current_useragent = self.reset_useragent()

    def reset_useragent(self):
        self.current_useragent = generate_user_agent()


    @property
    def database(self) -> Union[LocalDatabase, MongoDatabase]:

        if self.config["MONGO"]:
            return self.mongo_database

        return self.local_database

    def start_lavalink(self):

        if self.lavalink_instance:
            try:
                self.lavalink_instance.kill()
            except:
                traceback.print_exc()

        self.lavalink_instance = run_lavalink(
            lavalink_file_url=self.config['LAVALINK_FILE_URL'],
            lavalink_initial_ram=self.config['LAVALINK_INITIAL_RAM'],
            lavalink_ram_limit=self.config['LAVALINK_RAM_LIMIT'],
            lavalink_additional_sleep=int(self.config['LAVALINK_ADDITIONAL_SLEEP']),
            use_jabba=self.config["USE_JABBA"]
        )

    async def start_bot(self, bot: BotCore):

        e = None

        try:
            await bot.start(bot.http.token)
        except disnake.HTTPException as error:

            if error.status == 429 or "429 Too Many Requests" in str(e):

                if not self.config["KILL_ON_429"]:

                    if self.killing_state == "ratelimit":
                        return

                    self.killing_state = "ratelimit"
                    print("Application being rate-limited by discord!")
                    return

                if self.killing_state is True:
                    return

                print(
                    "Application being rate-limited by discord!\n"
                    "Finishing/restarting the process in 5 seconds..."
                )

                self.killing_state = True

                await asyncio.sleep(5)

                await asyncio.create_subprocess_shell("kill 1")

                return

            e = error

        except Exception as error:
            e = error

        if e:
            if isinstance(e, disnake.PrivilegedIntentsRequired):
                e = "You haven't enabled Privileged Intents for your application.<br>" \
                    "Access the Discord Developer Portal:<br>" \
                    "https://discord.com/developers/applications/<br>" \
                    "and click on your application, then on the 'bot' tab<br>" \
                    "and enable all intents.<br>" \
                    "Example screenshot: https://i.imgur.com/a9c1DHT.png<br>" \
                    "After fixing, restart the application."
                
                print(("=" * 30) + f"\nFailed to start the bot configured in: {bot.identifier}\n" + e.replace('<br>', '\n') + "\n" + ("=" * 30))

            elif isinstance(e, disnake.LoginFailure) and "Improper token" in str(e):
                e = "An invalid token was used.<br>" \
                    "Review if the provided token is correct<br>" \
                    "or if the token has been reset<br>" \
                    "or copied from the correct location (e.g., https://i.imgur.com/k894c1q.png)<br>" \
                    "After fixing, restart the application."
                
                print(("=" * 30) + f"\nFailed to start the bot configured in: {bot.identifier}\n" + e.replace('<br>', '\n') + "\n" + ("=" * 30))

            else:
                traceback.print_tb(e.__traceback__)
                e = repr(e)
            self.failed_bots[bot.identifier] = e
            self.bots.remove(bot)

    async def run_bots(self, bots: List[BotCore]):
        await asyncio.wait(
            [asyncio.create_task(self.start_bot(bot)) for bot in bots]
        )

    def load_playlist_cache(self):

        try:
            with open(f"./playlist_cache.json") as file:
                self.playlist_cache = json.load(file)
        except FileNotFoundError:
            return

    async def connect_rpc_ws(self):

        if not self.config["RUN_RPC_SERVER"] and (
                not self.config["RPC_SERVER"] or self.config["RPC_SERVER"] == "ws://localhost:80/ws"):
            pass
        else:
            await self.ws_client.ws_loop()

    def load_cfg(self):

        self.config = load_config()

        if not self.config["DEFAULT_PREFIX"]:
            self.config["DEFAULT_PREFIX"] = "!!"

    def setup(self):

        self.load_cfg()

        if self.config['ENABLE_LOGGER']:

            if not os.path.isdir("./.logs"):
                os.makedirs("./.logs")

            logger = logging.getLogger()
            logger.setLevel(logging.DEBUG)
            handler = logging.FileHandler(filename='./.logs/disnake.log', encoding='utf-8', mode='w')
            handler.setFormatter(logging.Formatter('%(asctime)s %(levelname)s %(name)s %(message)s'))
            logger.addHandler(handler)

        LAVALINK_SERVERS = {}

        if self.config["AUTO_DOWNLOAD_LAVALINK_SERVERLIST"]:
            ini_file = "auto_lavalink.ini"
<<<<<<< HEAD
            print(f"Downloading List of Lavalink Servers (File: {ini_file})")
            r = requests.get(self.config["LAVALINK_SERVER_LIST"], allow_redirects=True)
=======
            print(f"Baixando lista de servidores lavalink (arquivo: {ini_file})")
            r = requests.get(self.config["LAVALINK_SERVER_LIST"], allow_redirects=False)
>>>>>>> c00592de
            with open("auto_lavalink.ini", 'wb') as f:
                f.write(r.content)
            r.close()
        else:
            ini_file = "lavalink.ini"

        for key, value in self.config.items():

            if key.lower().startswith("lavalink_node_"):
                try:
                    LAVALINK_SERVERS[key] = json.loads(value)
                except Exception as e:
                    print(f"Failure when adding node: {key}, error: {repr(e)}")

        config = ConfigParser()
        try:
            config.read(ini_file)
        except FileNotFoundError:
            pass
        except Exception:
            traceback.print_exc()
        else:
            for key, value in {section: dict(config.items(section)) for section in config.sections()}.items():
                value["identifier"] = key.replace(" ", "_")
                value["secure"] = value.get("secure") == "true"
                value["search"] = value.get("search") != "false"
                value["retry_403"] = value.get("retry_403") == "true"
                value["search_providers"] = value.get("search_providers", "").strip().split() or [self.config["DEFAULT_SEARCH_PROVIDER"]] + [s for s in ("ytsearch", "scsearch") if s != self.config["DEFAULT_SEARCH_PROVIDER"]]
                LAVALINK_SERVERS[key] = value

        start_local = None

        if os.environ.get("HOSTNAME", "").lower() == "squarecloud.app" and self.config.get("SQUARECLOUD_LAVALINK_AUTO_CONFIG", "").lower() != "false":
            for f in ("squarecloud.config", "squarecloud.app"):
                try:
                    square_cfg = dotenv_values(f"./{f}")
                except:
                    continue
                else:
                    try:
                        start_local = int(square_cfg["MEMORY"]) >= 490
                    except KeyError:
                        pass
                    else:
                        self.config["AUTO_DOWNLOAD_LAVALINK_SERVERLIST"] = not start_local
                        self.config['USE_YTDL'] = int(square_cfg["MEMORY"]) >= 512
                        self.config['USE_JABBA'] = False
                        if not square_cfg.get("SUBDOMAIN"):
                            self.config["RUN_RPC_SERVER"] = False
                        print("Using the automatic configuration at Squarecloud\n"
                              f"Lavalink local: {start_local}\n"
                              f"YTDL: {self.config['USE_YTDL']}\n"
                              f"Memory: {square_cfg['MEMORY']}\n"
                              f"Run RPC Server: {self.config['RUN_RPC_SERVER']}\n"
                              f"Using Jabba: {self.config['USE_JABBA']}")
                    break

        if start_local is None:

            if start_local := (self.config['RUN_LOCAL_LAVALINK'] is True or not LAVALINK_SERVERS):
                pass
            else:
                start_local = False

        intents = disnake.Intents(**{i[:-7].lower(): v for i, v in self.config.items() if i.lower().endswith("_intent")})
        intents.members = True
        intents.guilds = True

        mongo_key = self.config.get("MONGO")

        if mongo_key:
            self.mongo_database = MongoDatabase(mongo_key)
            print("Database in use: MongoDB")
        else:
            print("Database in use: TinyMongo | Note: Database files will be saved locally in the folder: local_database")

        self.local_database = LocalDatabase()

        try:
            self.commit = check_output(['git', 'rev-parse', 'HEAD']).decode('ascii').strip()
            print(f"Commit ver: {self.commit}\n{'-' * 30}")
        except:
            self.commit = None

        try:
            self.remote_git_url = check_output(['git', 'remote', '-v']).decode(
                'ascii').strip().split("\n")[0][7:].replace(".git", "").replace(" (fetch)", "")
        except:
            self.remote_git_url = self.config["SOURCE_REPO"]

        prefix = get_prefix if intents.message_content else commands.when_mentioned

        self.load_playlist_cache()

        self.ws_client = WSClient(self.config["RPC_SERVER"], pool=self)

        self.spotify: Optional[spotipy.Spotify] = spotify_client(self.config)

        all_tokens = {}

        for k, v in dict(os.environ, **self.config).items():

            if not isinstance(v, str):
                continue

            if not (tokens := token_regex.findall(v)):
                continue

            if len(tokens) > 1:
                counter = 1
                for t in tokens:

                    if t in all_tokens.values():
                        continue

                    all_tokens[f"{k}_{counter}"] = t
                    counter += 1

            elif (token := tokens.pop()) not in all_tokens.values():
                all_tokens[k] = token

        if self.config["INTERACTION_BOTS"] or self.config["INTERACTION_BOTS_CONTROLLER"]:
            interaction_bot_reg = None
        else:
            try:
                interaction_bot_reg = sorted(list(all_tokens), key=lambda i: i)[0]
            except:
                interaction_bot_reg = None

        def load_bot(bot_name: str, token: str):

            try:
                token = token.split().pop()
            except:
                pass

            if not token:
                print(f"{bot_name} Ignored (uninfined token)...")
                return

            try:
                test_guilds = list([int(i) for i in self.config[f"TEST_GUILDS_{bot_name}"].split("||")])
            except:
                test_guilds = None

            bot = BotCore(
                command_prefix=prefix,
                case_insensitive=True,
                intents=intents,
                identifier=bot_name,
                test_guilds=test_guilds,
                command_sync_flags=commands.CommandSyncFlags.none(),
                embed_color=self.config["EMBED_COLOR"],
                default_prefix=self.config["DEFAULT_PREFIX"],
                pool=self,
                number=int(self.max_counter)
            )

            bot.http.token = token

            os.environ.update(
                {
                    "JISHAKU_HIDE": "true",
                    "JISHAKU_NO_DM_TRACEBACK": "true",
                    "JISHAKU_NO_UNDERSCORE": "true",
                }
            )

            bot.load_extension("jishaku")

            if bot.config['INTERACTION_COMMAND_ONLY']:

                @bot.check
                async def check_commands(ctx: CustomContext):

                    if not (await bot.is_owner(ctx.author)):
                        raise GenericError("**Text commands are deactivated!\n"
                                           "Use slash commands /**", self_delete=True, delete_original=15)

                    return True

            if not bot.pool.single_bot:

                @bot.listen("on_command")
                async def message_id_cleanup(ctx: CustomContext):

                    id_ = f"{ctx.guild.id}-{ctx.channel.id}-{ctx.message.id}"

                    if id_ not in ctx.bot.pool.message_ids:
                        return

                    await asyncio.sleep(ctx.bot.config["PREFIXED_POOL_TIMEOUT"])

                    try:
                        ctx.bot.pool.message_ids.remove(id_)
                    except:
                        pass

            @bot.application_command_check(slash_commands=True, message_commands=True, user_commands=True)
            async def check(inter: disnake.ApplicationCommandInteraction):

                kwargs = {}

                try:
                    kwargs["only_voiced"] = inter.application_command.extras["only_voiced"]
                except KeyError:
                    pass

                try:
                    kwargs["check_player"] = inter.application_command.extras["check_player"]
                except KeyError:
                    pass

                try:
                    kwargs["return_first"] = inter.application_command.extras["return_first"]
                except KeyError:
                    pass

                if not kwargs:
                    kwargs["return_first"] = True

                await check_pool_bots(inter, **kwargs)

                return True

            if self.config["COMMAND_LOG"]:

                @bot.listen("on_command")
                async def command_log(ctx: CustomContext):

                    if (await bot.is_owner(ctx.author)):
                        return

                    print(
                        f"cmd (prefix) log: [user: {ctx.author} - {ctx.author.id}] - [guild: {ctx.guild.name} - {ctx.guild.id}]"
                        f" - [cmd: {ctx.message.content}] {datetime.datetime.utcnow().strftime('%d/%m/%Y - %H:%M:%S')} (UTC)\n" + ("-" * 15)
                    )

            @bot.listen()
            async def on_ready():

                if not bot.bot_ready:

                    if bot.initializing:
                        return

                    bot.initializing = True

                    try:
                        if str(bot.user.id) in bot.config["INTERACTION_BOTS"] or \
                                str(bot.user.id) in bot.config["INTERACTION_BOTS_CONTROLLER"] or \
                                interaction_bot_reg == bot.identifier:

                            bot.interaction_id = bot.user.id
                            self.controller_bot = bot

                            bot.load_modules()

                            if bot.config["AUTO_SYNC_COMMANDS"]:
                                await bot.sync_app_commands(force=True)

                        else:

                            self._command_sync_flags = commands.CommandSyncFlags.none()

                            if self.config["INTERACTION_BOTS"] and self.config["ADD_REGISTER_COMMAND"]:

                                @bot.slash_command(
                                    name=disnake.Localized("register_commands",data={disnake.Locale.pt_BR: "registrar_comandos"}),
                                    description="Use this command if my other slash commands (/) are not available..."
                                )
                                async def register_commands(
                                        inter: disnake.AppCmdInter,
                                ):
                                    interaction_invites = ""

                                    for b in self.bots:

                                        if not b.interaction_id:
                                            continue

                                        interaction_invites += f"[`{disnake.utils.escape_markdown(str(b.user.name))}`]({disnake.utils.oauth_url(b.user.id, scopes=['applications.commands'])}) "

                                    embed = disnake.Embed(
                                        description="**Attention!** All my slash (/) commands work through the application "
                                                    f"with one of the names below:**\n{interaction_invites}\n\n"
                                                    "**If the above application commands are not displayed when typing the slash (/), "
                                                    "click on the name above to integrate slash commands into your "
                                                    "server.",
                                        color=bot.get_color()
                                    )

                                    if not inter.author.guild_permissions.manage_guild:
                                        embed.description += "\n\n**Note:** It will be necessary to have the **Manage Server** permission to integrate commands into the current server."

                                    await inter.send(embed=embed, ephemeral=True)


                            if bot.config["AUTO_SYNC_COMMANDS"]:
                                await bot.sync_app_commands(force=True)

                            bot.load_modules()

                        music_cog = bot.get_cog("Music")

                        if music_cog:
                            bot.loop.create_task(music_cog.process_nodes(data=LAVALINK_SERVERS, start_local=self.config["CONNECT_LOCAL_LAVALINK"] and start_local))

                        bot.add_view(PanelView(bot))

                        self.bot_mentions.update((f"<@!{bot.user.id}>", f"<@{bot.user.id}>"))

                        bot.sync_command_cooldowns()

                    except Exception:
                        traceback.print_exc()

                    await bot.update_appinfo()

                    bot.bot_ready = True

                print(f'{bot.user} - [{bot.user.id}] Online.')

            self.bots.append(bot)

        if len(all_tokens) > 1:
            self.single_bot = False

        for k, v in all_tokens.items():
            load_bot(k, v)

        message = ""

        if not self.bots:
            os.system('cls' if os.name == 'nt' else 'clear')

            message = "The bot token has not been properly configured!\n\n"

            if os.environ.get("REPL_SLUG"):
                message += f"Check if the token has been added to the Replit secrets."

                print(message + ": Guide on how to configure: https://gist.github.com/zRitsu/70737984cbe163f890dae05a80a3ddbe#2---com-o-projeto-j%C3%A1-criado-prossiga-as-etapas-abaixo")

                message += f'. <a href="https://gist.github.com/zRitsu/70737984cbe163f890dae05a80a3ddbe#2---com-o-projeto-j%C3%A1-criado-prossiga-as-etapas-abaixo" target="_blank">Click here</a> to view the guide on how to configure.'

            else:
                message += "Check if the token has been configured in ENV/ENVIRONMENT or in the .env file."

                print(message)

        elif start_local:
            self.start_lavalink()

        loop = asyncio.get_event_loop()

        if self.config["RUN_RPC_SERVER"]:

            if not message:

                for bot in self.bots:
                    loop.create_task(self.start_bot(bot))

                loop.create_task(self.connect_rpc_ws())

            try:
                start(self, message=message)
            except KeyboardInterrupt:
                return

        elif message:
            raise Exception(message)

        else:

            loop.create_task(self.connect_rpc_ws())
            try:
                loop.run_until_complete(
                    self.run_bots(self.bots)
                )
            except KeyboardInterrupt:
                return


class BotCore(commands.AutoShardedBot):

    def __init__(self, *args, **kwargs):
        self.session: Optional[aiohttp.ClientError] = None
        self.pool: BotPool = kwargs.pop('pool')
        self.default_prefix = kwargs.pop("default_prefix", "!!")
        self.spotify: Optional[spotipy.Spotify] = self.pool.spotify
        self.session = aiohttp.ClientSession()
        self.color = kwargs.pop("embed_color", None)
        self.identifier = kwargs.pop("identifier", "")
        self.appinfo: Optional[disnake.AppInfo] = None
        self.bot_ready = False
        self.initializing = False
        self.player_skins = {}
        self.player_static_skins = {}
        self.default_skin = self.config.get("DEFAULT_SKIN", "default")
        self.default_static_skin = self.config.get("DEFAULT_STATIC_SKIN", "default")
        self.default_controllerless_skin = self.config.get("DEFAULT_CONTROLLERLESS_SKIN", "default")
        self.default_idling_skin = self.config.get("DEFAULT_IDLING_SKIN", "default")
        self.load_skins()
        self.uptime = disnake.utils.utcnow()
        self.env_owner_ids = set()
        self.dm_cooldown = commands.CooldownMapping.from_cooldown(rate=2, per=30, type=commands.BucketType.member)
        self.number = kwargs.pop("number", 0)
        super().__init__(*args, **kwargs)
        self.music = music_mode(self)
        self.interaction_id: Optional[int] = None

        for i in self.config["OWNER_IDS"].split("||"):

            if not i:
                continue

            try:
                self.env_owner_ids.add(int(i))
            except ValueError:
                print(f"Owner_ID invalid {i}")

    async def edit_voice_channel_status(
            self, status: Optional[str], *, channel_id: int, reason: Optional[str] = None
    ):
        # Obtido do discord.py: https://github.com/Rapptz/discord.py/blob/9ce733321b445db245924bfd21fedf20a01a570b/discord/http.py#L1166
        r = Route('PUT', '/channels/{channel_id}/voice-status', channel_id=channel_id)
        payload = {'status': status}
        return await self.http.request(r, reason=reason, json=payload)

    def load_skins(self):

        for skin in os.listdir("./utils/music/skins/normal_player"):
            if not skin.endswith(".py"):
                continue

            skin = skin[:-3]

            if skin in self.config["IGNORE_SKINS"].split() and skin != "default":
                print(f"{self.user} | Skin {skin}.py ignored")
                continue

            try:
                skin_file = import_module(f"utils.music.skins.normal_player.{skin}")
                if not hasattr(skin_file, "load"):
                    print(f"Skin ignored: {skin}.py | load() function not configured/found...")
                    continue
                self.player_skins[skin] = skin_file.load()
            except Exception:
                print(f"Failure when loading skin [normal_player]: {traceback.format_exc()}")
        if self.default_skin not in self.player_skins:
            self.default_skin = "default"

        for skin in os.listdir("./utils/music/skins/static_player"):
            if not skin.endswith(".py"):
                continue

            skin = skin[:-3]

            if skin in self.config["IGNORE_STATIC_SKINS"].split() and skin != "default":
                print(f"{self.user} | Skin {skin}.py ignored")
                continue

            try:
                skin_file = import_module(f"utils.music.skins.static_player.{skin}")
                if not hasattr(skin_file, "load"):
                    print(f"Skin ignored: {skin}.py | load() function not configured/found...")
                    continue
                self.player_static_skins[skin] = skin_file.load()
            except Exception:
                print(f"Failure when loading skin [static_player]: {traceback.format_exc()}")
        if self.default_static_skin not in self.player_static_skins:
            self.default_static_skin = "default"

    @property
    def config(self):
        return self.pool.config

    @property
    def ws_client(self):
        return self.pool.ws_client

    async def get_data(self, id_: int, *, db_name: Union[DBModel.guilds, DBModel.users]):
        return await self.pool.database.get_data(
            id_=id_, db_name=db_name, collection=str(self.user.id)
        )

    async def update_data(self, id_, data: dict, *, db_name: Union[DBModel.guilds, DBModel.users]):
        return await self.pool.database.update_data(
            id_=id_, data=data, db_name=db_name, collection=str(self.user.id)
        )

    async def get_global_data(self, id_: int, *, db_name: Union[DBModel.guilds, DBModel.users]):

        data = await self.pool.database.get_data(
            id_=id_, db_name=db_name, collection="global", default_model=global_db_models
        )

        if db_name == DBModel.users:
            try:
                self.pool.rpc_token_cache[int(id_)] = data["token"]
            except KeyError:
                pass

        return data

    async def update_global_data(self, id_, data: dict, *, db_name: Union[DBModel.guilds, DBModel.users]):

        if db_name == DBModel.users:
            try:
                self.pool.rpc_token_cache[int(id_)] = data["token"]
            except KeyError:
                pass

        return await self.pool.database.update_data(
            id_=id_, data=data, db_name=db_name, collection="global", default_model=global_db_models
        )

    def check_skin(self, skin: str):

        if skin is None:
            return self.default_skin

        if skin.startswith("> custom_skin: "):
            return skin

        if skin not in self.player_skins:
            return self.default_skin

        return skin

    def check_static_skin(self, skin: str):

        if skin is None:
            return self.default_static_skin

        if skin.startswith("> custom_skin: "):
            return skin

        if skin is None or skin not in self.player_static_skins:
            return self.default_static_skin

        return skin

    async def is_owner(self, user: Union[disnake.User, disnake.Member]) -> bool:

        if user.id in self.env_owner_ids:
            return True

        return await super().is_owner(user)

    async def sync_app_commands(self, force=False):

        await self.wait_until_ready()

        if not self.command_sync_flags.sync_commands and not force:
            return

        current_cmds = sorted([sort_dict_recursively(cmd.body.to_dict()) for cmd in self.application_commands], key=lambda k: k["name"])

        try:
            with open(f"./.app_commands_sync_data/{self.user.id}.pkl", "rb") as f:
                synced_cmds = pickle.load(f)
        except FileNotFoundError:
            synced_cmds = None

        if current_cmds == synced_cmds:
            if current_cmds:
                print(f"{self.user} - The commands are already synchronized.")
            return

        self._command_sync_flags = self.pool.command_sync_config
        await self._sync_application_commands()
        self._command_sync_flags = commands.CommandSyncFlags.none()

        try:
            if not os.path.isdir("./.app_commands_sync_data/"):
                os.makedirs("./.app_commands_sync_data/")

            with open(f"./.app_commands_sync_data/{self.user.id}.pkl", "wb") as f:
                pickle.dump(current_cmds, f)
        except:
            traceback.print_exc()

    def sync_command_cooldowns(self):

        for b in self.pool.bots:

            if not b.bot_ready or b == self:
                continue

            for cmd in b.commands:
                if cmd.extras.get("exclusive_cooldown"): continue
                self.get_command(cmd.name)._buckets = cmd._buckets

            for cmd in b.slash_commands:
                c = self.get_slash_command(cmd.name)
                if not c: continue
                if c.extras.get("exclusive_cooldown"): continue
                c._buckets = cmd._buckets

            for cmd in b.user_commands:
                c = self.get_user_command(cmd.name)
                if not c: continue
                if c.extras.get("exclusive_cooldown"): continue
                c._buckets = cmd._buckets

            for cmd in b.message_commands:
                c = self.get_message_command(cmd.name)
                if not c: continue
                if c.extras.get("exclusive_cooldown"): continue
                c._buckets = cmd._buckets

    async def can_send_message(self, message: disnake.Message, dm_user=True):

        if isinstance(message.channel, disnake.Thread):
            perm_check = message.channel.parent.permissions_for(message.guild.me).send_messages_in_threads
        else:
            perm_check = message.channel.permissions_for(message.guild.me).send_messages

        if not perm_check:

            print(f"Can't send message in: {message.channel.name} [{message.channel.id}] (Missing permissions)")

            if not dm_user:
                return

            bucket = self.dm_cooldown.get_bucket(message)
            retry_after = bucket.update_rate_limit()

            if retry_after:
                return

            try:
                await message.author.send(f"I am not allowed to send messages on the channel {message.channel.mention}...")
            except disnake.HTTPException:
                pass

            return

        return True

    async def on_message(self, message: disnake.Message):

        if not self.bot_ready or not self.appinfo:
            return

        if not message.guild:
            return

        try:
            player: LavalinkPlayer = self.music.players[message.guild.id]
            if player.text_channel == message.channel and not message.flags.ephemeral:
                player.last_message_id = message.id
        except (KeyError, AttributeError):
            pass

        if isinstance(message.channel, disnake.StageChannel):
            pass

        elif message.author.bot:
            return

        elif message.content in (f"<@{self.user.id}>",  f"<@!{self.user.id}>"):

            if message.author.bot:
                return

            if not await self.can_send_message(message, dm_user=False):
                return

            embed = disnake.Embed(color=self.get_color(message.guild.me))

            prefix = (await self.get_prefix(message))

            if not isinstance(prefix, str):
                prefix = prefix[-1]

            embed.description = f"**Hello {message.author.mention}.**"

            if not self.config["INTERACTION_COMMAND_ONLY"]:
                embed.description += f"\n\nMy prefix on this server is: **{prefix}** `(my mention also works as a prefix).`\n"\
                                    f"To see all my commands use **{prefix}help**"

            bot_count = 0

            if not self.command_sync_flags.sync_commands and self.config["INTERACTION_BOTS"]:

                interaction_invites = []

                for b in self.pool.bots:

                    if not b.interaction_id:
                        continue

                    try:
                        if b.appinfo.bot_public and b.user not in message.guild.members:
                            bot_count += 1
                    except AttributeError:
                        pass

                    interaction_invites.append(f"[`{disnake.utils.escape_markdown(str(b.user.name))}`]({disnake.utils.oauth_url(b.user.id, scopes=['applications.commands'])}) ")

                if interaction_invites:
                    embed.description += f"\n\nMy slash (/) commands work through " \
                                         f"the following applications below:\n" \
                                         f"{' **|** '.join(interaction_invites)}\n\n" \
                                         f"If the commands from the above application are not displayed " \
                                         f"when typing the slash (/) command, click on the name above to " \
                                         f"integrate the slash commands into your server."

                else:
                    embed.description += "\n\n**To see all my commands use: /**"

            else:
                embed.description += "\n\n**To see all my commands use: /**"

            if bot_count:

                if message.author.guild and message.author.guild_permissions.manage_guild:
                    embed.description += "\n\n`If you need more music bots on this server or want to add music bots on another server, " \
                                         "click the button below.`"

                kwargs = {
                    "components": [
                        disnake.ui.Button(
                            custom_id="bot_invite",
                            label="Add me to your server."
                        )
                    ]
                }

            else:
                kwargs = {
                    "components": [
                        disnake.ui.Button(
                            label="Add me to your server.",
                            url=disnake.utils.oauth_url(self.user.id, permissions=disnake.Permissions(self.config['INVITE_PERMISSIONS']), scopes=('bot', 'applications.commands'))
                        )
                    ]
                }

            if message.channel.permissions_for(message.guild.me).read_message_history:
                await message.reply(embed=embed, fail_if_not_exists=False, **kwargs)
            else:
                await message.channel.send(message.author.mention, embed=embed, **kwargs)
            return

        ctx: CustomContext = await self.get_context(message, cls=CustomContext)

        try:
            ctx.player = self.music.players[message.guild.id]
        except:
            pass

        self.dispatch("song_request", ctx, message)

        if not ctx.valid:
            return

        if not await self.can_send_message(message):
            return

        try:
            kwargs = {
                "only_voiced": ctx.command.pool_only_voiced,
                "check_player": ctx.command.pool_check_player,
                "return_first": ctx.command.pool_return_first,
            }
        except AttributeError:
            kwargs = {"return_first": True}

        try:
            await check_pool_bots(ctx, **kwargs)
        except Exception as e:
            self.dispatch("command_error", ctx, e)
            return

        await self.invoke(ctx)

    def check_bot_forum_post(
            self,
            channel: Union[disnake.ForumChannel, disnake.TextChannel, disnake.VoiceChannel, disnake.Thread],
            raise_error=False,
    ):

        try:
            if isinstance(channel.parent, disnake.ForumChannel):

                if channel.owner_id in (bot.user.id for bot in self.pool.bots if bot.bot_ready):

                    if raise_error is False:
                        return False

                    raise GenericError("**You cannot use prefixed commands in the current post...**\n"
                                       "`Use slash command (/) here.`", self_delete=True)
        except AttributeError:
            pass

        return True

    def get_color(self, me: Optional[disnake.Member] = None):

        if not me:
            return self.color or 0x2b2d31

        if self.color:
            return self.color

        if me.color.value == 0:
            return 0x2b2d31

        return me.color

    async def update_appinfo(self):

        await self.wait_until_ready()

        self.appinfo = await self.application_info()

        try:
            self.owner = self.appinfo.team.owner
            owners =self.appinfo.team.members
        except AttributeError:
            self.owner = self.appinfo.owner
            owners = [self.appinfo.owner]

        if self.appinfo.bot_public and not self.config.get("SILENT_PUBLICBOT_WARNING"):

            def check_member(u: disnake.User, g: disnake.Guild):
                member = g.get_member(u.id)
                return member and member.guild_permissions.manage_guild

            guilds = set()
            for guild in self.guilds:
                if not [dev for dev in owners if check_member(dev, guild)]:
                    guilds.add(guild)

            warn_msg = f"Attention: Bot [{self.user}] (ID: {self.user.id}) as been configured in the developer portal " \
                  "as a public bot\n" \
                  "remember that if the bot is released to be added publicly, it will have to " \
                  "be under the conditions of the GPL-2 license: " \
                  "https://github.com/zRitsu/MuseHeart-MusicBot/blob/main/LICENSE\n" \
                  "If you do not want to follow the license conditions in your bot, you can make the bot private by unchecking the " \
                  f"public bot option by accessing the link: https://discord.com/developers/applications/{self.user.id}/bot"

            if guilds:
                warn_msg += "\n\nCurrently the bot is located on servers where the bot owner (or team member) does not "\
                            f"have permission to manage the server to add their own bot " \
                             f"[{self.user}] in the servers below:\n\n" + "\n".join(f"{g.name} [ID: {g.id}]" for g in list(guilds)[:10])

                if (gcount:=len(guilds)) > 10:
                    warn_msg += F"\nand in {gcount-10} more server (s)."

            print(("="*50) + f"\n{warn_msg}\n" + ("="*50))

    async def on_application_command_autocomplete(self, inter: disnake.ApplicationCommandInteraction):

        if not self.bot_ready or not inter.guild_id:
            return

        await super().on_application_command_autocomplete(inter)

    async def on_application_command(self, inter: disnake.ApplicationCommandInteraction):

        if not inter.guild_id:
            await inter.send("My commands cannot be used in DM.\n"
                             "Use on servers that I am in.")
            return

        if not self.bot_ready:
            await inter.send("I'm still booting ...\nPlease wait a little longer...", ephemeral=True)
            return

        if self.config["COMMAND_LOG"] and inter.guild and not (await self.is_owner(inter.author)):
            try:
                print(f"cmd log: [user: {inter.author} - {inter.author.id}] - [guild: {inter.guild.name} - {inter.guild.id}]"
                      f" - [cmd: {inter.data.name}] {datetime.datetime.utcnow().strftime('%d/%m/%Y - %H:%M:%S')} (UTC) - {inter.filled_options}\n" + ("-" * 15))
            except:
                traceback.print_exc()

        await super().on_application_command(inter)

    def load_modules(self):

        modules_dir = "modules"

        load_status = {
            "reloaded": [],
            "loaded": []
        }

        bot_name = self.user or self.identifier

        for item in os.walk(modules_dir):
            files = filter(lambda f: f.endswith('.py'), item[-1])
            for file in files:
                filename, _ = os.path.splitext(file)
                module_filename = os.path.join(modules_dir, filename).replace('\\', '.').replace('/', '.')
                try:
                    self.reload_extension(module_filename)
                    if self.pool.controller_bot == self and not self.bot_ready:
                        print(f"{'=' * 48}\n[OK] {bot_name} - {filename}.py Reloaded.")
                    load_status["reloaded"].append(f"{filename}.py")
                except (commands.ExtensionAlreadyLoaded, commands.ExtensionNotLoaded):
                    try:
                        self.load_extension(module_filename)
                        if self.pool.controller_bot == self and not self.bot_ready:
                            print(f"{'=' * 48}\n[OK] {bot_name} - {filename}.py Loaded.")
                        load_status["loaded"].append(f"{filename}.py")
                    except Exception as e:
                        if self.pool.controller_bot == self and not self.bot_ready:
                            print(f"{'=' * 48}\n[ERROR] {bot_name} - Failed to load/reload the module: {filename}")
                            raise e
                        return load_status
                except Exception as e:
                    if self.pool.controller_bot == self and not self.bot_ready:
                        print(f"{'=' * 48}\n[ERROR] {bot_name} - Failed to load/reload the module: {filename}")
                        raise e
                    return load_status

        if self.pool.controller_bot == self and not self.bot_ready:
            print(f"{'=' * 48}")

        if not self.config["ENABLE_DISCORD_URLS_PLAYBACK"]:
            self.remove_slash_command("play_music_file")

        for c in self.slash_commands:
            if (desc:=len(c.description)) > 100:
                raise Exception(f"The command description {c.name} exceeded the allowed number of characters "
                                f"discord limit(100), current length: {desc}")

        return load_status<|MERGE_RESOLUTION|>--- conflicted
+++ resolved
@@ -210,13 +210,8 @@
 
         if self.config["AUTO_DOWNLOAD_LAVALINK_SERVERLIST"]:
             ini_file = "auto_lavalink.ini"
-<<<<<<< HEAD
-            print(f"Downloading List of Lavalink Servers (File: {ini_file})")
-            r = requests.get(self.config["LAVALINK_SERVER_LIST"], allow_redirects=True)
-=======
-            print(f"Baixando lista de servidores lavalink (arquivo: {ini_file})")
+            print(f"Downloading list of Lavalink servers (file: {ini_file})")
             r = requests.get(self.config["LAVALINK_SERVER_LIST"], allow_redirects=False)
->>>>>>> c00592de
             with open("auto_lavalink.ini", 'wb') as f:
                 f.write(r.content)
             r.close()
