--- conflicted
+++ resolved
@@ -8,17 +8,10 @@
 fi
 
 if [ ! -d "venv" ] || [ ! -f "./venv/bin/requirements.txt" ] || [ ! "$REPL_SLUG-$REPL_OWNER" == "$(cat ./venv/.deployed)" ]; then
-<<<<<<< HEAD
-  rm -rf venv .config .cache local_database .logs Lavalink.jar pyproject.toml poetry.lock
-  echo -e "\n###################################" \
-          "\n### Initializing virtual_env... ###" \
-          "\n###################################\n"
-=======
   rm -rf venv .config .cache local_database .logs Lavalink.jar plugins pyproject.toml poetry.lock
   echo -e "\n####################################" \
-          "\n### Inicializando virtual_env... ###" \
+          "\n### Initializing virtual_env... ###" \
           "\n####################################\n"
->>>>>>> c00592de
   python3 -m venv venv
   . venv/bin/activate
   python3 -m pip install -U pip
